import numpy as np
from scipy import stats
import glob
import sys
#execfile('selfcal_helpers.py',globals())
sys.path.append("./")
from selfcal_helpers import *
from casampi.MPIEnvironment import MPIEnvironment 
parallel=MPIEnvironment.is_mpi_enabled

def gaincal_wrapper(selfcal_library, selfcal_plan, target, band, vis, solint, applymode, iteration, telescope, 
        gaincal_minsnr, gaincal_unflag_minsnr=5.0, rerank_refants=False, unflag_only_lbants=False, unflag_only_lbants_onlyap=False, calonly_max_flagged=0.0, 
        second_iter_solmode="", unflag_fb_to_prev_solint=False, \
        refantmode="flex", mode="selfcal", calibrators="", gaincalibrator_dict={}, allow_gain_interpolation=False,spectral_solution_fraction=0.3):

    sani_target=sanitize_string(target)
    ##
    ## Solve gain solutions per MS, target, solint, and band
    ##

    os.system('rm -rf '+sani_target+'_'+vis+'_'+band+'_'+solint+'_'+str(iteration)+'_'+selfcal_plan['solmode'][iteration]+'*.g')
    ##
    ## Set gaincal parameters depending on which iteration and whether to use combine=spw for inf_EB or not
    ## Defaults should assume combine='scan' and gaintpe='G' will fallback to combine='scan,spw' if too much flagging
    ## At some point remove the conditional for use_inf_EB_preapply, since there isn't a reason not to do it
    ##
    current_solint_index=selfcal_plan['solints'].index(solint)
    if selfcal_plan['solmode'][iteration] == 'p':
        selfcal_plan[vis]['solint_settings'][solint]['computed_gaintable']=[sani_target+'_'+vis+'_'+band+'_'+solint+'_'+str(iteration)+'_'+selfcal_plan['solmode'][iteration]+'.g']
        if mode == "cocal":
            if 'inf_EB' in selfcal_library[vis]:
                #gaincal_preapply_gaintable[vis]=[sani_target+'_'+vis+'_'+band+'_inf_EB_0_p.g']
                if calculate_inf_EB_fb_anyways or not selfcal_library[vis]["inf_EB"]["Pass"]:
                    previous_solint = "inf_EB_fb"
                else:
                    previous_solint = "inf_EB"
            else:
                #gaincal_preapply_gaintable[vis]=[sani_target+'_'+vis+'_'+band+'_inf_EB_fb_'+str(iteration-1)+'_p.g']
                previous_solint = "inf_EB_fb"
        else:
            # not entirely sure why this if/else is necessary might not be with new selfcal plan
            if selfcal_plan['solmode'][iteration]=='p':
                previous_solint = "inf_EB"
            else:
                previous_solint = selfcal_library['final_phase_solint']
        gaincal_spwmap=[]
        gaincal_preapply_gaintable=[]
        gaincal_interpolate=[]
        applycal_spwmap=[]
        applycal_interpolate=[]
        applycal_gaintable=[]
        for j in range(current_solint_index):
           if selfcal_plan[vis]['solint_settings'][selfcal_plan['solints'][j]]['preapply_this_gaintable']:
              gaincal_preapply_gaintable.append(selfcal_plan[vis]['solint_settings'][selfcal_plan['solints'][j]]['accepted_gaintable'])
              gaincal_spwmap.append(selfcal_plan[vis]['solint_settings'][selfcal_plan['solints'][j]]['applycal_spwmap'])
              gaincal_interpolate.append(selfcal_plan[vis]['solint_settings'][selfcal_plan['solints'][j]]['applycal_interpolate'])
              applycal_spwmap.append(selfcal_plan[vis]['solint_settings'][selfcal_plan['solints'][j]]['applycal_spwmap'])
              applycal_interpolate.append(selfcal_plan[vis]['solint_settings'][selfcal_plan['solints'][j]]['applycal_interpolate'])
              applycal_gaintable.append(selfcal_plan[vis]['solint_settings'][selfcal_plan['solints'][j]]['accepted_gaintable'])


        if solint != 'inf_EB':
            selfcal_plan[vis]['solint_settings'][solint]['gaincal_gaintype']='T' if applymode == "calflag" or second_iter_solmode == "" else "GSPLINE" if second_iter_solmode == "GSPLINE" else "G"
            gaincal_solmode = "" if applymode == "calflag" or second_iter_solmode == "GSPLINE" else second_iter_solmode

        """
        if 'spw' in selfcal_plan[vis]['inf_EB_gaincal_combine']:
           applycal_spwmap[vis]=[selfcal_library[vis]['spwmap'],selfcal_library[vis]['spwmap']]
           gaincal_spwmap[vis]=[selfcal_library[vis]['spwmap']]
        elif selfcal_plan[vis]['inf_EB_fallback_mode']=='spwmap':
           applycal_spwmap[vis]=selfcal_library[vis]['inf_EB']['spwmap'] + [selfcal_library[vis]['spwmap']]
           gaincal_spwmap[vis]=selfcal_library[vis]['inf_EB']['spwmap']
        else:
           applycal_spwmap[vis]=[[],selfcal_library[vis]['spwmap']]
           gaincal_spwmap[vis]=[]
        """
        # Revert back to applying the inf_EB solution if calculate_inf_EB_fb_anyways, i.e. we just use the inf_EB_fb solution
        # for gaincal.
        if mode == "cocal":
            if selfcal_library['final_solint'] == 'inf_EB' and calculate_inf_EB_fb_anyways:
                previous_solint = "inf_EB"

        fallback=''
        if selfcal_plan['solmode'][iteration] == 'ap':
           solnorm=True
        else:
           solnorm=False

        if selfcal_plan[vis]['solint_settings'][solint]['gaincal_gaintype'] == "GSPLINE":
            splinetime = solint.replace('_EB','').replace('_ap','')
            if splinetime == "inf":
                splinetime = selfcal_library["Median_scan_time"]
            else:
                splinetime = float(splinetime[0:-1])

        if mode == "cocal":
            # Check which targets are acceptable to use as calibrators.
            targets = calibrators[band][iteration - len(selfcal_plan['solints'])]

            include_targets, include_scans = triage_calibrators(vis, target, targets)
        else:
            include_targets = str(selfcal_library['sub-fields-fid_map'][vis][0])
            include_scans = ""

        if solint == "scan_inf":
            if len(gaincalibrator_dict[vis]) > 0:
                scans = []
                intents = []
                times = []
                for t in gaincalibrator_dict[vis].keys():
                    scans += [gaincalibrator_dict[vis][t]["scans"]]
                    intents += [np.repeat(gaincalibrator_dict[vis][t]["intent"],gaincalibrator_dict[vis][t]["scans"].size)]
                    times += [gaincalibrator_dict[vis][t]["times"]]
                
                times = np.concatenate(times)
                order = np.argsort(times)
                times = times[order]
                
                scans = np.concatenate(scans)[order]
                intents = np.concatenate(intents)[order]

                is_gaincalibrator = intents == "phase"
                scans = scans[is_gaincalibrator]

                msmd.open(vis)
                include_scans = []
                for iscan in range(scans.size-1):
                    include_scans.append(",".join(np.intersect1d(msmd.scansforfield(target), \
                            np.array(list(range(scans[iscan]+1,scans[iscan+1])))).astype(str)))
                msmd.close()
            elif guess_scan_combine:
                msmd.open(vis)
                
                scans = msmd.scansforfield(target)

                include_scans = []
                for iscan in range(scans.size):
                    if len(include_scans) > 0:
                        if str(scans[iscan]) in include_scans[-1]:
                            continue

                    scan_group = str(scans[iscan])

                    if iscan < scans.size-1:
                        if msmd.fieldsforscan(scans[iscan+1]).size < msmd.fieldsforscan(scans[iscan]).size/3:
                            scan_group += ","+str(scans[iscan+1])

                    include_scans.append(scan_group)

                msmd.close()
            else:
                msmd.open(vis)
                include_scans = [str(scan) for scan in msmd.scansforfield(target)]
                msmd.close()
        else:
            include_scans = [include_scans]

        if mode == "cocal" and preapply_targets_own_inf_EB and "inf_fb" in solint and "inf" in selfcal_plan['solints']:
            ##
            ## If we want to pre-apply inf_EB solution from each calibrator to itself, all we do is combine all of thier
            ## individual inf tables, as these were pre-calculated in that way.
            ##
            destination_table = sani_target+'_'+vis+'_'+band+'_'+solint+'_'+str(iteration)+'_'+selfcal_plan['solmode'][iteration]+'.g'
            for t in include_targets.split(","):
                if os.path.exists(sanitize_string(t)+'_'+vis+'_'+band+'_'+solint.replace('_fb1','').replace('_fb2','').replace('_fb3','')+'_'+str(1)+'_'+selfcal_plan['solmode'][iteration]+\
                        '.pre-pass.g'):
                    table_name = sanitize_string(t)+'_'+vis+'_'+band+'_'+solint.replace('_fb1','').replace('_fb2','').replace('_fb3','')+'_'+str(1)+'_'+selfcal_plan['solmode'][iteration]+\
                            '.pre-pass.g'
                else:
                    table_name = sanitize_string(t)+'_'+vis+'_'+band+'_'+solint.replace('_fb1','').replace('_fb2','').replace('_fb3','')+'_'+str(1)+'_'+selfcal_plan['solmode'][iteration]+'.g'
                #t_final_solint = selfcal_library[t][band]["final_phase_solint"]
                #t_iteration = selfcal_library[t][band][vislist[0]][t_final_solint]["iteration"]
                #table_name = sanitize_string(t)+'_'+vis+'_'+band+'_'+t_final_solint+'_'+str(t_iteration)+'_'+solmode[band][iteration]+'.g'

                rerefant(vis, table_name, caltable="tmp0.g", refantmode="strict", refant=selfcal_library[vis]['refant'])

                tb.open("tmp0.g")
                if not os.path.exists("tmp1.g"):
                    tb.copy("tmp1.g", deep=True)
                else:
                    tb.copyrows("tmp1.g")
                tb.close()

                os.system("rm -rf tmp0.g")

            tb.open("tmp1.g")
            subt = tb.query("OBSERVATION_ID==0", sortlist="TIME,ANTENNA1")
            copyt = subt.copy(destination_table, deep=True)
            tb.close()
            subt.close()
            copyt.close()

            os.system("rm -rf tmp1.g")

            # Remove all of the scans that failed the triage above.
            tb.open(destination_table, nomodify=False)
            scans = tb.getcol("SCAN_NUMBER")

            bad_scans = np.repeat(True, scans.size)
            for scan in include_scans[0].split(","):
                bad_scans[scans == int(scan)] = False

            tb.removerows(rownrs=np.where(bad_scans)[0])
            tb.flush()
            tb.close()
        else:
            # Fields that don't have any mask in the primary beam should be removed from consideration, as their models are likely bad.
            gaincal_solmode=""
            if selfcal_library['obstype'] == 'mosaic':
                msmd.open(vis)
                include_targets = []
                remove = []
                for incl_scan in include_scans:
                    scan_targets = []
                    for fid in [selfcal_library['sub-fields-fid_map'][vis][fid] for fid in \
                            np.intersect1d(selfcal_library['sub-fields-to-gaincal'],list(selfcal_library['sub-fields-fid_map'][vis].keys()))] if incl_scan == '' else \
                            np.intersect1d(msmd.fieldsforscans(np.array(incl_scan.split(",")).astype(int)), \
                            [selfcal_library['sub-fields-fid_map'][vis][fid] for fid in \
                            numpy.intersect1d(selfcal_library['sub-fields-to-gaincal'],list(selfcal_library['sub-fields-fid_map'][vis].keys()))]):
                        # Note: because of the msmd above getting actual fids from the MS, we just need to append fid below.
                        scan_targets.append(fid)

                    if len(scan_targets) > 0:
                        include_targets.append(','.join(np.array(scan_targets).astype(str)))
                    else:
                        remove.append(incl_scan)

                for incl_scan in remove:
                    include_scans.remove(incl_scan)

                msmd.close()
            else:
                include_targets = [include_targets]

            selfcal_library[vis][solint]["include_scans"] = include_scans
            selfcal_library[vis][solint]["include_targets"] = include_targets

            for incl_scans, incl_targets in zip(include_scans, include_targets):
                for mode in selfcal_plan[vis]['solint_settings'][solint]['modes_to_attempt']:
                   print(vis,solint,mode)
                   print(selfcal_plan[vis]['solint_settings'][solint]['gaincal_combine'])
                   gaincal_combine=selfcal_plan[vis]['solint_settings'][solint]['gaincal_combine'][mode]
                   filename_append=selfcal_plan[vis]['solint_settings'][solint]['filename_append'][mode]
                   if 'spw' in gaincal_combine:
                      if selfcal_library['spws_set'][vis].ndim == 1:
                         nspw_sets=1
                      else:
                         nspw_sets=selfcal_library['spws_set'][vis].shape[0]
                   else: #only necessary to loop over gain cal when in inf_EB to avoid inf_EB solving for all spws
                      nspw_sets=1
                   for i in range(nspw_sets):  # run gaincal on each spw set to handle spectral scans
                      if 'spw' in gaincal_combine:
                         if nspw_sets == 1 and selfcal_library['spws_set'][vis].ndim == 1:
                            spwselect=','.join(str(spw) for spw in selfcal_library['spws_set'][vis].tolist())
                         else:
                            spwselect=','.join(str(spw) for spw in selfcal_library['spws_set'][vis][i].tolist())
                      else:
                         spwselect=selfcal_library[vis]['spws']
                      gaintable_name=sani_target+'_'+vis+'_'+band+'_'+solint+'_'+str(iteration)+'_'+selfcal_plan['solmode'][iteration]+'_'+filename_append+'.g'
                      if mode != 'per_bb':      
                         gcdict=gaincal(vis=vis, caltable=gaintable_name, gaintype=selfcal_plan[vis]['solint_settings'][solint]['gaincal_gaintype'], spw=spwselect,
                                refant=selfcal_library[vis]['refant'], calmode=selfcal_plan['solmode'][iteration], solnorm=solnorm if applymode=="calflag" else False,
                                solint=solint.replace('_EB','').replace('_ap','').replace('scan_','').replace('_fb1','').replace('_fb2','').replace('_fb3',''),\
                                minsnr=gaincal_minsnr if applymode == 'calflag' else max(gaincal_minsnr,gaincal_unflag_minsnr), minblperant=4,combine=gaincal_combine,\
                                field=incl_targets,scan=incl_scans,gaintable=gaincal_preapply_gaintable,spwmap=gaincal_spwmap,uvrange=selfcal_library['uvrange'],\
                                interp=gaincal_interpolate, solmode=gaincal_solmode, refantmode='flex',\
                                append=os.path.exists(sani_target+'_'+vis+'_'+band+'_'+solint+'_'+str(iteration)+'_'+selfcal_plan['solmode'][iteration]+'_'+filename_append+'.g'))
                         selfcal_plan[vis]['solint_settings'][solint]['gaincal_return_dict'][mode].append(gcdict.copy())
                      else:
<<<<<<< HEAD
                        for baseband in selfcal_library[vis]['baseband'].keys():
                             spwselect_bb=selfcal_library[vis]['baseband'][baseband]['spwstring']
                             gcdict=gaincal(vis=vis, caltable=gaintable_name, gaintype=selfcal_plan[vis]['solint_settings'][solint]['gaincal_gaintype'], spw=spwselect_bb,
                                  refant=selfcal_library[vis]['refant'], calmode=selfcal_plan['solmode'][iteration], solnorm=solnorm if applymode=="calflag" else False,
                                  solint=solint.replace('_EB','').replace('_ap','').replace('scan_','').replace('_fb1','').replace('_fb2','').replace('_fb3',''),\
                                  minsnr=gaincal_minsnr if applymode == 'calflag' else max(gaincal_minsnr,gaincal_unflag_minsnr), minblperant=4,combine=gaincal_combine,\
                                  field=incl_targets,scan=incl_scans,gaintable=gaincal_preapply_gaintable,spwmap=gaincal_spwmap,uvrange=selfcal_library['uvrange'],\
                                  interp=gaincal_interpolate, solmode=gaincal_solmode, refantmode='flex',\
                                  append=os.path.exists(sani_target+'_'+vis+'_'+band+'_'+solint+'_'+str(iteration)+'_'+selfcal_plan['solmode'][iteration]+'_'+filename_append+'.g'))
                             selfcal_plan[vis]['solint_settings'][solint]['gaincal_return_dict'][mode].append(gcdict.copy())
     

                   # restricted gaincal table comparisons to only inf_EB prior to changes
                   # commenting because we want to do comparisons for other solints as well
                   #if 'inf_EB' not in solint:
                   #   break
        gaintable_prefix=sani_target+'_'+vis+'_'+band+'_'
        # assume that if there is only one mode to attempt, that it is combinespw and don't bother checking.
        if len(selfcal_plan[vis]['solint_settings'][solint]['modes_to_attempt']) >= 1:
            preferred_mode,fallback,spwmap,spwmapping_for_applycal = \
                           select_best_gaincal_mode(selfcal_library,selfcal_plan,vis,gaintable_prefix,solint,spectral_solution_fraction)

            if fallback=='spwmap':
                selfcal_plan[vis]['solint_settings'][solint]['spwmap_for_mode']['per_spw']=spwmapping_for_applycal.copy()

            print(preferred_mode,solint,fallback,spwmapping_for_applycal)
        else:
            preferred_mode='combinespw'
            fallback=''

            print(preferred_mode,solint,fallback)


            
        # Update the appropriate selfcal_library entries.

        selfcal_plan[vis]['solint_settings'][solint]['final_mode']=preferred_mode+''
        selfcal_plan[vis]['solint_settings'][solint]['applycal_spwmap']=selfcal_plan[vis]['solint_settings'][solint]['spwmap_for_mode'][preferred_mode].copy()
        applycal_spwmap.append(selfcal_plan[vis]['solint_settings'][solint]['spwmap_for_mode'][preferred_mode])
        applycal_interpolate.append(selfcal_plan[vis]['solint_settings'][solint]['applycal_interpolate'])
        print(applycal_interpolate)
        #applycal_gaintable=selfcal_library[fid][vis][selfcal_library[fid]['final_phase_solint']]['gaintable']+[sani_target+'_'+vis+'_'+band+'_'+solint+'_'+str(iteration)+'_ap.g']
        applycal_gaintable.append(sani_target+'_'+vis+'_'+band+'_'+solint+'_'+str(iteration)+'_'+selfcal_plan['solmode'][iteration]+'_'+preferred_mode+'.g')
        selfcal_library[vis][solint]['final_mode']=preferred_mode+''
        selfcal_library[vis][solint]['gaintable']=applycal_gaintable.copy()
        selfcal_library[vis][solint]['iteration']=iteration+0
        selfcal_library[vis][solint]['spwmap']=applycal_spwmap.copy()
        selfcal_library[vis][solint]['applycal_mode']=selfcal_plan['applycal_mode'][iteration]+''
        selfcal_library[vis][solint]['applycal_interpolate']=applycal_interpolate.copy()
        selfcal_library[vis][solint]['solmode']=selfcal_plan['solmode'][iteration]+''
        selfcal_library[vis][solint]['gaincal_combine']=selfcal_plan[vis]['solint_settings'][solint]['gaincal_combine'][preferred_mode]+''

        # Remove per_spw and/or per_bb from subsequent solints if per_bb or combinespw are selected for a given solint
        if preferred_mode != 'per_spw':
            remove_modes(selfcal_plan,vis,current_solint_index)


=======
                         spwselect=','.join(str(spw) for spw in selfcal_library['spws_set'][vis][i].tolist())
                   else:
                      spwselect=selfcal_library[vis]['spws']
                   gaincal_return = gaincal(vis=vis,\
                     caltable=sani_target+'_'+vis+'_'+band+'_'+solint+'_'+str(iteration)+'_'+selfcal_plan['solmode'][iteration]+'.g',\
                     gaintype=gaincal_gaintype, spw=spwselect,
                     refant=selfcal_library[vis]['refant'], calmode=selfcal_plan['solmode'][iteration], solnorm=solnorm if applymode=="calflag" else False,
                     solint=solint.replace('_EB','').replace('_ap','').replace('scan_','').replace('_fb1','').replace('_fb2','').replace('_fb3',''),minsnr=gaincal_minsnr if applymode == 'calflag' else max(gaincal_minsnr,gaincal_unflag_minsnr), minblperant=4,combine=selfcal_plan['gaincal_combine'][iteration],
                     field=incl_targets,scan=incl_scans,gaintable=gaincal_preapply_gaintable,spwmap=gaincal_spwmap,uvrange=selfcal_library['uvrange'],
                     interp=gaincal_interpolate, solmode=gaincal_solmode, refantmode='flex', append=os.path.exists(sani_target+'_'+vis+'_'+band+'_'+solint+'_'+str(iteration)+'_'+selfcal_plan['solmode'][iteration]+'.g'))
                   #
                   if 'inf_EB' not in solint:
                      break
    else:
>>>>>>> 6a9b205e
        for fid in np.intersect1d(selfcal_library['sub-fields-to-selfcal'],list(selfcal_library['sub-fields-fid_map'][vis].keys())):
            selfcal_library[fid][vis][solint]['final_mode']=preferred_mode+''
            selfcal_library[fid][vis][solint]['spwmap']=applycal_spwmap.copy()
            selfcal_library[fid][vis][solint]['gaincal_combine']=selfcal_plan[vis]['solint_settings'][solint]['gaincal_combine'][preferred_mode]+''
            selfcal_library[fid][vis][solint]['gaintable']=applycal_gaintable.copy()
            selfcal_library[fid][vis][solint]['iteration']=iteration+0
            selfcal_library[fid][vis][solint]['spwmap']=applycal_spwmap.copy()
            selfcal_library[fid][vis][solint]['applycal_mode']=selfcal_plan['applycal_mode'][iteration]+''
            selfcal_library[fid][vis][solint]['applycal_interpolate']=applycal_interpolate.copy()
            selfcal_library[fid][vis][solint]['solmode']=selfcal_plan['solmode'][iteration]+''
        selfcal_plan[vis]['solint_settings'][solint]['accepted_gaintable']=sani_target+'_'+vis+'_'+band+'_'+solint+'_'+str(iteration)+'_'+selfcal_plan['solmode'][iteration]+'_'+preferred_mode+'.g'
        if preferred_mode != 'combinespw':   # preapply all non spwcombine gain tables
           selfcal_plan[vis]['solint_settings'][solint]['preapply_this_gaintable']=True



    else:  # this else is for ap selfcal
        os.system('rm -rf temp*.g')
        for fid in np.intersect1d(selfcal_library['sub-fields-to-selfcal'],list(selfcal_library['sub-fields-fid_map'][vis].keys())):
            gaincal_spwmap=[]
            gaincal_preapply_gaintable=[]
            gaincal_interpolate=[] 
            applycal_gaintable=[]
            applycal_interpolate=[]
            applycal_spwmap=[]
            for j in range(current_solint_index):
              if selfcal_plan[vis]['solint_settings'][selfcal_plan['solints'][j]]['preapply_this_gaintable'] and selfcal_plan[vis]['solint_settings'][selfcal_plan['solints'][j]]['solmode']=='p':
                 gaincal_preapply_gaintable.append(selfcal_plan[vis]['solint_settings'][selfcal_plan['solints'][j]]['accepted_gaintable'])
                 gaincal_spwmap.append(selfcal_plan[vis]['solint_settings'][selfcal_plan['solints'][j]]['applycal_spwmap'])
                 gaincal_interpolate.append(selfcal_plan[vis]['solint_settings'][selfcal_plan['solints'][j]]['applycal_interpolate'])
                 applycal_interpolate.append(selfcal_plan[vis]['solint_settings'][selfcal_plan['solints'][j]]['applycal_interpolate'])
                 applycal_gaintable.append(selfcal_plan[vis]['solint_settings'][selfcal_plan['solints'][j]]['accepted_gaintable'])
                 applycal_spwmap.append(selfcal_plan[vis]['solint_settings'][selfcal_plan['solints'][j]]['applycal_spwmap'])
            selfcal_plan[vis]['solint_settings'][solint]['gaincal_gaintype']='T' if applymode == "calflag" or second_iter_solmode == "" else "GSPLINE" if second_iter_solmode == "GSPLINE" else "G"
            gaincal_solmode = "" if applymode == "calflag" or second_iter_solmode == "GSPLINE" else second_iter_solmode

            fallback=''
            if selfcal_plan['solmode'][iteration] == 'ap':
               solnorm=True
            else:
               solnorm=False

            if selfcal_plan[vis]['solint_settings'][solint]['gaincal_gaintype'] == "GSPLINE":
                splinetime = solint.replace('_EB','').replace('_ap','')
                if splinetime == "inf":
                    splinetime = selfcal_library[fid]["Median_scan_time"]
                else:
                    splinetime = float(splinetime[0:-1])

<<<<<<< HEAD
=======
            gaincal_return = gaincal(vis=vis,\
                 #caltable=sani_target+'_'+vis+'_'+band+'_'+solint+'_'+str(iteration)+'_'+selfcal_plan['solmode'][iteration]+'.g',\
                 caltable="temp.g",\
                 gaintype=gaincal_gaintype, spw=selfcal_library[fid][vis]['spws'],
                 refant=selfcal_library[vis]['refant'], calmode=selfcal_plan['solmode'][iteration], solnorm=solnorm if applymode=="calflag" else False,
                 solint=solint.replace('_EB','').replace('_ap','').replace('scan_',''),minsnr=gaincal_minsnr if applymode == 'calflag' else max(gaincal_minsnr,gaincal_unflag_minsnr), minblperant=4,combine=selfcal_plan['gaincal_combine'][iteration],
                 field=str(selfcal_library['sub-fields-fid_map'][vis][fid]),gaintable=gaincal_preapply_gaintable,spwmap=gaincal_spwmap,uvrange=selfcal_library['uvrange'],
                 #interp=gaincal_interpolate[vis], solmode=gaincal_solmode, append=os.path.exists(sani_target+'_'+vis+'_'+band+'_'+
                 #solint+'_'+str(iteration)+'_'+selfcal_plan['solmode'][iteration]+'.g'))
                 interp=gaincal_interpolate, solmode=gaincal_solmode, append=os.path.exists('temp.g'), refantmode='flex')

        tb.open("temp.g")
        subt = tb.query("OBSERVATION_ID==0", sortlist="TIME,ANTENNA1")
        tb.close()
>>>>>>> 6a9b205e

            for mode in selfcal_plan[vis]['solint_settings'][solint]['modes_to_attempt']:
               gaincal_combine=selfcal_plan[vis]['solint_settings'][solint]['gaincal_combine'][mode]
               filename_append=selfcal_plan[vis]['solint_settings'][solint]['filename_append'][mode]
               if 'spw' in gaincal_combine:
                  if selfcal_library['spws_set'][vis].ndim == 1:
                     nspw_sets=1
                  else:
                     nspw_sets=selfcal_library['spws_set'][vis].shape[0]
               else: #only necessary to loop over gain cal when in inf_EB to avoid inf_EB solving for all spws
                  nspw_sets=1
               for i in range(nspw_sets):  # run gaincal on each spw set to handle spectral scans
                  if 'spw' in gaincal_combine:
                     if nspw_sets == 1 and selfcal_library['spws_set'][vis].ndim == 1:
                        spwselect=','.join(str(spw) for spw in selfcal_library['spws_set'][vis].tolist())
                     else:
                        spwselect=','.join(str(spw) for spw in selfcal_library['spws_set'][vis][i].tolist())
                  else:
                     spwselect=selfcal_library[vis]['spws']
                  gaintable_name='temp_'+solint+'_'+str(iteration)+'_'+selfcal_plan['solmode'][iteration]+'_'+filename_append+'.g'
                  if mode != 'per_bb':      
                     gcdict=gaincal(vis=vis, caltable=gaintable_name, gaintype=selfcal_plan[vis]['solint_settings'][solint]['gaincal_gaintype'], spw=spwselect,
                            refant=selfcal_library[vis]['refant'], calmode=selfcal_plan['solmode'][iteration], solnorm=solnorm if applymode=="calflag" else False,
                            solint=solint.replace('_EB','').replace('_ap','').replace('scan_',''),\
                            minsnr=gaincal_minsnr if applymode == 'calflag' else max(gaincal_minsnr,gaincal_unflag_minsnr), minblperant=4,combine=gaincal_combine,\
                            field=str(selfcal_library['sub-fields-fid_map'][vis][fid]),gaintable=gaincal_preapply_gaintable,spwmap=gaincal_spwmap,uvrange=selfcal_library['uvrange'],\
                            interp=gaincal_interpolate, solmode=gaincal_solmode, refantmode='flex',\
                              append=os.path.exists(gaintable_name))
                     selfcal_plan[vis]['solint_settings'][solint]['gaincal_return_dict'][mode].append(gcdict.copy())
                  else:
                    for baseband in selfcal_library[vis]['baseband'].keys():
                         spwselect_bb=selfcal_library[vis]['baseband'][baseband]['spwstring']
                         gcdict=gaincal(vis=vis, caltable=gaintable_name, gaintype=selfcal_plan[vis]['solint_settings'][solint]['gaincal_gaintype'], spw=spwselect_bb,
                              refant=selfcal_library[vis]['refant'], calmode=selfcal_plan['solmode'][iteration], solnorm=solnorm if applymode=="calflag" else False,
                              solint=solint.replace('_EB','').replace('_ap','').replace('scan_',''),\
                              minsnr=gaincal_minsnr if applymode == 'calflag' else max(gaincal_minsnr,gaincal_unflag_minsnr), minblperant=4,combine=gaincal_combine,\
                              field=str(selfcal_library['sub-fields-fid_map'][vis][fid]),gaintable=gaincal_preapply_gaintable,spwmap=gaincal_spwmap,uvrange=selfcal_library['uvrange'],\
                              interp=gaincal_interpolate, solmode=gaincal_solmode, refantmode='flex',\
                              append=os.path.exists(gaintable_name))
                         selfcal_plan[vis]['solint_settings'][solint]['gaincal_return_dict'][mode].append(gcdict.copy())
        gaintable_prefix='temp_'
        if len(selfcal_plan[vis]['solint_settings'][solint]['modes_to_attempt']) >= 1:
            preferred_mode,fallback,spwmap,spwmapping_for_applycal = \
                           select_best_gaincal_mode(selfcal_library,selfcal_plan,vis,gaintable_prefix,solint,spectral_solution_fraction)
        else:
            preferred_mode='combinespw'
            fallback=''
        print(preferred_mode,solint,fallback)

        selfcal_plan[vis]['solint_settings'][solint]['final_mode']=preferred_mode
        selfcal_plan[vis]['solint_settings'][solint]['applycal_spwmap']=selfcal_plan[vis]['solint_settings'][solint]['spwmap_for_mode'][preferred_mode]
        applycal_spwmap.append(selfcal_plan[vis]['solint_settings'][solint]['spwmap_for_mode'][preferred_mode])

        applycal_interpolate.append(selfcal_plan[vis]['solint_settings'][solint]['applycal_interpolate'])
        #applycal_gaintable=selfcal_library[fid][vis][selfcal_library[fid]['final_phase_solint']]['gaintable']+[sani_target+'_'+vis+'_'+band+'_'+solint+'_'+str(iteration)+'_ap.g']
        applycal_gaintable.append(sani_target+'_'+vis+'_'+band+'_'+solint+'_'+str(iteration)+'_'+selfcal_plan['solmode'][iteration]+'_'+preferred_mode+'.g')


        # Update the appropriate selfcal_library entries.
        selfcal_library[vis][solint]['final_mode']=preferred_mode+''
        selfcal_library[vis][solint]['spwmap']=applycal_spwmap.copy()
        selfcal_library[vis][solint]['gaincal_combine']=selfcal_plan[vis]['solint_settings'][solint]['gaincal_combine'][preferred_mode]+''
        selfcal_library[vis][solint]['gaintable']=applycal_gaintable.copy()
        selfcal_library[vis][solint]['iteration']=iteration+0
        selfcal_library[vis][solint]['applycal_mode']=selfcal_plan['applycal_mode'][iteration]+''
        selfcal_library[vis][solint]['applycal_interpolate']=applycal_interpolate.copy()
        selfcal_library[vis][solint]['solmode']=selfcal_plan['solmode'][iteration]+''

        # Remove per_spw and/or per_bb from subsequent solints if per_bb or combinespw are selected for a given solint
        if preferred_mode != 'per_spw':
            remove_modes(selfcal_plan,vis,current_solint_index)


        for fid in np.intersect1d(selfcal_library['sub-fields-to-selfcal'],list(selfcal_library['sub-fields-fid_map'][vis].keys())):
            selfcal_library[fid][vis][solint]['final_mode']=preferred_mode+''
            selfcal_library[fid][vis][solint]['spwmap']=applycal_spwmap.copy()
            selfcal_library[fid][vis][solint]['gaincal_combine']=selfcal_plan[vis]['solint_settings'][solint]['gaincal_combine'][preferred_mode]+''
            selfcal_library[fid][vis][solint]['gaintable']=applycal_gaintable.copy()
            selfcal_library[fid][vis][solint]['iteration']=iteration+0
            selfcal_library[fid][vis][solint]['applycal_mode']=selfcal_plan['applycal_mode'][iteration]+''
            selfcal_library[fid][vis][solint]['applycal_interpolate']=applycal_interpolate.copy()
            selfcal_library[fid][vis][solint]['solmode']=selfcal_plan['solmode'][iteration]+''

        if preferred_mode != 'combinespw':   # preapply all non spwcombine gain tables
           selfcal_plan[vis]['solint_settings'][solint]['preapply_this_gaintable']=True
        selfcal_plan[vis]['solint_settings'][solint]['accepted_gaintable']=sani_target+'_'+vis+'_'+band+'_'+solint+'_'+str(iteration)+'_'+selfcal_plan['solmode'][iteration]+'_'+preferred_mode+'.g'

        filename_append=selfcal_plan[vis]['solint_settings'][solint]['filename_append'][preferred_mode]


        for mode in selfcal_plan[vis]['solint_settings'][solint]['modes_to_attempt']:
            ##### send chosen subtable to this routine for final copying to the gain table we want.
            tb.open('temp_'+solint+'_'+str(iteration)+'_'+selfcal_plan['solmode'][iteration]+'_'+mode+'.g')
            subt = tb.query("OBSERVATION_ID==0", sortlist="TIME,ANTENNA1")
            tb.close()

            subt.copy(sani_target+'_'+vis+'_'+band+'_'+solint+'_'+str(iteration)+'_'+selfcal_plan['solmode'][iteration]+'_'+mode+'.g', deep=True)
            subt.close()

            # commented so that we keep all the gain tables around
            # once well-tested, we might remove the tables for the non-chosen modes to avoid generating too many useless files.  
            os.system('rm -rf '+'temp_'+solint+'_'+str(iteration)+'_'+selfcal_plan['solmode'][iteration]+'_'+mode+'.g')

    if rerank_refants:
        selfcal_library[vis]["refant"] = rank_refants(vis, caltable=sani_target+'_'+vis+'_'+band+'_'+solint+'_'+str(iteration)+'_'+selfcal_plan['solmode'][iteration]+'_'+selfcal_library[vis][solint]['final_mode']+'.g')

        # If we are falling back to a previous solution interval on the unflagging, we need to make sure all tracks use a common 
        # reference antenna.
        if unflag_fb_to_prev_solint:
            for it, sint in enumerate(selfcal_plan['solints'][0:iteration+1]):
                if not os.path.exists(sani_target+'_'+vis+'_'+band+'_'+sint+'_'+str(it)+'_'+selfcal_plan['solmode'][it]+'_'+selfcal_library[vis][solint]['final_mode']+'.g'):
                    continue

                # If a previous iteration went through the unflagging routine, it is possible that some antennas fell back to
                # a previous solint. In that case, rerefant will flag those antennas because they can't be re-referenced with
                # a different time interval. So to be safe, we go back to the pre-pass solutions and then re-run the passing.
                # We could probably check more carefully whether this is the case to avoid having to do this... but the 
                # computing time isn't significant so it's easy just to run through again.
                if os.path.exists(sani_target+'_'+vis+'_'+band+'_'+sint+'_'+str(it)+'_'+selfcal_plan['solmode'][it]+'_'+selfcal_library[vis][solint]['final_mode']+'.pre-pass.g'):
                    rerefant(vis, sani_target+'_'+vis+'_'+band+'_'+sint+'_'+str(it)+'_'+selfcal_plan['solmode'][it]+'_'+selfcal_library[vis][solint]['final_mode']+'.pre-pass.g', \
                            refant=selfcal_library[vis]["refant"], refantmode=refantmode if 'inf_EB' not in sint else 'flex')

                    os.system("rm -rf "+sani_target+'_'+vis+'_'+band+'_'+sint+'_'+str(it)+'_'+selfcal_plan['solmode'][it]+'_'+selfcal_library[vis][solint]['final_mode']+'.g')
                    os.system("cp -r "+sani_target+'_'+vis+'_'+band+'_'+sint+'_'+str(it)+'_'+selfcal_plan['solmode'][it]+'_'+selfcal_library[vis][solint]['final_mode']+'.pre-pass.g '+\
                            sani_target+'_'+vis+'_'+band+'_'+sint+'_'+str(it)+'_'+selfcal_plan['solmode'][it]+'_'+selfcal_library[vis][solint]['final_mode']+'.g')

                    if sint == "inf_EB" and len(selfcal_library[vis][sint]["spwmap"][0]) > 0:
                        unflag_spwmap = selfcal_library[vis][sint]["spwmap"][0]
                    else:
                        unflag_spwmap = []

                    unflag_failed_antennas(vis, sani_target+'_'+vis+'_'+band+'_'+sint+'_'+str(it)+'_'+\
<<<<<<< HEAD
                            selfcal_plan['solmode'][it]+'_'+selfcal_library[vis][solint]['final_mode']+'.g', flagged_fraction=0.25, solnorm=solnorm, \
=======
                            selfcal_plan['solmode'][it]+'.g', selfcal_library[vis][sint]['gaincal_return'], \
                            flagged_fraction=0.25, solnorm=solnorm, \
>>>>>>> 6a9b205e
                            only_long_baselines=selfcal_plan['solmode'][it]=="ap" if unflag_only_lbants and \
                            unflag_only_lbants_onlyap else unflag_only_lbants, calonly_max_flagged=calonly_max_flagged, \
                            spwmap=unflag_spwmap, fb_to_prev_solint=unflag_fb_to_prev_solint, solints=selfcal_plan['solints'], iteration=it)
                else:
                    rerefant(vis, sani_target+'_'+vis+'_'+band+'_'+sint+'_'+str(it)+'_'+selfcal_plan['solmode'][it]+'_'+selfcal_library[vis][solint]['final_mode']+'.g', \
                            refant=selfcal_library[vis]["refant"], refantmode=refantmode if 'inf_EB' not in sint else 'flex')
        else:
            os.system("cp -r "+sani_target+'_'+vis+'_'+band+'_'+solint+'_'+str(iteration)+'_'+selfcal_plan['solmode'][iteration]+'_'+selfcal_library[vis][solint]['final_mode']+'.g '+\
                    sani_target+'_'+vis+'_'+band+'_'+solint+'_'+str(iteration)+'_'+selfcal_plan['solmode'][iteration]+'_'+selfcal_library[vis][solint]['final_mode']+'.pre-rerefant.g')
            rerefant(vis, sani_target+'_'+vis+'_'+band+'_'+solint+'_'+str(iteration)+'_'+selfcal_plan['solmode'][iteration]+'_'+selfcal_library[vis][solint]['final_mode']+'.g', \
                    refant=selfcal_library[vis]["refant"], refantmode=refantmode if 'inf_EB' not in solint else 'flex')

<<<<<<< HEAD

=======
    ##
    ## default is to run without combine=spw for inf_EB, here we explicitly run a test inf_EB with combine='scan,spw' to determine
    ## the number of flagged antennas when combine='spw' then determine if it needs spwmapping or to use the gaintable with spwcombine.
    ##
    if 'inf_EB' in solint and fallback=='':
       os.system('rm -rf test_inf_EB.g')
       test_gaincal_combine='scan,spw'
       if selfcal_library['obstype']=='mosaic' or mode=="cocal":
          test_gaincal_combine+=',field'   
       for i in range(selfcal_library['spws_set'][vis].shape[0]):  # run gaincal on each spw set to handle spectral scans
          if nspw_sets == 1 and selfcal_library['spws_set'][vis].ndim == 1:
             spwselect=','.join(str(spw) for spw in selfcal_library['spws_set'][vis].tolist())
          else:
             spwselect=','.join(str(spw) for spw in selfcal_library['spws_set'][vis][i].tolist())

          test_gaincal_return = gaincal(vis=vis,\
            caltable='test_inf_EB.g',\
            gaintype=gaincal_gaintype, spw=spwselect,
            refant=selfcal_library[vis]['refant'], calmode='p', 
            solint=solint.replace('_EB','').replace('_ap','').replace('_fb1','').replace('_fb2','').replace('_fb3',''),minsnr=gaincal_minsnr if applymode == "calflag" else max(gaincal_minsnr,gaincal_unflag_minsnr), minblperant=4,combine=test_gaincal_combine,
            field=include_targets[0],scan=include_scans[0],gaintable='',spwmap=[],uvrange=selfcal_library['uvrange'], refantmode=refantmode,append=os.path.exists('test_inf_EB.g')) 
       spwlist=selfcal_library[vis]['spws'].split(',')
       fallback,map_index,spwmap,applycal_spwmap_inf_EB=analyze_inf_EB_flagging(selfcal_library,band,spwlist,sani_target+'_'+vis+'_'+band+'_'+solint+'_'+str(iteration)+'_'+selfcal_plan['solmode'][iteration]+'.g',vis,target,'test_inf_EB.g',selfcal_library['spectral_scan'],telescope)

       selfcal_plan[vis]['inf_EB_fallback_mode']=fallback+''
       print(solint,fallback,applycal_spwmap_inf_EB)
       if fallback != '':
          if fallback =='combinespw':
             gaincal_spwmap=[selfcal_library[vis]['spwmap']]
             selfcal_plan['gaincal_combine'][iteration]='scan,spw'
             selfcal_plan[vis]['inf_EB_gaincal_combine']='scan,spw'
             applycal_spwmap=[selfcal_library[vis]['spwmap']]
             os.system('rm -rf           '+sani_target+'_'+vis+'_'+band+'_'+solint+'_'+str(iteration)+'_'+selfcal_plan['solmode'][iteration]+'.g')
             os.system('mv test_inf_EB.g '+sani_target+'_'+vis+'_'+band+'_'+solint+'_'+str(iteration)+'_'+selfcal_plan['solmode'][iteration]+'.g')
             gaincal_return = test_gaincal_return
          if fallback =='spwmap':
             gaincal_spwmap=applycal_spwmap_inf_EB
             selfcal_plan[vis]['inf_EB_gaincal_combine']='scan'
             selfcal_plan['gaincal_combine'][iteration]='scan'
             applycal_spwmap=[applycal_spwmap_inf_EB]

          # Update the appropriate selfcal_library entries.
          selfcal_library[vis][solint]['spwmap']=applycal_spwmap
          selfcal_library[vis][solint]['gaincal_combine']=selfcal_plan['gaincal_combine'][iteration]+''
          for fid in np.intersect1d(selfcal_library['sub-fields-to-selfcal'],list(selfcal_library['sub-fields-fid_map'][vis].keys())):
              selfcal_library[fid][vis][solint]['spwmap']=applycal_spwmap
              selfcal_library[fid][vis][solint]['gaincal_combine']=selfcal_plan['gaincal_combine'][iteration]+''

       os.system('rm -rf test_inf_EB.g')               
>>>>>>> 6a9b205e

    selfcal_library[vis][solint]'gaincal_return'] = gaincal_return
    selfcal_library[vis][solint]['fallback']=fallback+''
    for fid in np.intersect1d(selfcal_library['sub-fields-to-selfcal'],list(selfcal_library['sub-fields-fid_map'][vis].keys())):
        selfcal_library[fid][vis][solint]['fallback']=fallback+''

    # If iteration two, try restricting to just the antennas with enough unflagged data.
    # Should we also restrict to just long baseline antennas?
    if applymode == "calonly":
        # Make a copy of the caltable before unflagging, for reference.
        os.system("cp -r "+sani_target+'_'+vis+'_'+band+'_'+solint+'_'+str(iteration)+'_'+\
                selfcal_plan['solmode'][iteration]+'_'+selfcal_library[vis][solint]['final_mode']+'.g '+sani_target+'_'+vis+'_'+band+'_'+solint+'_'+str(iteration)+'_'+\
                selfcal_plan['solmode'][iteration]+'_'+selfcal_library[vis][solint]['final_mode']+'.pre-pass.g')

        if solint == "inf_EB" and len(applycal_spwmap) > 0:
            unflag_spwmap = applycal_spwmap[0]
        else:
            unflag_spwmap = []

        selfcal_library[vis][solint]['unflag_spwmap'] = unflag_spwmap
        selfcal_library[vis][solint]['unflagged_lbs'] = True

        unflag_failed_antennas(vis, sani_target+'_'+vis+'_'+band+'_'+solint+'_'+str(iteration)+'_'+\
<<<<<<< HEAD
                selfcal_plan['solmode'][iteration]+'_'+selfcal_library[vis][solint]['final_mode']+'.g', flagged_fraction=0.25, solnorm=solnorm, \
=======
                selfcal_plan['solmode'][iteration]+'.g', selfcal_library[vis][solint]['gaincal_return'], flagged_fraction=0.25, solnorm=solnorm, \
>>>>>>> 6a9b205e
                only_long_baselines=selfcal_plan['solmode'][iteration]=="ap" if unflag_only_lbants and unflag_only_lbants_onlyap else \
                unflag_only_lbants, calonly_max_flagged=calonly_max_flagged, spwmap=unflag_spwmap, \
                fb_to_prev_solint=unflag_fb_to_prev_solint, solints=selfcal_plan['solints'], iteration=iteration)

    # Do some post-gaincal cleanup for mosaics.
    if selfcal_library['obstype'] == 'mosaic' or mode == "cocal":
        os.system("cp -r "+sani_target+'_'+vis+'_'+band+'_'+solint+'_'+str(iteration)+'_'+selfcal_plan['solmode'][iteration]+'_'+selfcal_library[vis][solint]['final_mode']+'.g '+\
                sani_target+'_'+vis+'_'+band+'_'+solint+'_'+str(iteration)+'_'+selfcal_plan['solmode'][iteration]+'_'+selfcal_library[vis][solint]['final_mode']+'.pre-drop.g')
        tb.open(sani_target+'_'+vis+'_'+band+'_'+solint+'_'+str(iteration)+'_'+selfcal_plan['solmode'][iteration]+'_'+selfcal_library[vis][solint]['final_mode']+'.g', nomodify=False)
        antennas = tb.getcol("ANTENNA1")
        fields = tb.getcol("FIELD_ID")
        scans = tb.getcol("SCAN_NUMBER")
        flags = tb.getcol("FLAG")

        """
        # Flag any solutions whose S/N ratio is too small.
        snr = tb.getcol("SNR")
        flags[snr < 5.] = True
        """

        if (solint != "inf_EB" and not allow_gain_interpolation) or (allow_gain_interpolation and "inf" not in solint):
            # If a given field has > 25% of its solutions flagged then just flag the whole field because it will have too much 
            # interpolation.
            if solint == "scan_inf":
                max_n_solutions = max([(scans == scan).sum() for scan in np.unique(scans)])
                for scan in np.unique(scans):
                    scan_n_solutions = (flags[0,0,scans == scan] == False).sum()
                    if scan_n_solutions < 0.75 * max_n_solutions:
                        flags[:,:,scans == scan] = True
            else:
                n_all_flagged = np.sum([np.all(flags[:,:,antennas == ant]) for ant in np.unique(antennas)])
                max_n_solutions = max([(fields == fid).sum() for fid in np.unique(fields)]) - n_all_flagged
                for fid in np.unique(fields):
                    fid_n_solutions = (flags[0,0,fields == fid] == False).sum()
                    if fid_n_solutions < 0.75 * max_n_solutions:
                        flags[:,:,fields == fid] = True

        bad = np.where(flags[0,0,:])[0]
        tb.removerows(rownrs=bad)
        tb.flush()
        tb.close()


def generate_settings_for_combinespw_fallback(selfcal_library, selfcal_plan, target, band, vis, solint, iteration): 
    sani_target=sanitize_string(target)
    current_solint_index=selfcal_plan['solints'].index(solint)
    preferred_mode='combinespw'
    gaincal_spwmap=[]
    gaincal_preapply_gaintable=[]
    gaincal_interpolate=[]
    applycal_spwmap=[]
    applycal_interpolate=[]
    applycal_gaintable=[]
    for j in range(current_solint_index):
        if selfcal_plan[vis]['solint_settings'][selfcal_plan['solints'][j]]['preapply_this_gaintable']:
           gaincal_preapply_gaintable.append(selfcal_plan[vis]['solint_settings'][selfcal_plan['solints'][j]]['accepted_gaintable'])
           gaincal_spwmap.append(selfcal_plan[vis]['solint_settings'][selfcal_plan['solints'][j]]['applycal_spwmap'])
           gaincal_interpolate.append(selfcal_plan[vis]['solint_settings'][selfcal_plan['solints'][j]]['applycal_interpolate'])
           applycal_spwmap.append(selfcal_plan[vis]['solint_settings'][selfcal_plan['solints'][j]]['applycal_spwmap'])
           applycal_interpolate.append(selfcal_plan[vis]['solint_settings'][selfcal_plan['solints'][j]]['applycal_interpolate'])
           applycal_gaintable.append(selfcal_plan[vis]['solint_settings'][selfcal_plan['solints'][j]]['accepted_gaintable'])
    applycal_spwmap.append(selfcal_plan[vis]['solint_settings'][solint]['spwmap_for_mode'][preferred_mode])
    applycal_interpolate.append(selfcal_plan[vis]['solint_settings'][solint]['applycal_interpolate'])
    applycal_gaintable += [sani_target+'_'+vis+'_'+band+'_'+solint+'_'+str(iteration)+'_'+selfcal_plan['solmode'][iteration]+'_'+preferred_mode+'.g']
    selfcal_library[vis][solint]['final_mode']=preferred_mode+'_fallback'
    selfcal_library[vis][solint]['gaintable']=applycal_gaintable
    selfcal_library[vis][solint]['iteration']=iteration+0
    selfcal_library[vis][solint]['spwmap']=applycal_spwmap
    selfcal_library[vis][solint]['applycal_mode']=selfcal_plan['applycal_mode'][iteration]+''
    selfcal_library[vis][solint]['applycal_interpolate']=applycal_interpolate
    selfcal_library[vis][solint]['solmode']=selfcal_plan['solmode'][iteration]+''
    selfcal_library[vis][solint]['gaincal_combine']=selfcal_plan[vis]['solint_settings'][solint]['gaincal_combine'][preferred_mode]+''
    for fid in np.intersect1d(selfcal_library['sub-fields-to-selfcal'],list(selfcal_library['sub-fields-fid_map'][vis].keys())):
        selfcal_library[fid][vis][solint]['final_mode']=preferred_mode+'_fallback'
        selfcal_library[fid][vis][solint]['spwmap']=applycal_spwmap
        selfcal_library[fid][vis][solint]['gaincal_combine']=selfcal_plan[vis]['solint_settings'][solint]['gaincal_combine'][preferred_mode]+''
        selfcal_library[fid][vis][solint]['gaintable']=applycal_gaintable
        selfcal_library[fid][vis][solint]['iteration']=iteration+0
        selfcal_library[fid][vis][solint]['spwmap']=applycal_spwmap
        selfcal_library[fid][vis][solint]['applycal_mode']=selfcal_plan['applycal_mode'][iteration]+''
        selfcal_library[fid][vis][solint]['applycal_interpolate']=applycal_interpolate
        selfcal_library[fid][vis][solint]['solmode']=selfcal_plan['solmode'][iteration]+''
<|MERGE_RESOLUTION|>--- conflicted
+++ resolved
@@ -267,7 +267,6 @@
                                 append=os.path.exists(sani_target+'_'+vis+'_'+band+'_'+solint+'_'+str(iteration)+'_'+selfcal_plan['solmode'][iteration]+'_'+filename_append+'.g'))
                          selfcal_plan[vis]['solint_settings'][solint]['gaincal_return_dict'][mode].append(gcdict.copy())
                       else:
-<<<<<<< HEAD
                         for baseband in selfcal_library[vis]['baseband'].keys():
                              spwselect_bb=selfcal_library[vis]['baseband'][baseband]['spwstring']
                              gcdict=gaincal(vis=vis, caltable=gaintable_name, gaintype=selfcal_plan[vis]['solint_settings'][solint]['gaincal_gaintype'], spw=spwselect_bb,
@@ -325,22 +324,6 @@
             remove_modes(selfcal_plan,vis,current_solint_index)
 
 
-=======
-                         spwselect=','.join(str(spw) for spw in selfcal_library['spws_set'][vis][i].tolist())
-                   else:
-                      spwselect=selfcal_library[vis]['spws']
-                   gaincal_return = gaincal(vis=vis,\
-                     caltable=sani_target+'_'+vis+'_'+band+'_'+solint+'_'+str(iteration)+'_'+selfcal_plan['solmode'][iteration]+'.g',\
-                     gaintype=gaincal_gaintype, spw=spwselect,
-                     refant=selfcal_library[vis]['refant'], calmode=selfcal_plan['solmode'][iteration], solnorm=solnorm if applymode=="calflag" else False,
-                     solint=solint.replace('_EB','').replace('_ap','').replace('scan_','').replace('_fb1','').replace('_fb2','').replace('_fb3',''),minsnr=gaincal_minsnr if applymode == 'calflag' else max(gaincal_minsnr,gaincal_unflag_minsnr), minblperant=4,combine=selfcal_plan['gaincal_combine'][iteration],
-                     field=incl_targets,scan=incl_scans,gaintable=gaincal_preapply_gaintable,spwmap=gaincal_spwmap,uvrange=selfcal_library['uvrange'],
-                     interp=gaincal_interpolate, solmode=gaincal_solmode, refantmode='flex', append=os.path.exists(sani_target+'_'+vis+'_'+band+'_'+solint+'_'+str(iteration)+'_'+selfcal_plan['solmode'][iteration]+'.g'))
-                   #
-                   if 'inf_EB' not in solint:
-                      break
-    else:
->>>>>>> 6a9b205e
         for fid in np.intersect1d(selfcal_library['sub-fields-to-selfcal'],list(selfcal_library['sub-fields-fid_map'][vis].keys())):
             selfcal_library[fid][vis][solint]['final_mode']=preferred_mode+''
             selfcal_library[fid][vis][solint]['spwmap']=applycal_spwmap.copy()
@@ -389,24 +372,6 @@
                     splinetime = selfcal_library[fid]["Median_scan_time"]
                 else:
                     splinetime = float(splinetime[0:-1])
-
-<<<<<<< HEAD
-=======
-            gaincal_return = gaincal(vis=vis,\
-                 #caltable=sani_target+'_'+vis+'_'+band+'_'+solint+'_'+str(iteration)+'_'+selfcal_plan['solmode'][iteration]+'.g',\
-                 caltable="temp.g",\
-                 gaintype=gaincal_gaintype, spw=selfcal_library[fid][vis]['spws'],
-                 refant=selfcal_library[vis]['refant'], calmode=selfcal_plan['solmode'][iteration], solnorm=solnorm if applymode=="calflag" else False,
-                 solint=solint.replace('_EB','').replace('_ap','').replace('scan_',''),minsnr=gaincal_minsnr if applymode == 'calflag' else max(gaincal_minsnr,gaincal_unflag_minsnr), minblperant=4,combine=selfcal_plan['gaincal_combine'][iteration],
-                 field=str(selfcal_library['sub-fields-fid_map'][vis][fid]),gaintable=gaincal_preapply_gaintable,spwmap=gaincal_spwmap,uvrange=selfcal_library['uvrange'],
-                 #interp=gaincal_interpolate[vis], solmode=gaincal_solmode, append=os.path.exists(sani_target+'_'+vis+'_'+band+'_'+
-                 #solint+'_'+str(iteration)+'_'+selfcal_plan['solmode'][iteration]+'.g'))
-                 interp=gaincal_interpolate, solmode=gaincal_solmode, append=os.path.exists('temp.g'), refantmode='flex')
-
-        tb.open("temp.g")
-        subt = tb.query("OBSERVATION_ID==0", sortlist="TIME,ANTENNA1")
-        tb.close()
->>>>>>> 6a9b205e
 
             for mode in selfcal_plan[vis]['solint_settings'][solint]['modes_to_attempt']:
                gaincal_combine=selfcal_plan[vis]['solint_settings'][solint]['gaincal_combine'][mode]
@@ -539,12 +504,9 @@
                         unflag_spwmap = []
 
                     unflag_failed_antennas(vis, sani_target+'_'+vis+'_'+band+'_'+sint+'_'+str(it)+'_'+\
-<<<<<<< HEAD
-                            selfcal_plan['solmode'][it]+'_'+selfcal_library[vis][solint]['final_mode']+'.g', flagged_fraction=0.25, solnorm=solnorm, \
-=======
-                            selfcal_plan['solmode'][it]+'.g', selfcal_library[vis][sint]['gaincal_return'], \
+                            selfcal_plan['solmode'][it]+'_'+selfcal_library[vis][solint]['final_mode']+'.g', \
+                            selfcal_plan[vis]['solint_settings'][sint]['gaincal_return_dict'][selfcal_library[vis][sint]['final_mode']][0], \
                             flagged_fraction=0.25, solnorm=solnorm, \
->>>>>>> 6a9b205e
                             only_long_baselines=selfcal_plan['solmode'][it]=="ap" if unflag_only_lbants and \
                             unflag_only_lbants_onlyap else unflag_only_lbants, calonly_max_flagged=calonly_max_flagged, \
                             spwmap=unflag_spwmap, fb_to_prev_solint=unflag_fb_to_prev_solint, solints=selfcal_plan['solints'], iteration=it)
@@ -557,61 +519,6 @@
             rerefant(vis, sani_target+'_'+vis+'_'+band+'_'+solint+'_'+str(iteration)+'_'+selfcal_plan['solmode'][iteration]+'_'+selfcal_library[vis][solint]['final_mode']+'.g', \
                     refant=selfcal_library[vis]["refant"], refantmode=refantmode if 'inf_EB' not in solint else 'flex')
 
-<<<<<<< HEAD
-
-=======
-    ##
-    ## default is to run without combine=spw for inf_EB, here we explicitly run a test inf_EB with combine='scan,spw' to determine
-    ## the number of flagged antennas when combine='spw' then determine if it needs spwmapping or to use the gaintable with spwcombine.
-    ##
-    if 'inf_EB' in solint and fallback=='':
-       os.system('rm -rf test_inf_EB.g')
-       test_gaincal_combine='scan,spw'
-       if selfcal_library['obstype']=='mosaic' or mode=="cocal":
-          test_gaincal_combine+=',field'   
-       for i in range(selfcal_library['spws_set'][vis].shape[0]):  # run gaincal on each spw set to handle spectral scans
-          if nspw_sets == 1 and selfcal_library['spws_set'][vis].ndim == 1:
-             spwselect=','.join(str(spw) for spw in selfcal_library['spws_set'][vis].tolist())
-          else:
-             spwselect=','.join(str(spw) for spw in selfcal_library['spws_set'][vis][i].tolist())
-
-          test_gaincal_return = gaincal(vis=vis,\
-            caltable='test_inf_EB.g',\
-            gaintype=gaincal_gaintype, spw=spwselect,
-            refant=selfcal_library[vis]['refant'], calmode='p', 
-            solint=solint.replace('_EB','').replace('_ap','').replace('_fb1','').replace('_fb2','').replace('_fb3',''),minsnr=gaincal_minsnr if applymode == "calflag" else max(gaincal_minsnr,gaincal_unflag_minsnr), minblperant=4,combine=test_gaincal_combine,
-            field=include_targets[0],scan=include_scans[0],gaintable='',spwmap=[],uvrange=selfcal_library['uvrange'], refantmode=refantmode,append=os.path.exists('test_inf_EB.g')) 
-       spwlist=selfcal_library[vis]['spws'].split(',')
-       fallback,map_index,spwmap,applycal_spwmap_inf_EB=analyze_inf_EB_flagging(selfcal_library,band,spwlist,sani_target+'_'+vis+'_'+band+'_'+solint+'_'+str(iteration)+'_'+selfcal_plan['solmode'][iteration]+'.g',vis,target,'test_inf_EB.g',selfcal_library['spectral_scan'],telescope)
-
-       selfcal_plan[vis]['inf_EB_fallback_mode']=fallback+''
-       print(solint,fallback,applycal_spwmap_inf_EB)
-       if fallback != '':
-          if fallback =='combinespw':
-             gaincal_spwmap=[selfcal_library[vis]['spwmap']]
-             selfcal_plan['gaincal_combine'][iteration]='scan,spw'
-             selfcal_plan[vis]['inf_EB_gaincal_combine']='scan,spw'
-             applycal_spwmap=[selfcal_library[vis]['spwmap']]
-             os.system('rm -rf           '+sani_target+'_'+vis+'_'+band+'_'+solint+'_'+str(iteration)+'_'+selfcal_plan['solmode'][iteration]+'.g')
-             os.system('mv test_inf_EB.g '+sani_target+'_'+vis+'_'+band+'_'+solint+'_'+str(iteration)+'_'+selfcal_plan['solmode'][iteration]+'.g')
-             gaincal_return = test_gaincal_return
-          if fallback =='spwmap':
-             gaincal_spwmap=applycal_spwmap_inf_EB
-             selfcal_plan[vis]['inf_EB_gaincal_combine']='scan'
-             selfcal_plan['gaincal_combine'][iteration]='scan'
-             applycal_spwmap=[applycal_spwmap_inf_EB]
-
-          # Update the appropriate selfcal_library entries.
-          selfcal_library[vis][solint]['spwmap']=applycal_spwmap
-          selfcal_library[vis][solint]['gaincal_combine']=selfcal_plan['gaincal_combine'][iteration]+''
-          for fid in np.intersect1d(selfcal_library['sub-fields-to-selfcal'],list(selfcal_library['sub-fields-fid_map'][vis].keys())):
-              selfcal_library[fid][vis][solint]['spwmap']=applycal_spwmap
-              selfcal_library[fid][vis][solint]['gaincal_combine']=selfcal_plan['gaincal_combine'][iteration]+''
-
-       os.system('rm -rf test_inf_EB.g')               
->>>>>>> 6a9b205e
-
-    selfcal_library[vis][solint]'gaincal_return'] = gaincal_return
     selfcal_library[vis][solint]['fallback']=fallback+''
     for fid in np.intersect1d(selfcal_library['sub-fields-to-selfcal'],list(selfcal_library['sub-fields-fid_map'][vis].keys())):
         selfcal_library[fid][vis][solint]['fallback']=fallback+''
@@ -633,11 +540,7 @@
         selfcal_library[vis][solint]['unflagged_lbs'] = True
 
         unflag_failed_antennas(vis, sani_target+'_'+vis+'_'+band+'_'+solint+'_'+str(iteration)+'_'+\
-<<<<<<< HEAD
-                selfcal_plan['solmode'][iteration]+'_'+selfcal_library[vis][solint]['final_mode']+'.g', flagged_fraction=0.25, solnorm=solnorm, \
-=======
-                selfcal_plan['solmode'][iteration]+'.g', selfcal_library[vis][solint]['gaincal_return'], flagged_fraction=0.25, solnorm=solnorm, \
->>>>>>> 6a9b205e
+                selfcal_plan['solmode'][iteration]+'_'+selfcal_library[vis][solint]['final_mode']+'.g', selfcal_plan[vis]['solint_settings'][solint]['gaincal_return_dict'][selfcal_library[vis][solint]['final_mode']][0], flagged_fraction=0.25, solnorm=solnorm, \
                 only_long_baselines=selfcal_plan['solmode'][iteration]=="ap" if unflag_only_lbants and unflag_only_lbants_onlyap else \
                 unflag_only_lbants, calonly_max_flagged=calonly_max_flagged, spwmap=unflag_spwmap, \
                 fb_to_prev_solint=unflag_fb_to_prev_solint, solints=selfcal_plan['solints'], iteration=iteration)
