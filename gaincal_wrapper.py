--- conflicted
+++ resolved
@@ -237,7 +237,6 @@
             selfcal_library[vis][solint]["include_scans"] = include_scans
             selfcal_library[vis][solint]["include_targets"] = include_targets
 
-<<<<<<< HEAD
             for incl_scans, incl_targets in zip(include_scans, include_targets):
                 for mode in selfcal_plan[vis]['solint_settings'][solint]['modes_to_attempt']:
                    print(vis,solint,mode)
@@ -260,12 +259,6 @@
                       else:
                          nspw_sets=selfcal_library['spws_set'][vis].shape[0]
                    else: #only necessary to loop over gain cal when in inf_EB to avoid inf_EB solving for all spws
-=======
-            selfcal_library[vis][solint]['gaincal_return'] = []
-            for iscan, (incl_scans, incl_targets) in enumerate(zip(include_scans, include_targets)):
-                if 'inf_EB' in solint:
-                   if selfcal_library['spws_set'][vis].ndim == 1:
->>>>>>> 0e3286c2
                       nspw_sets=1
                    for i in range(nspw_sets):  # run gaincal on each spw set to handle spectral scans
                       if 'spw' in gaincal_combine:
@@ -274,11 +267,10 @@
                          else:
                             spwselect=','.join(str(spw) for spw in selfcal_library['spws_set'][vis][i].tolist())
                       else:
-<<<<<<< HEAD
                          spwselect=selfcal_library[vis]['spws']
                       gaintable_name=sani_target+'_'+vis+'_'+band+'_'+solint+'_'+str(iteration)+'_'+selfcal_plan['solmode'][iteration]+'_'+filename_append+'.g'
                       if mode != 'per_bb':      
-                         gcdict=gaincal(vis=vis, caltable=gaintable_name, gaintype=selfcal_plan[vis]['solint_settings'][solint]['gaincal_gaintype'][mode], spw=spwselect,
+                         gcdict=call_gaincal(vis=vis, caltable=gaintable_name, gaintype=selfcal_plan[vis]['solint_settings'][solint]['gaincal_gaintype'][mode], spw=spwselect,
                                 refant=selfcal_library[vis]['refant'], calmode=selfcal_plan['solmode'][iteration], solnorm=solnorm if not do_fallback_calonly else False,
                                 solint=solint.replace('_EB','').replace('_ap','').replace('scan_','').replace('_fb1','').replace('_fb2','').replace('_fb3',''),\
                                 minsnr=gaincal_minsnr if not do_fallback_calonly else max(gaincal_minsnr,gaincal_unflag_minsnr), minblperant=4,combine=gaincal_combine,\
@@ -289,7 +281,7 @@
                       else:
                         for baseband in selfcal_library[vis]['baseband'].keys():
                              spwselect_bb=selfcal_library[vis]['baseband'][baseband]['spwstring']
-                             gcdict=gaincal(vis=vis, caltable=gaintable_name, gaintype=selfcal_plan[vis]['solint_settings'][solint]['gaincal_gaintype'][mode], spw=spwselect_bb,
+                             gcdict=call_gaincal(vis=vis, caltable=gaintable_name, gaintype=selfcal_plan[vis]['solint_settings'][solint]['gaincal_gaintype'][mode], spw=spwselect_bb,
                                   refant=selfcal_library[vis]['refant'], calmode=selfcal_plan['solmode'][iteration], solnorm=solnorm if not do_fallback_calonly else False,
                                   solint=solint.replace('_EB','').replace('_ap','').replace('scan_','').replace('_fb1','').replace('_fb2','').replace('_fb3',''),\
                                   minsnr=gaincal_minsnr if not do_fallback_calonly else max(gaincal_minsnr,gaincal_unflag_minsnr), minblperant=4,combine=gaincal_combine,\
@@ -345,44 +337,6 @@
             remove_modes(selfcal_plan,vis,current_solint_index)
 
 
-=======
-                         spwselect=','.join(str(spw) for spw in selfcal_library['spws_set'][vis][i].tolist())
-                   else:
-                      spwselect=selfcal_library[vis]['spws']
-                   count=0
-                   minsnr_for_gc=gaincal_minsnr+0.0
-                   while not os.path.exists(sani_target+'_'+vis+'_'+band+'_'+solint+'_'+str(iteration)+'_'+selfcal_plan['solmode'][iteration]+'.g') or i > 0 or iscan > 0:
-                     if count == 1:
-                        minsnr_for_gc=0.0
-                     elif count > 1:
-                        break
-                     elif applymode=='calflag':
-                        minsnr_for_gc=gaincal_minsnr+0.0
-                     else:
-                        minsnr_for_gc=  max(gaincal_minsnr,gaincal_unflag_minsnr)
-                     gaincal_return_tmp = gaincal(vis=vis,\
-                        caltable=sani_target+'_'+vis+'_'+band+'_'+solint+'_'+str(iteration)+'_'+selfcal_plan['solmode'][iteration]+'.g',\
-                        gaintype=gaincal_gaintype, spw=spwselect,
-                        refant=selfcal_library[vis]['refant'], calmode=selfcal_plan['solmode'][iteration], solnorm=solnorm if applymode=="calflag" else False,
-                        solint=solint.replace('_EB','').replace('_ap','').replace('scan_','').replace('_fb1','').replace('_fb2','').replace('_fb3',''),minsnr=minsnr_for_gc, minblperant=4,combine=selfcal_plan['gaincal_combine'][iteration],
-                        field=incl_targets,scan=incl_scans,gaintable=gaincal_preapply_gaintable,spwmap=gaincal_spwmap,uvrange=selfcal_library['uvrange'],
-                        interp=gaincal_interpolate, solmode=gaincal_solmode, refantmode='flex', append=os.path.exists(sani_target+'_'+vis+'_'+band+'_'+solint+'_'+str(iteration)+'_'+selfcal_plan['solmode'][iteration]+'.g'))
-                     if i > 0 or iscan > 0: # only run through once if iterating through multiple spectral window sets
-                        break
-                     count+=1
-                      
-                   if minsnr_for_gc == 0.0:
-                      print('Flagging and Zeroing out gain table after re-running with minsnr = 0.0')
-                      flagdata(vis=sani_target+'_'+vis+'_'+band+'_'+solint+'_'+str(iteration)+'_'+selfcal_plan['solmode'][iteration]+'.g',mode='manual')
-                      gaincal_return_tmp = zero_out_gc_return_dict(gaincal_return_tmp)
-
-                   #
-                   selfcal_library[vis][solint]['gaincal_return'].append(gaincal_return_tmp)
-                   if 'inf_EB' not in solint:
-                      break
-    else:
-        selfcal_library[vis][solint]['gaincal_return'] = []
->>>>>>> 0e3286c2
         for fid in np.intersect1d(selfcal_library['sub-fields-to-selfcal'],list(selfcal_library['sub-fields-fid_map'][vis].keys())):
             selfcal_library[fid][vis][solint]['final_mode']=preferred_mode+''
             selfcal_library[fid][vis][solint]['spwmap']=applycal_spwmap.copy()
@@ -424,7 +378,6 @@
             else:
                solnorm=False
 
-<<<<<<< HEAD
             for mode in selfcal_plan[vis]['solint_settings'][solint]['modes_to_attempt']:
                gaincal_combine=selfcal_plan[vis]['solint_settings'][solint]['gaincal_combine'][mode]
                filename_append=selfcal_plan[vis]['solint_settings'][solint]['filename_append'][mode]
@@ -454,7 +407,7 @@
                      spwselect=selfcal_library[vis]['spws']
                   gaintable_name='temp_'+solint+'_'+str(iteration)+'_'+selfcal_plan['solmode'][iteration]+'_'+filename_append+'.g'
                   if mode != 'per_bb':      
-                     gcdict=gaincal(vis=vis, caltable=gaintable_name, gaintype=selfcal_plan[vis]['solint_settings'][solint]['gaincal_gaintype'][mode], spw=spwselect,
+                     gcdict=call_gaincal(vis=vis, caltable=gaintable_name, gaintype=selfcal_plan[vis]['solint_settings'][solint]['gaincal_gaintype'][mode], spw=spwselect,
                             refant=selfcal_library[vis]['refant'], calmode=selfcal_plan['solmode'][iteration], solnorm=solnorm if not do_fallback_calonly else False,
                             solint=solint.replace('_EB','').replace('_ap','').replace('scan_',''),\
                             minsnr=gaincal_minsnr if not do_fallback_calonly else max(gaincal_minsnr,gaincal_unflag_minsnr), minblperant=4,combine=gaincal_combine,\
@@ -465,7 +418,7 @@
                   else:
                     for baseband in selfcal_library[vis]['baseband'].keys():
                          spwselect_bb=selfcal_library[vis]['baseband'][baseband]['spwstring']
-                         gcdict=gaincal(vis=vis, caltable=gaintable_name, gaintype=selfcal_plan[vis]['solint_settings'][solint]['gaincal_gaintype'][mode], spw=spwselect_bb,
+                         gcdict=call_gaincal(vis=vis, caltable=gaintable_name, gaintype=selfcal_plan[vis]['solint_settings'][solint]['gaincal_gaintype'][mode], spw=spwselect_bb,
                               refant=selfcal_library[vis]['refant'], calmode=selfcal_plan['solmode'][iteration], solnorm=solnorm if not do_fallback_calonly else False,
                               solint=solint.replace('_EB','').replace('_ap','').replace('scan_',''),\
                               minsnr=gaincal_minsnr if not do_fallback_calonly else max(gaincal_minsnr,gaincal_unflag_minsnr), minblperant=4,combine=gaincal_combine,\
@@ -505,46 +458,6 @@
         if preferred_mode != 'per_spw':
             remove_modes(selfcal_plan,vis,current_solint_index)
 
-=======
-            if gaincal_gaintype == "GSPLINE":
-                splinetime = solint.replace('_EB','').replace('_ap','')
-                if splinetime == "inf":
-                    splinetime = selfcal_library[fid]["Median_scan_time"]
-                else:
-                    splinetime = float(splinetime[0:-1])
-            count=0
-            minsnr_for_gc=gaincal_minsnr+0.0
-            while not os.path.exists('temp.g'):
-              if count == 1:
-                 minsnr_for_gc=0.0
-              elif count > 1:
-                 break
-              elif applymode=='calflag':
-                 minsnr_for_gc=gaincal_minsnr+0.0
-              else:
-                 minsnr_for_gc=  max(gaincal_minsnr,gaincal_unflag_minsnr)
-              gaincal_return_tmp = gaincal(vis=vis,\
-                  #caltable=sani_target+'_'+vis+'_'+band+'_'+solint+'_'+str(iteration)+'_'+selfcal_plan['solmode'][iteration]+'.g',\
-                  caltable="temp.g",\
-                  gaintype=gaincal_gaintype, spw=selfcal_library[fid][vis]['spws'],
-                  refant=selfcal_library[vis]['refant'], calmode=selfcal_plan['solmode'][iteration], solnorm=solnorm if applymode=="calflag" else False,
-                  solint=solint.replace('_EB','').replace('_ap','').replace('scan_',''),minsnr=minsnr_for_gc, minblperant=4,combine=selfcal_plan['gaincal_combine'][iteration],
-                  field=str(selfcal_library['sub-fields-fid_map'][vis][fid]),gaintable=gaincal_preapply_gaintable,spwmap=gaincal_spwmap,uvrange=selfcal_library['uvrange'],
-                  #interp=gaincal_interpolate[vis], solmode=gaincal_solmode, append=os.path.exists(sani_target+'_'+vis+'_'+band+'_'+
-                  #solint+'_'+str(iteration)+'_'+selfcal_plan['solmode'][iteration]+'.g'))
-                  interp=gaincal_interpolate, solmode=gaincal_solmode, append=os.path.exists('temp.g'), refantmode='flex')
-              count+=1
-            if minsnr_for_gc == 0.0:
-               print('Flagging and Zeroing out gain table after re-running with minsnr = 0.0')
-               flagdata(vis='temp.g',mode='manual')
-               gaincal_return_tmp = zero_out_gc_return_dict(gaincal_return_tmp)
-
-            selfcal_library[vis][solint]['gaincal_return'].append(gaincal_return_tmp)
-
-        tb.open("temp.g")
-        subt = tb.query("OBSERVATION_ID==0", sortlist="TIME,ANTENNA1")
-        tb.close()
->>>>>>> 0e3286c2
 
         for fid in np.intersect1d(selfcal_library['sub-fields-to-selfcal'],list(selfcal_library['sub-fields-fid_map'][vis].keys())):
             selfcal_library[fid][vis][solint]['final_mode']=preferred_mode+''
@@ -620,89 +533,6 @@
             rerefant(vis, sani_target+'_'+vis+'_'+band+'_'+solint+'_'+str(iteration)+'_'+selfcal_plan['solmode'][iteration]+'_'+selfcal_library[vis][solint]['final_mode']+'.g', \
                     refant=selfcal_library[vis]["refant"], refantmode=refantmode if 'inf_EB' not in solint else 'flex')
 
-<<<<<<< HEAD
-=======
-    ##
-    ## default is to run without combine=spw for inf_EB, here we explicitly run a test inf_EB with combine='scan,spw' to determine
-    ## the number of flagged antennas when combine='spw' then determine if it needs spwmapping or to use the gaintable with spwcombine.
-    ##
-    if 'inf_EB' in solint and fallback=='':
-       os.system('rm -rf test_inf_EB.g')
-       test_gaincal_combine='scan,spw'
-       if selfcal_library['obstype']=='mosaic' or mode=="cocal":
-          test_gaincal_combine+=',field'   
-       test_gaincal_return = {'G':[], 'T':[]}
-       for gaintype in np.unique([gaincal_gaintype,'T']):
-           for i in range(selfcal_library['spws_set'][vis].shape[0]):  # run gaincal on each spw set to handle spectral scans
-              if nspw_sets == 1 and selfcal_library['spws_set'][vis].ndim == 1:
-                 spwselect=','.join(str(spw) for spw in selfcal_library['spws_set'][vis].tolist())
-              else:
-                 spwselect=','.join(str(spw) for spw in selfcal_library['spws_set'][vis][i].tolist())
-              count=0
-              minsnr_for_gc=gaincal_minsnr+0.0
-              while not os.path.exists('test_inf_EB_'+gaintype+'.g') or i > 0:
-                if count == 1:
-                   minsnr_for_gc=0.0
-                elif count > 1:
-                   break
-                elif applymode=='calflag':
-                   minsnr_for_gc=gaincal_minsnr+0.0
-                else:
-                   minsnr_for_gc=  max(gaincal_minsnr,gaincal_unflag_minsnr)
-                gaincal_return_tmp = gaincal(vis=vis,\
-                   caltable='test_inf_EB_'+gaintype+'.g',\
-                   gaintype=gaintype, spw=spwselect,
-                   refant=selfcal_library[vis]['refant'], calmode='p', 
-                   solint=solint.replace('_EB','').replace('_ap','').replace('_fb1','').replace('_fb2','').replace('_fb3',''),\
-                   minsnr=minsnr_for_gc, minblperant=4,combine=test_gaincal_combine,\
-                   field=include_targets[0],scan=include_scans[0],gaintable='',spwmap=[],\
-                   uvrange=selfcal_library['uvrange'], refantmode=refantmode,append=os.path.exists('test_inf_EB_'+gaintype+'.g'))
-                if i > 0: # if multiple spectral window sets only run through once
-                   break
-                count+=1
-              if minsnr_for_gc == 0.0:
-                 print('Flagging and Zeroing out gain table after re-running with minsnr = 0.0')
-                 flagdata(vis='test_inf_EB_'+gaintype+'.g',mode='manual')
-                 gaincal_return_tmp = zero_out_gc_return_dict(gaincal_return_tmp)
-
-              test_gaincal_return[gaintype] += [gaincal_return_tmp]
-       spwlist=selfcal_library[vis]['spws'].split(',')
-       fallback,map_index,spwmap,applycal_spwmap_inf_EB=analyze_inf_EB_flagging(selfcal_library,band,spwlist,sani_target+'_'+vis+'_'+band+'_'+solint+'_'+str(iteration)+'_'+selfcal_plan['solmode'][iteration]+'.g',vis,target,'test_inf_EB_'+gaincal_gaintype+'.g',selfcal_library['spectral_scan'],telescope, selfcal_plan['solint_snr_per_spw'], minsnr_to_proceed,'test_inf_EB_T.g' if gaincal_gaintype=='G' else None)
-
-       selfcal_plan[vis]['inf_EB_fallback_mode']=fallback+''
-       print(solint,fallback,applycal_spwmap_inf_EB)
-       if fallback != '':
-          if 'combinespw' in fallback:
-             gaincal_spwmap=[selfcal_library[vis]['spwmap']]
-             selfcal_plan['gaincal_combine'][iteration]='scan,spw'
-             selfcal_plan[vis]['inf_EB_gaincal_combine']='scan,spw'
-             applycal_spwmap=[selfcal_library[vis]['spwmap']]
-             os.system('rm -rf           '+sani_target+'_'+vis+'_'+band+'_'+solint+'_'+str(iteration)+'_'+selfcal_plan['solmode'][iteration]+'.g')
-             for gaintype in np.unique([gaincal_gaintype,'T']):
-                os.system('cp -r test_inf_EB_'+gaintype+'.g '+sani_target+'_'+vis+'_'+band+'_'+solint+'_'+str(iteration)+'_'+selfcal_plan['solmode'][iteration]+'.gaintype'+gaintype+'.g')
-             if fallback == 'combinespw':
-                 gaincal_gaintype = 'G'
-             else:
-                 gaincal_gaintype = 'T'
-             os.system('mv test_inf_EB_'+gaincal_gaintype+'.g '+sani_target+'_'+vis+'_'+band+'_'+solint+'_'+str(iteration)+'_'+selfcal_plan['solmode'][iteration]+'.g')
-             selfcal_library[vis][solint]['gaincal_return'] = test_gaincal_return[gaincal_gaintype]
-
-          if fallback =='spwmap':
-             gaincal_spwmap=applycal_spwmap_inf_EB
-             selfcal_plan[vis]['inf_EB_gaincal_combine']='scan'
-             selfcal_plan['gaincal_combine'][iteration]='scan'
-             applycal_spwmap=[applycal_spwmap_inf_EB]
-
-          # Update the appropriate selfcal_library entries.
-          selfcal_library[vis][solint]['spwmap']=applycal_spwmap
-          selfcal_library[vis][solint]['gaincal_combine']=selfcal_plan['gaincal_combine'][iteration]+''
-          for fid in np.intersect1d(selfcal_library['sub-fields-to-selfcal'],list(selfcal_library['sub-fields-fid_map'][vis].keys())):
-              selfcal_library[fid][vis][solint]['spwmap']=applycal_spwmap
-              selfcal_library[fid][vis][solint]['gaincal_combine']=selfcal_plan['gaincal_combine'][iteration]+''
-
-       os.system('rm -rf test_inf_EB_*.g')               
-
->>>>>>> 0e3286c2
     selfcal_library[vis][solint]['fallback']=fallback+''
     for fid in np.intersect1d(selfcal_library['sub-fields-to-selfcal'],list(selfcal_library['sub-fields-fid_map'][vis].keys())):
         selfcal_library[fid][vis][solint]['fallback']=fallback+''
@@ -813,3 +643,27 @@
         selfcal_library[fid][vis][solint]['applycal_mode']=selfcal_plan['applycal_mode'][iteration]+''
         selfcal_library[fid][vis][solint]['applycal_interpolate']=applycal_interpolate
         selfcal_library[fid][vis][solint]['solmode']=selfcal_plan['solmode'][iteration]+''
+
+def call_gaincal(vis, caltable='', append=False, minsnr=3.0, **kwargs):
+
+    count=0
+    minsnr_for_gc=minsnr+0.0
+    while not os.path.exists(caltable) or append:
+        if count == 1:
+            minsnr_for_gc=0.0
+        elif count > 1:
+            break
+    
+        gaincal_return = gaincal(vis, caltable=caltable, minsnr=minsnr_for_gc, **kwargs)
+
+        if append:
+            break
+
+        count += 1
+
+    if minsnr_for_gc == 0.0:
+        print('Flagging and Zeroing out gain table after re-running with minsnr = 0.0')
+        flagdata(vis=caltable,mode='manual')
+        gaincal_return = zero_out_gc_return_dict(gaincal_return)
+
+    return gaincal_return