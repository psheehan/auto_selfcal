import numpy as np
from scipy import stats
import glob
import sys
#execfile('selfcal_helpers.py',globals())
sys.path.append("./")
from selfcal_helpers import *
from casampi.MPIEnvironment import MPIEnvironment 
parallel=MPIEnvironment.is_mpi_enabled

def gaincal_wrapper(selfcal_library, selfcal_plan, target, band, vis, solint, applymode, iteration, 
<<<<<<< HEAD
        gaincal_minsnr, gaincal_unflag_minsnr, rerank_refants=False, unflag_only_lbants=False, unflag_only_lbants_onlyap=False, calonly_max_flagged=0.0, 
=======
        gaincal_minsnr, gaincal_unflag_minsnr=5.0, rerank_refants=False, unflag_only_lbants=False, unflag_only_lbants_onlyap=False, calonly_max_flagged=0.0, 
>>>>>>> ff1b977d
        second_iter_solmode="", unflag_fb_to_prev_solint=False, \
        refantmode="flex", mode="selfcal", calibrators="", gaincalibrator_dict={}, allow_gain_interpolation=False):

    sani_target=sanitize_string(target)
    ##
    ## Solve gain solutions per MS, target, solint, and band
    ##

    os.system('rm -rf '+sani_target+'_'+vis+'_'+band+'_'+solint+'_'+str(iteration)+'_'+selfcal_plan['solmode'][iteration]+'*.g')
    ##
    ## Set gaincal parameters depending on which iteration and whether to use combine=spw for inf_EB or not
    ## Defaults should assume combine='scan' and gaintpe='G' will fallback to combine='scan,spw' if too much flagging
    ## At some point remove the conditional for use_inf_EB_preapply, since there isn't a reason not to do it
    ##
    current_solint_index=selfcal_plan['solints'].index(solint)
    if selfcal_plan['solmode'][iteration] == 'p':
        selfcal_plan[vis]['solint_settings'][solint]['computed_gaintable']=[sani_target+'_'+vis+'_'+band+'_'+solint+'_'+str(iteration)+'_'+selfcal_plan['solmode'][iteration]+'.g']
        # maybe the special inf_EB case can be be omitted now with the 
        # new method, but keep for time being
        if solint != '':
           if mode == "cocal":
               if 'inf_EB' in selfcal_library[vis]:
                   #gaincal_preapply_gaintable[vis]=[sani_target+'_'+vis+'_'+band+'_inf_EB_0_p.g']
                   if calculate_inf_EB_fb_anyways or not selfcal_library[vis]["inf_EB"]["Pass"]:
                       previous_solint = "inf_EB_fb"
                   else:
                       previous_solint = "inf_EB"
               else:
                   #gaincal_preapply_gaintable[vis]=[sani_target+'_'+vis+'_'+band+'_inf_EB_fb_'+str(iteration-1)+'_p.g']
                   previous_solint = "inf_EB_fb"
           else:
               # not entirely sure why this if/else is necessary might not be with new selfcal plan
               if selfcal_plan['solmode'][iteration]=='p':
                   previous_solint = "inf_EB"
               else:
                   previous_solint = selfcal_library['final_phase_solint']
           gaincal_spwmap=[]
           gaincal_preapply_gaintable=[]
           gaincal_interpolate=[]
           applycal_spwmap=[]
           applycal_interpolate=[]
           applycal_gaintable=[]
           for j in range(current_solint_index):
              if selfcal_plan[vis]['solint_settings'][selfcal_plan['solints'][j]]['preapply_this_gaintable']:
                 gaincal_preapply_gaintable.append(selfcal_plan[vis]['solint_settings'][selfcal_plan['solints'][j]]['accepted_gaintable'])
                 gaincal_spwmap.append(selfcal_plan[vis]['solint_settings'][selfcal_plan['solints'][j]]['applycal_spwmap'])
                 gaincal_interpolate.append(selfcal_plan[vis]['solint_settings'][selfcal_plan['solints'][j]]['applycal_interpolate'])
                 applycal_spwmap.append(selfcal_plan[vis]['solint_settings'][selfcal_plan['solints'][j]]['applycal_spwmap'])
                 applycal_interpolate.append(selfcal_plan[vis]['solint_settings'][selfcal_plan['solints'][j]]['applycal_interpolate'])
                 applycal_gaintable.append(selfcal_plan[vis]['solint_settings'][selfcal_plan['solints'][j]]['accepted_gaintable'])


           selfcal_plan[vis]['solint_settings'][solint]['gaincal_gaintype']='T' if applymode == "calflag" or second_iter_solmode == "" else "GSPLINE" if second_iter_solmode == "GSPLINE" else "G"
           gaincal_solmode = "" if applymode == "calflag" or second_iter_solmode == "GSPLINE" else second_iter_solmode

           """
           if 'spw' in selfcal_plan[vis]['inf_EB_gaincal_combine']:
              applycal_spwmap[vis]=[selfcal_library[vis]['spwmap'],selfcal_library[vis]['spwmap']]
              gaincal_spwmap[vis]=[selfcal_library[vis]['spwmap']]
           elif selfcal_plan[vis]['inf_EB_fallback_mode']=='spwmap':
              applycal_spwmap[vis]=selfcal_library[vis]['inf_EB']['spwmap'] + [selfcal_library[vis]['spwmap']]
              gaincal_spwmap[vis]=selfcal_library[vis]['inf_EB']['spwmap']
           else:
              applycal_spwmap[vis]=[[],selfcal_library[vis]['spwmap']]
              gaincal_spwmap[vis]=[]
           """
           # Revert back to applying the inf_EB solution if calculate_inf_EB_fb_anyways, i.e. we just use the inf_EB_fb solution
           # for gaincal.
           if mode == "cocal":
               if selfcal_library['final_solint'] == 'inf_EB' and calculate_inf_EB_fb_anyways:
                   previous_solint = "inf_EB"



        selfcal_library[vis][solint]['gaintable']=applycal_gaintable
        selfcal_library[vis][solint]['iteration']=iteration+0
        selfcal_library[vis][solint]['spwmap']=applycal_spwmap
        selfcal_library[vis][solint]['applycal_mode']=selfcal_plan['applycal_mode'][iteration]+''
        selfcal_library[vis][solint]['applycal_interpolate']=applycal_interpolate
        selfcal_library[vis][solint]['gaincal_combine']=selfcal_plan['gaincal_combine'][iteration]+''
        selfcal_library[vis][solint]['solmode']=selfcal_plan['solmode'][iteration]+''
        for fid in np.intersect1d(selfcal_library['sub-fields-to-selfcal'],list(selfcal_library['sub-fields-fid_map'][vis].keys())):
            selfcal_library[fid][vis][solint]['gaintable']=applycal_gaintable
            selfcal_library[fid][vis][solint]['iteration']=iteration+0
            selfcal_library[fid][vis][solint]['spwmap']=applycal_spwmap
            selfcal_library[fid][vis][solint]['applycal_mode']=selfcal_plan['applycal_mode'][iteration]+''
            selfcal_library[fid][vis][solint]['applycal_interpolate']=applycal_interpolate
            selfcal_library[fid][vis][solint]['gaincal_combine']=selfcal_plan['gaincal_combine'][iteration]+''
            selfcal_library[fid][vis][solint]['solmode']=selfcal_plan['solmode'][iteration]+''

        fallback=''
        if selfcal_plan['solmode'][iteration] == 'ap':
           solnorm=True
        else:
           solnorm=False

        if selfcal_plan[vis]['solint_settings'][solint]['gaincal_gaintype'] == "GSPLINE":
            splinetime = solint.replace('_EB','').replace('_ap','')
            if splinetime == "inf":
                splinetime = selfcal_library["Median_scan_time"]
            else:
                splinetime = float(splinetime[0:-1])

        if mode == "cocal":
            # Check which targets are acceptable to use as calibrators.
            targets = calibrators[band][iteration - len(selfcal_plan['solints'])]

            include_targets, include_scans = triage_calibrators(vis, target, targets)
        else:
            include_targets = str(selfcal_library['sub-fields-fid_map'][vis][0])
            include_scans = ""

        if solint == "scan_inf":
            if len(gaincalibrator_dict[vis]) > 0:
                scans = []
                intents = []
                times = []
                for t in gaincalibrator_dict[vis].keys():
                    scans += [gaincalibrator_dict[vis][t]["scans"]]
                    intents += [np.repeat(gaincalibrator_dict[vis][t]["intent"],gaincalibrator_dict[vis][t]["scans"].size)]
                    times += [gaincalibrator_dict[vis][t]["times"]]
                
                times = np.concatenate(times)
                order = np.argsort(times)
                times = times[order]
                
                scans = np.concatenate(scans)[order]
                intents = np.concatenate(intents)[order]

                is_gaincalibrator = intents == "phase"
                scans = scans[is_gaincalibrator]

                msmd.open(vis)
                include_scans = []
                for iscan in range(scans.size-1):
                    include_scans.append(",".join(np.intersect1d(msmd.scansforfield(target), \
                            np.array(list(range(scans[iscan]+1,scans[iscan+1])))).astype(str)))
                msmd.close()
            elif guess_scan_combine:
                msmd.open(vis)
                
                scans = msmd.scansforfield(target)

                include_scans = []
                for iscan in range(scans.size):
                    if len(include_scans) > 0:
                        if str(scans[iscan]) in include_scans[-1]:
                            continue

                    scan_group = str(scans[iscan])

                    if iscan < scans.size-1:
                        if msmd.fieldsforscan(scans[iscan+1]).size < msmd.fieldsforscan(scans[iscan]).size/3:
                            scan_group += ","+str(scans[iscan+1])

                    include_scans.append(scan_group)

                msmd.close()
            else:
                msmd.open(vis)
                include_scans = [str(scan) for scan in msmd.scansforfield(target)]
                msmd.close()
        else:
            include_scans = [include_scans]

        if mode == "cocal" and preapply_targets_own_inf_EB and "inf_fb" in solint and "inf" in selfcal_plan['solints']:
            ##
            ## If we want to pre-apply inf_EB solution from each calibrator to itself, all we do is combine all of thier
            ## individual inf tables, as these were pre-calculated in that way.
            ##
            destination_table = sani_target+'_'+vis+'_'+band+'_'+solint+'_'+str(iteration)+'_'+selfcal_plan['solmode'][iteration]+'.g'
            for t in include_targets.split(","):
                if os.path.exists(sanitize_string(t)+'_'+vis+'_'+band+'_'+solint.replace('_fb1','').replace('_fb2','').replace('_fb3','')+'_'+str(1)+'_'+selfcal_plan['solmode'][iteration]+\
                        '.pre-pass.g'):
                    table_name = sanitize_string(t)+'_'+vis+'_'+band+'_'+solint.replace('_fb1','').replace('_fb2','').replace('_fb3','')+'_'+str(1)+'_'+selfcal_plan['solmode'][iteration]+\
                            '.pre-pass.g'
                else:
                    table_name = sanitize_string(t)+'_'+vis+'_'+band+'_'+solint.replace('_fb1','').replace('_fb2','').replace('_fb3','')+'_'+str(1)+'_'+selfcal_plan['solmode'][iteration]+'.g'
                #t_final_solint = selfcal_library[t][band]["final_phase_solint"]
                #t_iteration = selfcal_library[t][band][vislist[0]][t_final_solint]["iteration"]
                #table_name = sanitize_string(t)+'_'+vis+'_'+band+'_'+t_final_solint+'_'+str(t_iteration)+'_'+solmode[band][iteration]+'.g'

                rerefant(vis, table_name, caltable="tmp0.g", refantmode="strict", refant=selfcal_library[vis]['refant'])

                tb.open("tmp0.g")
                if not os.path.exists("tmp1.g"):
                    tb.copy("tmp1.g", deep=True)
                else:
                    tb.copyrows("tmp1.g")
                tb.close()

                os.system("rm -rf tmp0.g")

            tb.open("tmp1.g")
            subt = tb.query("OBSERVATION_ID==0", sortlist="TIME,ANTENNA1")
            copyt = subt.copy(destination_table, deep=True)
            tb.close()
            subt.close()
            copyt.close()

            os.system("rm -rf tmp1.g")

            # Remove all of the scans that failed the triage above.
            tb.open(destination_table, nomodify=False)
            scans = tb.getcol("SCAN_NUMBER")

            bad_scans = np.repeat(True, scans.size)
            for scan in include_scans[0].split(","):
                bad_scans[scans == int(scan)] = False

            tb.removerows(rownrs=np.where(bad_scans)[0])
            tb.flush()
            tb.close()
        else:
            # Fields that don't have any mask in the primary beam should be removed from consideration, as their models are likely bad.
            gaincal_solmode=""
            if selfcal_library['obstype'] == 'mosaic':
                msmd.open(vis)
                include_targets = []
                remove = []
                for incl_scan in include_scans:
                    scan_targets = []
                    for fid in [selfcal_library['sub-fields-fid_map'][vis][fid] for fid in \
                            np.intersect1d(selfcal_library['sub-fields-to-gaincal'],list(selfcal_library['sub-fields-fid_map'][vis].keys()))] if incl_scan == '' else \
                            np.intersect1d(msmd.fieldsforscans(np.array(incl_scan.split(",")).astype(int)), \
                            [selfcal_library['sub-fields-fid_map'][vis][fid] for fid in \
                            numpy.intersect1d(selfcal_library['sub-fields-to-gaincal'],list(selfcal_library['sub-fields-fid_map'][vis].keys()))]):
                        # Note: because of the msmd above getting actual fids from the MS, we just need to append fid below.
                        scan_targets.append(fid)

                    if len(scan_targets) > 0:
                        include_targets.append(','.join(np.array(scan_targets).astype(str)))
                    else:
                        remove.append(incl_scan)

                for incl_scan in remove:
                    include_scans.remove(incl_scan)

                msmd.close()
            else:
                include_targets = [include_targets]

            selfcal_library[vis][solint]["include_scans"] = include_scans
            selfcal_library[vis][solint]["include_targets"] = include_targets

            for incl_scans, incl_targets in zip(include_scans, include_targets):
                for mode in selfcal_plan[vis]['solint_settings'][solint]['modes_to_attempt']:
                   print(vis,solint,mode)
                   print(selfcal_plan[vis]['solint_settings'][solint]['gaincal_combine'])
                   gaincal_combine=selfcal_plan[vis]['solint_settings'][solint]['gaincal_combine'][mode]
                   filename_append=selfcal_plan[vis]['solint_settings'][solint]['filename_append'][mode]
                   if 'spw' in gaincal_combine:
                      if selfcal_library['spws_set'][vis].ndim == 1:
                         nspw_sets=1
                      else:
                         nspw_sets=selfcal_library['spws_set'][vis].shape[0]
                   else: #only necessary to loop over gain cal when in inf_EB to avoid inf_EB solving for all spws
                      nspw_sets=1
                   for i in range(nspw_sets):  # run gaincal on each spw set to handle spectral scans
                      if 'spw' in gaincal_combine:
                         if nspw_sets == 1 and selfcal_library['spws_set'][vis].ndim == 1:
                            spwselect=','.join(str(spw) for spw in selfcal_library['spws_set'][vis].tolist())
                         else:
                            spwselect=','.join(str(spw) for spw in selfcal_library['spws_set'][vis][i].tolist())
                      else:
                         spwselect=selfcal_library[vis]['spws']
                   gaintable_name=sani_target+'_'+vis+'_'+band+'_'+solint+'_'+str(iteration)+'_'+selfcal_plan['solmode'][iteration]+'_'+filename_append+'.g'
                   if mode != 'per_bb':      
                      gaincal(vis=vis, caltable=gaintable_name, gaintype=selfcal_plan[vis]['solint_settings'][solint]['gaincal_gaintype'], spw=spwselect,
                             refant=selfcal_library[vis]['refant'], calmode=selfcal_plan['solmode'][iteration], solnorm=solnorm if applymode=="calflag" else False,
                             solint=solint.replace('_EB','').replace('_ap','').replace('scan_','').replace('_fb1','').replace('_fb2','').replace('_fb3',''),\
                             minsnr=gaincal_minsnr if applymode == 'calflag' else max(gaincal_minsnr,gaincal_unflag_minsnr), minblperant=4,combine=gaincal_combine,\
                             field=incl_targets,scan=incl_scans,gaintable=gaincal_preapply_gaintable,spwmap=gaincal_spwmap,uvrange=selfcal_library['uvrange'],\
                             interp=gaincal_interpolate, solmode=gaincal_solmode, refantmode='flex',\
                             append=os.path.exists(sani_target+'_'+vis+'_'+band+'_'+solint+'_'+str(iteration)+'_'+selfcal_plan['solmode'][iteration]+'_'+filename_append+'.g'))
                   else:
                     for baseband in selfcal_library[vis]['baseband'].keys():
                          spwselect_bb=selfcal_library[fid][vis]['baseband'][baseband]['spwstring']
                          gaincal(vis=vis, caltable=gaintable_name, gaintype=selfcal_plan[vis]['solint_settings'][solint]['gaincal_gaintype'], spw=spwselect_bb,
                               refant=selfcal_library[vis]['refant'], calmode=selfcal_plan['solmode'][iteration], solnorm=solnorm if applymode=="calflag" else False,
                               solint=solint.replace('_EB','').replace('_ap','').replace('scan_','').replace('_fb1','').replace('_fb2','').replace('_fb3',''),\
                               minsnr=gaincal_minsnr if applymode == 'calflag' else max(gaincal_minsnr,gaincal_unflag_minsnr), minblperant=4,combine=gaincal_combine,\
                               field=incl_targets,scan=incl_scans,gaintable=gaincal_preapply_gaintable,spwmap=gaincal_spwmap,uvrange=selfcal_library['uvrange'],\
                               interp=gaincal_interpolate, solmode=gaincal_solmode, refantmode='flex',\
                               append=os.path.exists(sani_target+'_'+vis+'_'+band+'_'+solint+'_'+str(iteration)+'_'+selfcal_plan['solmode'][iteration]+'_'+filename_append+'.g'))
  

                   # restricted gaincal table comparisons to only inf_EB prior to changes
                   # commenting because we want to do comparisons for other solints as well
                   #if 'inf_EB' not in solint:
                   #   break
        gaintable_prefix=sani_target+'_'+vis+'_'+band+'_'
        # assume that if there is only one mode to attempt, that it is combinespw and don't bother checking.
        if len(selfcal_plan[vis]['solint_settings'][solint]['modes_to_attempt']) > 1:
            preferred_mode,fallback,spwmap,spwmapping_for_applycal = \
                           select_best_gaincal_mode(selfcal_library,selfcal_plan,vis,gaintable_prefix,solint)

            if fallback=='spwmap':
                selfcal_plan[vis]['solint_settings'][solint]['spwmap_for_mode']['combinespw']=spwmapping_for_applycal

            print(preferred_mode,solint,fallback,spwmapping_for_applycal)
        else:
            preferred_mode='combinespw'
            fallback=''

            print(preferred_mode,solint,fallback)

        # Update the appropriate selfcal_library entries.

        selfcal_plan[vis]['solint_settings'][solint]['final_mode']=preferred_mode
        selfcal_plan[vis]['solint_settings'][solint]['applycal_spwmap']=selfcal_plan[vis]['solint_settings'][solint]['spwmap_for_mode'][preferred_mode]
        applycal_spwmap.append(selfcal_plan[vis]['solint_settings'][solint]['spwmap_for_mode'][preferred_mode])
        applycal_interpolate.append(selfcal_plan[vis]['solint_settings'][solint]['applycal_interpolate'])
        print(applycal_interpolate)
        #applycal_gaintable=selfcal_library[fid][vis][selfcal_library[fid]['final_phase_solint']]['gaintable']+[sani_target+'_'+vis+'_'+band+'_'+solint+'_'+str(iteration)+'_ap.g']
        applycal_gaintable += [sani_target+'_'+vis+'_'+band+'_'+solint+'_'+str(iteration)+'_'+selfcal_plan['solmode'][iteration]+'_'+preferred_mode+'.g']
        selfcal_library[vis][solint]['final_mode']=preferred_mode+''
        selfcal_library[vis][solint]['gaintable']=applycal_gaintable
        selfcal_library[vis][solint]['iteration']=iteration+0
        selfcal_library[vis][solint]['spwmap']=applycal_spwmap
        selfcal_library[vis][solint]['applycal_mode']=selfcal_plan['applycal_mode'][iteration]+''
        selfcal_library[vis][solint]['applycal_interpolate']=applycal_interpolate
        selfcal_library[vis][solint]['solmode']=selfcal_plan['solmode'][iteration]+''
        selfcal_library[vis][solint]['gaincal_combine']=selfcal_plan[vis]['solint_settings'][solint]['gaincal_combine'][preferred_mode]+''
        for fid in np.intersect1d(selfcal_library['sub-fields-to-selfcal'],list(selfcal_library['sub-fields-fid_map'][vis].keys())):
            selfcal_library[fid][vis][solint]['final_mode']=preferred_mode+''
            selfcal_library[fid][vis][solint]['spwmap']=applycal_spwmap
            selfcal_library[fid][vis][solint]['gaincal_combine']=selfcal_plan[vis]['solint_settings'][solint]['gaincal_combine'][preferred_mode]+''
            selfcal_library[fid][vis][solint]['gaintable']=applycal_gaintable
            selfcal_library[fid][vis][solint]['iteration']=iteration+0
            selfcal_library[fid][vis][solint]['spwmap']=applycal_spwmap
            selfcal_library[fid][vis][solint]['applycal_mode']=selfcal_plan['applycal_mode'][iteration]+''
            selfcal_library[fid][vis][solint]['applycal_interpolate']=applycal_interpolate
            selfcal_library[fid][vis][solint]['solmode']=selfcal_plan['solmode'][iteration]+''
        selfcal_plan[vis]['solint_settings'][solint]['accepted_gaintable']=sani_target+'_'+vis+'_'+band+'_'+solint+'_'+str(iteration)+'_'+selfcal_plan['solmode'][iteration]+'_'+preferred_mode+'.g'
        if preferred_mode != 'combinespw':   # preapply all non spwcombine gain tables
           selfcal_plan[vis]['solint_settings'][solint]['preapply_this_gaintable']=True



    else:  # this else is for ap selfcal
        os.system('rm -rf temp*.g')
        for fid in np.intersect1d(selfcal_library['sub-fields-to-selfcal'],list(selfcal_library['sub-fields-fid_map'][vis].keys())):
            gaincal_spwmap=[]
            gaincal_preapply_gaintable=[]
            gaincal_interpolate=[] 
            applycal_gaintable=[]
            applycal_interpolate=[]
            applycal_spwmap=[]
            for j in range(current_solint_index):
              if selfcal_plan[vis]['solint_settings'][selfcal_plan['solints'][j]]['preapply_this_gaintable'] and selfcal_plan[vis]['solint_settings'][selfcal_plan['solints'][j]]['solmode']=='p':
                 gaincal_preapply_gaintable.append(selfcal_plan[vis]['solint_settings'][selfcal_plan['solints'][j]]['accepted_gaintable'])
                 gaincal_spwmap.append(selfcal_plan[vis]['solint_settings'][selfcal_plan['solints'][j]]['applycal_spwmap'])
                 gaincal_interpolate.append(selfcal_plan[vis]['solint_settings'][selfcal_plan['solints'][j]]['applycal_interpolate'])
                 applycal_interpolate.append(selfcal_plan[vis]['solint_settings'][selfcal_plan['solints'][j]]['applycal_interpolate'])
                 applycal_gaintable.append(selfcal_plan[vis]['solint_settings'][selfcal_plan['solints'][j]]['accepted_gaintable'])
                 applycal_spwmap.append(selfcal_plan[vis]['solint_settings'][selfcal_plan['solints'][j]]['applycal_spwmap'])
            selfcal_plan[vis]['solint_settings'][solint]['gaincal_gaintype']='T' if applymode == "calflag" or second_iter_solmode == "" else "GSPLINE" if second_iter_solmode == "GSPLINE" else "G"
            gaincal_solmode = "" if applymode == "calflag" or second_iter_solmode == "GSPLINE" else second_iter_solmode

            fallback=''
            if selfcal_plan['solmode'][iteration] == 'ap':
               solnorm=True
            else:
               solnorm=False

            if selfcal_plan[vis]['solint_settings'][solint]['gaincal_gaintype'] == "GSPLINE":
                splinetime = solint.replace('_EB','').replace('_ap','')
                if splinetime == "inf":
                    splinetime = selfcal_library[fid]["Median_scan_time"]
                else:
                    splinetime = float(splinetime[0:-1])


            for mode in selfcal_plan[vis]['solint_settings'][solint]['modes_to_attempt']:
               gaincal_combine=selfcal_plan[vis]['solint_settings'][solint]['gaincal_combine'][mode]
               filename_append=selfcal_plan[vis]['solint_settings'][solint]['filename_append'][mode]
               if 'spw' in gaincal_combine:
                  if selfcal_library['spws_set'][vis].ndim == 1:
                     nspw_sets=1
                  else:
                     nspw_sets=selfcal_library['spws_set'][vis].shape[0]
               else: #only necessary to loop over gain cal when in inf_EB to avoid inf_EB solving for all spws
                  nspw_sets=1
               for i in range(nspw_sets):  # run gaincal on each spw set to handle spectral scans
                  if 'spw' in gaincal_combine:
                     if nspw_sets == 1 and selfcal_library['spws_set'][vis].ndim == 1:
                        spwselect=','.join(str(spw) for spw in selfcal_library['spws_set'][vis].tolist())
                     else:
                        spwselect=','.join(str(spw) for spw in selfcal_library['spws_set'][vis][i].tolist())
                  else:
                     spwselect=selfcal_library[vis]['spws']
               gaintable_name='temp_'+solint+'_'+str(iteration)+'_'+selfcal_plan['solmode'][iteration]+'_'+filename_append+'.g'
               if mode != 'per_bb':      
                  gaincal(vis=vis, caltable=gaintable_name, gaintype=selfcal_plan[vis]['solint_settings'][solint]['gaincal_gaintype'], spw=spwselect,
                         refant=selfcal_library[vis]['refant'], calmode=selfcal_plan['solmode'][iteration], solnorm=solnorm if applymode=="calflag" else False,
                         solint=solint.replace('_EB','').replace('_ap','').replace('scan_',''),\
                         minsnr=gaincal_minsnr if applymode == 'calflag' else max(gaincal_minsnr,gaincal_unflag_minsnr), minblperant=4,combine=gaincal_combine,\
                         field=str(selfcal_library['sub-fields-fid_map'][vis][fid]),gaintable=gaincal_preapply_gaintable,spwmap=gaincal_spwmap,uvrange=selfcal_library['uvrange'],\
                         interp=gaincal_interpolate, solmode=gaincal_solmode, refantmode='flex',\
                           append=os.path.exists(gaintable_name))
               else:
                 for baseband in selfcal_library[vis]['baseband'].keys():
                      spwselect_bb=selfcal_library[fid][vis]['baseband'][baseband]['spwstring']
                      gaincal(vis=vis, caltable=gaintable_name, gaintype=selfcal_plan[vis]['solint_settings'][solint]['gaincal_gaintype'], spw=spwselect_bb,
                           refant=selfcal_library[vis]['refant'], calmode=selfcal_plan['solmode'][iteration], solnorm=solnorm if applymode=="calflag" else False,
                           solint=solint.replace('_EB','').replace('_ap','').replace('scan_',''),\
                           minsnr=gaincal_minsnr if applymode == 'calflag' else max(gaincal_minsnr,gaincal_unflag_minsnr), minblperant=4,combine=gaincal_combine,\
                           field=str(selfcal_library['sub-fields-fid_map'][vis][fid]),gaintable=gaincal_preapply_gaintable,spwmap=gaincal_spwmap,uvrange=selfcal_library['uvrange'],\
                           interp=gaincal_interpolate, solmode=gaincal_solmode, refantmode='flex',\
                           append=os.path.exists(gaintable_name))

        gaintable_prefix='temp_'
        if len(selfcal_plan[vis]['solint_settings'][solint]['modes_to_attempt']) > 1:
            preferred_mode,fallback,spwmap,spwmapping_for_applycal = \
                           select_best_gaincal_mode(selfcal_library,selfcal_plan,vis,gaintable_prefix,solint)
        else:
            preferred_mode='combinespw'
            fallback=''
        print(preferred_mode,solint,fallback)

        selfcal_plan[vis]['solint_settings'][solint]['final_mode']=preferred_mode
        selfcal_plan[vis]['solint_settings'][solint]['applycal_spwmap']=selfcal_plan[vis]['solint_settings'][solint]['spwmap_for_mode'][preferred_mode]
        applycal_spwmap.append(selfcal_plan[vis]['solint_settings'][solint]['spwmap_for_mode'][preferred_mode])


        applycal_interpolate.append(selfcal_plan[vis]['solint_settings'][solint]['applycal_interpolate'])
        #applycal_gaintable=selfcal_library[fid][vis][selfcal_library[fid]['final_phase_solint']]['gaintable']+[sani_target+'_'+vis+'_'+band+'_'+solint+'_'+str(iteration)+'_ap.g']
        applycal_gaintable += [sani_target+'_'+vis+'_'+band+'_'+solint+'_'+str(iteration)+'_'+selfcal_plan['solmode'][iteration]+'_'+preferred_mode+'.g']


        # Update the appropriate selfcal_library entries.
        selfcal_library[vis][solint]['final_mode']=preferred_mode+''
        selfcal_library[vis][solint]['spwmap']=applycal_spwmap
        selfcal_library[vis][solint]['gaincal_combine']=selfcal_plan[vis]['solint_settings'][solint]['gaincal_combine'][preferred_mode]+''
        selfcal_library[vis][solint]['gaintable']=applycal_gaintable
        selfcal_library[vis][solint]['iteration']=iteration+0
        selfcal_library[vis][solint]['applycal_mode']=selfcal_plan['applycal_mode'][iteration]+''
        selfcal_library[vis][solint]['applycal_interpolate']=applycal_interpolate
        selfcal_library[vis][solint]['solmode']=selfcal_plan['solmode'][iteration]+''
        for fid in np.intersect1d(selfcal_library['sub-fields-to-selfcal'],list(selfcal_library['sub-fields-fid_map'][vis].keys())):
            selfcal_library[fid][vis][solint]['final_mode']=preferred_mode+''
            selfcal_library[fid][vis][solint]['spwmap']=applycal_spwmap
            selfcal_library[fid][vis][solint]['gaincal_combine']=selfcal_plan[vis]['solint_settings'][solint]['gaincal_combine'][preferred_mode]+''
            selfcal_library[fid][vis][solint]['gaintable']=applycal_gaintable
            selfcal_library[fid][vis][solint]['iteration']=iteration+0
            selfcal_library[fid][vis][solint]['applycal_mode']=selfcal_plan['applycal_mode'][iteration]+''
            selfcal_library[fid][vis][solint]['applycal_interpolate']=applycal_interpolate
            selfcal_library[fid][vis][solint]['solmode']=selfcal_plan['solmode'][iteration]+''

        if preferred_mode != 'combinespw':   # preapply all non spwcombine gain tables
           selfcal_plan[vis]['solint_settings'][solint]['preapply_this_gaintable']=True
        filename_append=selfcal_plan[vis]['solint_settings'][solint]['filename_append'][preferred_mode]
        selfcal_plan[vis]['solint_settings'][solint]['accepted_gaintable']=sani_target+'_'+vis+'_'+band+'_'+solint+'_'+str(iteration)+'_'+selfcal_plan['solmode'][iteration]+'_'+preferred_mode+'.g'
        ##### send chosen subtable to this routine for final copying to the gain table we want.
        tb.open('temp_'+solint+'_'+str(iteration)+'_'+selfcal_plan['solmode'][iteration]+'_'+filename_append+'.g')
        subt = tb.query("OBSERVATION_ID==0", sortlist="TIME,ANTENNA1")
        tb.close()

        subt.copy(sani_target+'_'+vis+'_'+band+'_'+solint+'_'+str(iteration)+'_'+selfcal_plan['solmode'][iteration]+'_'+filename_append+'.g', deep=True)
        subt.close()

        # commented so that we keep all the gain tables around
        # once well-tested, we might remove the tables for the non-chosen modes to avoid generating too many useless files.  
        os.system('rm -rf '+'temp_'+solint+'_'+str(iteration)+'_'+selfcal_plan['solmode'][iteration]+'_'+filename_append+'.g')

    if rerank_refants:
        selfcal_library[vis]["refant"] = rank_refants(vis, caltable=sani_target+'_'+vis+'_'+band+'_'+solint+'_'+str(iteration)+'_'+selfcal_plan['solmode'][iteration]+'.g')

        # If we are falling back to a previous solution interval on the unflagging, we need to make sure all tracks use a common 
        # reference antenna.
        if unflag_fb_to_prev_solint:
            for it, sint in enumerate(selfcal_plan['solints'][0:iteration+1]):
                if not os.path.exists(sani_target+'_'+vis+'_'+band+'_'+sint+'_'+str(it)+'_'+selfcal_plan['solmode'][it]+'.g'):
                    continue

                # If a previous iteration went through the unflagging routine, it is possible that some antennas fell back to
                # a previous solint. In that case, rerefant will flag those antennas because they can't be re-referenced with
                # a different time interval. So to be safe, we go back to the pre-pass solutions and then re-run the passing.
                # We could probably check more carefully whether this is the case to avoid having to do this... but the 
                # computing time isn't significant so it's easy just to run through again.
                if os.path.exists(sani_target+'_'+vis+'_'+band+'_'+sint+'_'+str(it)+'_'+selfcal_plan['solmode'][it]+'.pre-pass.g'):
                    rerefant(vis, sani_target+'_'+vis+'_'+band+'_'+sint+'_'+str(it)+'_'+selfcal_plan['solmode'][it]+'.pre-pass.g', \
                            refant=selfcal_library[vis]["refant"], refantmode=refantmode if 'inf_EB' not in sint else 'flex')

                    os.system("rm -rf "+sani_target+'_'+vis+'_'+band+'_'+sint+'_'+str(it)+'_'+selfcal_plan['solmode'][it]+'.g')
                    os.system("cp -r "+sani_target+'_'+vis+'_'+band+'_'+sint+'_'+str(it)+'_'+selfcal_plan['solmode'][it]+'.pre-pass.g '+\
                            sani_target+'_'+vis+'_'+band+'_'+sint+'_'+str(it)+'_'+selfcal_plan['solmode'][it]+'.g')

                    if sint == "inf_EB" and len(selfcal_library[vis][sint]["spwmap"][0]) > 0:
                        unflag_spwmap = selfcal_library[vis][sint]["spwmap"][0]
                    else:
                        unflag_spwmap = []

                    unflag_failed_antennas(vis, sani_target+'_'+vis+'_'+band+'_'+sint+'_'+str(it)+'_'+\
                            selfcal_plan['solmode'][it]+'.g', flagged_fraction=0.25, solnorm=solnorm, \
                            only_long_baselines=selfcal_plan['solmode'][it]=="ap" if unflag_only_lbants and \
                            unflag_only_lbants_onlyap else unflag_only_lbants, calonly_max_flagged=calonly_max_flagged, \
                            spwmap=unflag_spwmap, fb_to_prev_solint=unflag_fb_to_prev_solint, solints=selfcal_plan['solints'], iteration=it)
                else:
                    rerefant(vis, sani_target+'_'+vis+'_'+band+'_'+sint+'_'+str(it)+'_'+selfcal_plan['solmode'][it]+'.g', \
                            refant=selfcal_library[vis]["refant"], refantmode=refantmode if 'inf_EB' not in sint else 'flex')
        else:
            os.system("cp -r "+sani_target+'_'+vis+'_'+band+'_'+solint+'_'+str(iteration)+'_'+selfcal_plan['solmode'][iteration]+'.g '+\
                    sani_target+'_'+vis+'_'+band+'_'+solint+'_'+str(iteration)+'_'+selfcal_plan['solmode'][iteration]+'.pre-rerefant.g')
            rerefant(vis, sani_target+'_'+vis+'_'+band+'_'+solint+'_'+str(iteration)+'_'+selfcal_plan['solmode'][iteration]+'.g', \
                    refant=selfcal_library[vis]["refant"], refantmode=refantmode if 'inf_EB' not in solint else 'flex')



    selfcal_library[vis][solint]['fallback']=fallback+''
    for fid in np.intersect1d(selfcal_library['sub-fields-to-selfcal'],list(selfcal_library['sub-fields-fid_map'][vis].keys())):
        selfcal_library[fid][vis][solint]['fallback']=fallback+''

    # If iteration two, try restricting to just the antennas with enough unflagged data.
    # Should we also restrict to just long baseline antennas?
    if applymode == "calonly":
        # Make a copy of the caltable before unflagging, for reference.
        os.system("cp -r "+sani_target+'_'+vis+'_'+band+'_'+solint+'_'+str(iteration)+'_'+\
                selfcal_plan['solmode'][iteration]+'.g '+sani_target+'_'+vis+'_'+band+'_'+solint+'_'+str(iteration)+'_'+\
                selfcal_plan['solmode'][iteration]+'.pre-pass.g')

        if solint == "inf_EB" and len(applycal_spwmap) > 0:
            unflag_spwmap = applycal_spwmap[0]
        else:
            unflag_spwmap = []

        selfcal_library[vis][solint]['unflag_spwmap'] = unflag_spwmap
        selfcal_library[vis][solint]['unflagged_lbs'] = True

        unflag_failed_antennas(vis, sani_target+'_'+vis+'_'+band+'_'+solint+'_'+str(iteration)+'_'+\
                selfcal_plan['solmode'][iteration]+'.g', flagged_fraction=0.25, solnorm=solnorm, \
                only_long_baselines=selfcal_plan['solmode'][iteration]=="ap" if unflag_only_lbants and unflag_only_lbants_onlyap else \
                unflag_only_lbants, calonly_max_flagged=calonly_max_flagged, spwmap=unflag_spwmap, \
                fb_to_prev_solint=unflag_fb_to_prev_solint, solints=selfcal_plan['solints'], iteration=iteration)

    # Do some post-gaincal cleanup for mosaics.
    if selfcal_library['obstype'] == 'mosaic' or mode == "cocal":
        os.system("cp -r "+sani_target+'_'+vis+'_'+band+'_'+solint+'_'+str(iteration)+'_'+selfcal_plan['solmode'][iteration]+'.g '+\
                sani_target+'_'+vis+'_'+band+'_'+solint+'_'+str(iteration)+'_'+selfcal_plan['solmode'][iteration]+'.pre-drop.g')
        tb.open(sani_target+'_'+vis+'_'+band+'_'+solint+'_'+str(iteration)+'_'+selfcal_plan['solmode'][iteration]+'.g', nomodify=False)
        antennas = tb.getcol("ANTENNA1")
        fields = tb.getcol("FIELD_ID")
        scans = tb.getcol("SCAN_NUMBER")
        flags = tb.getcol("FLAG")

        """
        # Flag any solutions whose S/N ratio is too small.
        snr = tb.getcol("SNR")
        flags[snr < 5.] = True
        """

        if (solint != "inf_EB" and not allow_gain_interpolation) or (allow_gain_interpolation and "inf" not in solint):
            # If a given field has > 25% of its solutions flagged then just flag the whole field because it will have too much 
            # interpolation.
            if solint == "scan_inf":
                max_n_solutions = max([(scans == scan).sum() for scan in np.unique(scans)])
                for scan in np.unique(scans):
                    scan_n_solutions = (flags[0,0,scans == scan] == False).sum()
                    if scan_n_solutions < 0.75 * max_n_solutions:
                        flags[:,:,scans == scan] = True
            else:
                n_all_flagged = np.sum([np.all(flags[:,:,antennas == ant]) for ant in np.unique(antennas)])
                max_n_solutions = max([(fields == fid).sum() for fid in np.unique(fields)]) - n_all_flagged
                for fid in np.unique(fields):
                    fid_n_solutions = (flags[0,0,fields == fid] == False).sum()
                    if fid_n_solutions < 0.75 * max_n_solutions:
                        flags[:,:,fields == fid] = True

        bad = np.where(flags[0,0,:])[0]
        tb.removerows(rownrs=bad)
        tb.flush()
        tb.close()


def generate_settings_for_combinespw_fallback(selfcal_library, selfcal_plan, target, band, vis, solint, iteration): 
    sani_target=sanitize_string(target)
    current_solint_index=selfcal_plan['solints'].index(solint)
    preferred_mode='combinespw'
    gaincal_spwmap=[]
    gaincal_preapply_gaintable=[]
    gaincal_interpolate=[]
    applycal_spwmap=[]
    applycal_interpolate=[]
    applycal_gaintable=[]
    for j in range(current_solint_index):
        if selfcal_plan[vis]['solint_settings'][selfcal_plan['solints'][j]]['preapply_this_gaintable']:
           gaincal_preapply_gaintable.append(selfcal_plan[vis]['solint_settings'][selfcal_plan['solints'][j]]['accepted_gaintable'])
           gaincal_spwmap.append(selfcal_plan[vis]['solint_settings'][selfcal_plan['solints'][j]]['applycal_spwmap'])
           gaincal_interpolate.append(selfcal_plan[vis]['solint_settings'][selfcal_plan['solints'][j]]['applycal_interpolate'])
           applycal_spwmap.append(selfcal_plan[vis]['solint_settings'][selfcal_plan['solints'][j]]['applycal_spwmap'])
           applycal_interpolate.append(selfcal_plan[vis]['solint_settings'][selfcal_plan['solints'][j]]['applycal_interpolate'])
           applycal_gaintable.append(selfcal_plan[vis]['solint_settings'][selfcal_plan['solints'][j]]['accepted_gaintable'])
    applycal_spwmap.append(selfcal_plan[vis]['solint_settings'][solint]['spwmap_for_mode'][preferred_mode])
    applycal_interpolate.append(selfcal_plan[vis]['solint_settings'][solint]['applycal_interpolate'])
    applycal_gaintable += [sani_target+'_'+vis+'_'+band+'_'+solint+'_'+str(iteration)+'_'+selfcal_plan['solmode'][iteration]+'_'+preferred_mode+'.g']
    selfcal_library[vis][solint]['final_mode']=preferred_mode+'_fallback'
    selfcal_library[vis][solint]['gaintable']=applycal_gaintable
    selfcal_library[vis][solint]['iteration']=iteration+0
    selfcal_library[vis][solint]['spwmap']=applycal_spwmap
    selfcal_library[vis][solint]['applycal_mode']=selfcal_plan['applycal_mode'][iteration]+''
    selfcal_library[vis][solint]['applycal_interpolate']=applycal_interpolate
    selfcal_library[vis][solint]['solmode']=selfcal_plan['solmode'][iteration]+''
    selfcal_library[vis][solint]['gaincal_combine']=selfcal_plan[vis]['solint_settings'][solint]['gaincal_combine'][preferred_mode]+''
    for fid in np.intersect1d(selfcal_library['sub-fields-to-selfcal'],list(selfcal_library['sub-fields-fid_map'][vis].keys())):
        selfcal_library[fid][vis][solint]['final_mode']=preferred_mode+'_fallback'
        selfcal_library[fid][vis][solint]['spwmap']=applycal_spwmap
        selfcal_library[fid][vis][solint]['gaincal_combine']=selfcal_plan[vis]['solint_settings'][solint]['gaincal_combine'][preferred_mode]+''
        selfcal_library[fid][vis][solint]['gaintable']=applycal_gaintable
        selfcal_library[fid][vis][solint]['iteration']=iteration+0
        selfcal_library[fid][vis][solint]['spwmap']=applycal_spwmap
        selfcal_library[fid][vis][solint]['applycal_mode']=selfcal_plan['applycal_mode'][iteration]+''
        selfcal_library[fid][vis][solint]['applycal_interpolate']=applycal_interpolate
        selfcal_library[fid][vis][solint]['solmode']=selfcal_plan['solmode'][iteration]+''
<|MERGE_RESOLUTION|>--- conflicted
+++ resolved
@@ -9,11 +9,7 @@
 parallel=MPIEnvironment.is_mpi_enabled
 
 def gaincal_wrapper(selfcal_library, selfcal_plan, target, band, vis, solint, applymode, iteration, 
-<<<<<<< HEAD
-        gaincal_minsnr, gaincal_unflag_minsnr, rerank_refants=False, unflag_only_lbants=False, unflag_only_lbants_onlyap=False, calonly_max_flagged=0.0, 
-=======
         gaincal_minsnr, gaincal_unflag_minsnr=5.0, rerank_refants=False, unflag_only_lbants=False, unflag_only_lbants_onlyap=False, calonly_max_flagged=0.0, 
->>>>>>> ff1b977d
         second_iter_solmode="", unflag_fb_to_prev_solint=False, \
         refantmode="flex", mode="selfcal", calibrators="", gaincalibrator_dict={}, allow_gain_interpolation=False):
 
