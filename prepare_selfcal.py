--- conflicted
+++ resolved
@@ -12,14 +12,10 @@
         inf_EB_gaincal_combine='scan',
         inf_EB_gaintype='G',
         apply_cal_mode_default='calflag',
-<<<<<<< HEAD
-        do_amp_selfcal=True,debug=False):
-=======
         do_amp_selfcal=True,
         usermask={},
         usermodel={},
         debug=False):
->>>>>>> 6a9b205e
 
     n_ants=get_n_ants(vislist)
     telescope=get_telescope(vislist[0])
@@ -209,9 +205,7 @@
           selfcal_library[target][band][vis]['spwlist_orig']=band_properties_orig[vis.replace('.selfcal','')][band]['spwarray'].tolist()
           selfcal_library[target][band][vis]['n_spws']=len(selfcal_library[target][band][vis]['spwsarray'])
           selfcal_library[target][band][vis]['minspw']=int(np.min(selfcal_library[target][band][vis]['spwsarray']))
-<<<<<<< HEAD
           selfcal_library[target][band][vis]['baseband']=band_properties[vis][band]['baseband']
-=======
 
           if band_properties[vis][band]['ncorrs'] == 1:
               selfcal_library[target][band][vis]['pol_type'] = 'single-pol'
@@ -220,7 +214,6 @@
           else:
               selfcal_library[target][band][vis]['pol_type'] = 'full-pol'
 
->>>>>>> 6a9b205e
           if spectral_scan:
              spwmap=np.zeros(np.max(spws_set[band][vis])+1,dtype='int')
              spwmap.fill(np.min(spws_set[band][vis]))
@@ -294,9 +287,7 @@
               selfcal_library[target][band][fid][vis]['spwlist_orig']=band_properties_orig[vis.replace('.selfcal','')][band]['spwarray'].tolist()
               selfcal_library[target][band][fid][vis]['n_spws']=len(selfcal_library[target][band][fid][vis]['spwsarray'])
               selfcal_library[target][band][fid][vis]['minspw']=int(np.min(selfcal_library[target][band][fid][vis]['spwsarray']))
-<<<<<<< HEAD
               selfcal_library[target][band][fid][vis]['baseband']=band_properties[vis][band]['baseband']
-=======
 
               if band_properties[vis][band]['ncorrs'] == 1:
                   selfcal_library[target][band][fid][vis]['pol_type'] = 'single-pol'
@@ -305,7 +296,6 @@
               else:
                   selfcal_library[target][band][fid][vis]['pol_type'] = 'full-pol'
 
->>>>>>> 6a9b205e
               if spectral_scan:
                  spwmap=np.zeros(np.max(spws_set[band][vis])+1,dtype='int')
                  spwmap.fill(np.min(spws_set[band][vis]))
@@ -359,10 +349,7 @@
           if selfcal_library[target][band]['Total_TOS'] == 0.0:
              selfcal_library[target].pop(band)
 
-<<<<<<< HEAD
-=======
-
->>>>>>> 6a9b205e
+
     if debug:
         print(json.dumps(selfcal_library, indent=4, cls=NpEncoder))
     ##
@@ -588,7 +575,7 @@
                        selfcal_plan[target][band][vis]['solint_settings'][solint]['solmode']='ap'
                     else:
                        selfcal_plan[target][band][vis]['solint_settings'][solint]['solmode']='p'
-                    if solint == 'inf_EB':
+                    if solint == 'inf_EB' and selfcal_library[target][band][vis]['pol_type'] != 'single-pol':
                        selfcal_plan[target][band][vis]['solint_settings'][solint]['gaincal_gaintype']='G'
                     if solint != 'inf_EB' and optimize_spw_combine==False:
                         selfcal_plan[target][band][vis]['solint_settings'][solint]['modes_to_attempt']=['combinespw']
