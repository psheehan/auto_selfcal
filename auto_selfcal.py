#future improvements
# heuristics for switching between calonly and calflag
# heuristics to switch from combine=spw to combine=''
# switch heirarchy of selfcal_library such that solint is at a higher level than vis. makes storage of some parameters awkward since they live
#    in the per vis level instead of per solint

import numpy as np
from scipy import stats
import glob
import sys
import pickle
#execfile('selfcal_helpers.py',globals())
sys.path.append("./")
from selfcal_helpers import *
from run_selfcal import run_selfcal
<<<<<<< HEAD
from image_analysis_helpers import *
from prepare_selfcal import prepare_selfcal, set_clean_thresholds
from casampi.MPIEnvironment import MPIEnvironment 
parallel=MPIEnvironment.is_mpi_enabled
=======

# Mac builds of CASA lack MPI and error without this try/except
try:
   from casampi.MPIEnvironment import MPIEnvironment   
   parallel=MPIEnvironment.is_mpi_enabled
except:
   parallel=False
>>>>>>> 7c9a981e

###################################################################################################
######################## All code until line ~170 is just jumping through hoops ###################
######################## to get at metadata pipeline should have in the context ###################
#################### And it will do flagging of lines and/or spectral averaging ###################
######################## Some of this code is not elegant nor efficient ###########################
###################################################################################################

##
## Get list of MS files in directory
##
vislist=glob.glob('*_target.ms')
if len(vislist) == 0:
   vislist=glob.glob('*_targets.ms')   # adaptation for PL2022 output
   if len(vislist)==0:
      vislist=glob.glob('*_cont.ms')   # adaptation for PL2022 output
   elif len(vislist)==0:
      sys.exit('No Measurement sets found in current working directory, exiting')

##
## Global environment variables for control of selfcal
##
spectral_average=True
do_amp_selfcal=True
             # input as dictionary for target name to allow support of multiple targets           
usermask={}  # require that it is a CRTF region (CASA region format)
             # usermask={'Band_6':{'IRAS32':'IRAS32.rgn', 'IRS5N':'IRS5N.rgn'}}
             # If multiple sources and only want to use a mask for one, just specify that source.
             # The keys for remaining sources will be filled with empty strings

usermodel={} # input as dictionary for target name to allow support of multiple targets
             # if includes .fits, assume a fits image, otherwise assume a CASA image
             # for spectral image, input as list i.e., usermodel=['usermodel.tt0','usermodel.tt1']
             # usermodel={'Band_6':{'IRAS32':['IRAS32-model.tt0','IRAS32-model.tt1'], 'IRS5N':['IRS5N-model.tt0','IRS5N-model.tt1']}}
             # If multiple sources and only want to use a model for one, just specify that source.
             # The keys for remaining sources will be filled with empty strings


inf_EB_gaincal_combine='scan'
inf_EB_gaintype='G'
inf_EB_override=False
gaincal_minsnr=2.0
gaincal_unflag_minsnr=5.0
minsnr_to_proceed=3.0
delta_beam_thresh=0.05
n_ants=get_n_ants(vislist)
telescope=get_telescope(vislist[0])
apply_cal_mode_default='calflag'
unflag_only_lbants = False
unflag_only_lbants_onlyap = False
calonly_max_flagged = 0.0
second_iter_solmode = ""
unflag_fb_to_prev_solint = False
rerank_refants=False
allow_gain_interpolation=False
guess_scan_combine=False
aca_use_nfmask=False
allow_cocal=False
scale_fov=1.0   # option to make field of view larger than the default
rel_thresh_scaling='log10'  #can set to linear, log10, or loge (natural log)
dividing_factor=-99.0  # number that the peak SNR is divided by to determine first clean threshold -99.0 uses default
                       # default is 40 for <8ghz and 15.0 for all other frequencies
check_all_spws=False   # generate per-spw images to check phase transfer did not go poorly for narrow windows
apply_to_target_ms=False # apply final selfcal solutions back to the input _target.ms files
sort_targets_and_EBs=False
run_findcont=False
debug=False

if run_findcont and os.path.exists("cont.dat"):
    if np.any([len(parse_contdotdat('cont.dat',target)) == 0 for target in all_targets]):
        if not os.path.exists("cont.dat.original"):
            print("Found existing cont.dat, but it is missing targets. Backing that up to cont.dat.original")
            os.system("mv cont.dat cont.dat.original")
        else:
            print("Found existing cont.dat, but it is missing targets. A backup of the original (cont.dat.original) already exists, so not backing up again.")
    elif run_findcont:
        print("cont.dat already exists and includes all targets, so running findcont is not needed. Continuing...")
        run_findcont=False

if run_findcont:
    try:
        if 'pipeline' not in sys.modules:
            print("Pipeline found but not imported. Importing...")
            import pipeline
            pipeline.initcli()

        print("Running findcont")
        h_init()
        hifa_importdata(vis=vislist, dbservice=False)
        hif_checkproductsize(maxcubesize=60.0, maxcubelimit=70.0, maxproductsize=4000.0)
        hif_makeimlist(specmode="mfs")
        hif_findcont()
    except:
        print("\nWARNING: Cannot run findcont as the pipeline was not found. Please retry with a CASA version that includes the pipeline or start CASA with the --pipeline flag.\n")
        sys.exit(0)

##
## Get all of the relevant data from the MS files
##
selfcal_library, selfcal_plan, gaincalibrator_dict = prepare_selfcal(vislist, spectral_average=spectral_average, 
        sort_targets_and_EBs=sort_targets_and_EBs, scale_fov=scale_fov, inf_EB_gaincal_combine=inf_EB_gaincal_combine, 
        inf_EB_gaintype=inf_EB_gaintype, apply_cal_mode_default=apply_cal_mode_default, do_amp_selfcal=do_amp_selfcal, 
        usermask=usermask, usermodel=usermodel)





###################################################################################################
############################# Start Actual important stuff for selfcal ############################
###################################################################################################

<<<<<<< HEAD


=======
##
## begin setting up a selfcal_library with all relevant metadata to keep track of during selfcal
## 
selfcal_library={}

for target in all_targets:
   selfcal_library[target]={}
   for band in bands:
      if target in scantimesdict[band][vislist[0]].keys():
         selfcal_library[target][band]={}
      else:
         continue
      for vis in vislist:
         selfcal_library[target][band][vis]={}

      if mosaic_field[band][vislist[0]][target]['mosaic']:
         selfcal_library[target][band]['obstype']='mosaic'
      else:
         selfcal_library[target][band]['obstype']='single-point'

      # Make sure the fields get mapped properly, in case the order in which they are observed changes from EB to EB.

      selfcal_library[target][band]['sub-fields-fid_map'] = {}
      all_phasecenters = []
      for vis in vislist:
          selfcal_library[target][band]['sub-fields-fid_map'][vis] = {}
          for i in range(len(mosaic_field[band][vis][target]['field_ids'])):
              found = False
              for j in range(len(all_phasecenters)):
                  distance = ((all_phasecenters[j]["m0"]["value"] - mosaic_field[band][vis][target]['phasecenters'][i]["m0"]["value"])**2 + \
                          (all_phasecenters[j]["m1"]["value"] - mosaic_field[band][vis][target]['phasecenters'][i]["m1"]["value"])**2)**0.5

                  if distance < 4.84814e-6:
                      selfcal_library[target][band]['sub-fields-fid_map'][vis][j] = mosaic_field[band][vis][target]['field_ids'][i]
                      found = True
                      break

              if not found:
                  all_phasecenters.append(mosaic_field[band][vis][target]['phasecenters'][i])
                  selfcal_library[target][band]['sub-fields-fid_map'][vis][len(all_phasecenters)-1] = mosaic_field[band][vis][target]['field_ids'][i]

      selfcal_library[target][band]['sub-fields'] = list(range(len(all_phasecenters)))
      selfcal_library[target][band]['sub-fields-to-selfcal'] = list(range(len(all_phasecenters)))
      selfcal_library[target][band]['sub-fields-phasecenters'] = dict(zip(selfcal_library[target][band]['sub-fields'], all_phasecenters))

      # Now we can start to create a sub-field selfcal_library entry for each sub-field.

      for fid in selfcal_library[target][band]['sub-fields']:
          selfcal_library[target][band][fid] = {}

          for vis in vislist:
              if not fid in selfcal_library[target][band]['sub-fields-fid_map'][vis]:
                  continue

              selfcal_library[target][band][fid][vis] = {}

import json
if debug:
    print(json.dumps(selfcal_library, indent=4))
##
## finds solints, starting with inf, ending with int, and tries to align
## solints with number of integrations
## solints reduce by factor of 2 in each self-cal interation
## e.g., inf, max_scan_time/2.0, prev_solint/2.0, ..., int
## starting solints will have solint the length of the entire EB to correct bulk offsets
##
solints={}
gaincal_combine={}
solmode={}
applycal_mode={}
for band in bands:
   solints[band]={}
   gaincal_combine[band]={}
   solmode[band]={}
   applycal_mode[band]={}
   for target in all_targets:
      if target in mosaic_field[band][vislist[0]].keys():
         solints[band][target],integration_time,gaincal_combine[band][target],solmode[band][target]=get_solints_simple(vislist,scantimesdict[band],scannfieldsdict[band],\
                                                                      scanstartsdict[band],scanendsdict[band],integrationtimesdict[band],\
                                                                      inf_EB_gaincal_combine,do_amp_selfcal=do_amp_selfcal,\
                                                                      mosaic=mosaic_field[band][vislist[0]][target]['mosaic'])
         print(band,target,solints[band][target])
         applycal_mode[band][target]=[apply_cal_mode_default]*len(solints[band][target])



##
## puts stuff in right place from other MS metadata to perform proper data selections
## in tclean, gaincal, and applycal
## Also gets relevant times on source to estimate SNR per EB/scan
##
for target in all_targets:
 for band in selfcal_library[target].keys():
   print(target, band)
   selfcal_library[target][band]['SC_success']=False
   selfcal_library[target][band]['final_solint']='None'
   selfcal_library[target][band]['Total_TOS']=0.0
   selfcal_library[target][band]['spws']=[]
   selfcal_library[target][band]['spws_per_vis']=[]
   selfcal_library[target][band]['nterms']=nterms[target][band]
   selfcal_library[target][band]['vislist']=vislist.copy()
   allscantimes=np.array([])
   allscannfields=np.array([])
   for vis in vislist:
      selfcal_library[target][band][vis]['gaintable']=[]
      selfcal_library[target][band][vis]['TOS']=np.sum(scantimesdict[band][vis][target])
      selfcal_library[target][band][vis]['Median_scan_time']=np.median(scantimesdict[band][vis][target])
      selfcal_library[target][band][vis]['Median_fields_per_scan']=np.median(scannfieldsdict[band][vis][target])
      allscantimes=np.append(allscantimes,scantimesdict[band][vis][target])
      allscannfields=np.append(allscannfields,scannfieldsdict[band][vis][target])
      selfcal_library[target][band][vis]['refant'] = rank_refants(vis)
      #n_spws,minspw,spwsarray=fetch_spws([vis],[target])
      #spwslist=spwsarray.tolist()
      #spwstring=','.join(str(spw) for spw in spwslist)
      selfcal_library[target][band][vis]['spws']=band_properties[vis][band]['spwstring']
      selfcal_library[target][band][vis]['spwsarray']=band_properties[vis][band]['spwarray']

      selfcal_library[target][band][vis]['spwlist']=band_properties[vis][band]['spwarray'].tolist()
      selfcal_library[target][band][vis]['n_spws']=len(selfcal_library[target][band][vis]['spwsarray'])
      selfcal_library[target][band][vis]['minspw']=int(np.min(selfcal_library[target][band][vis]['spwsarray']))

      if band_properties[vis][band]['ncorrs'] == 1:
          selfcal_library[target][band][vis]['pol_type'] = 'single-pol'
      elif band_properties[vis][band]['ncorrs'] == 2:
          selfcal_library[target][band][vis]['pol_type'] = 'dual-pol'
      else:
          selfcal_library[target][band][vis]['pol_type'] = 'full-pol'

      if spectral_scan:
         spwmap=np.zeros(np.max(spws_set[band][vis])+1,dtype='int')
         spwmap.fill(np.min(spws_set[band][vis]))
         for i in range(spws_set[band][vis].shape[0]):
            indices=np.arange(np.min(spws_set[band][vis][i]),np.max(spws_set[band][vis][i])+1)
            spwmap[indices]=np.min(spws_set[band][vis][i])
         selfcal_library[target][band][vis]['spwmap']=spwmap.tolist()
      else:
         selfcal_library[target][band][vis]['spwmap']=[selfcal_library[target][band][vis]['minspw']]*(np.max(selfcal_library[target][band][vis]['spwsarray'])+1)
      selfcal_library[target][band]['Total_TOS']=selfcal_library[target][band][vis]['TOS']+selfcal_library[target][band]['Total_TOS']
      selfcal_library[target][band]['spws_per_vis'].append(band_properties[vis][band]['spwstring'])
   selfcal_library[target][band]['Median_scan_time']=np.median(allscantimes)
   selfcal_library[target][band]['Median_fields_per_scan']=np.median(allscannfields)
   selfcal_library[target][band]['uvrange']=get_uv_range(band,band_properties,vislist)
   selfcal_library[target][band]['75thpct_uv']=band_properties[vislist[0]][band]['75thpct_uv']
   selfcal_library[target][band]['LAS']=band_properties[vislist[0]][band]['LAS']
   selfcal_library[target][band]['fracbw']=band_properties[vislist[0]][band]['fracbw']
   print(selfcal_library[target][band]['uvrange'])

   for fid in selfcal_library[target][band]['sub-fields']:
       selfcal_library[target][band][fid]['SC_success']=False
       selfcal_library[target][band][fid]['final_solint']='None'
       selfcal_library[target][band][fid]['Total_TOS']=0.0
       selfcal_library[target][band][fid]['spws']=[]
       selfcal_library[target][band][fid]['spws_per_vis']=[]
       selfcal_library[target][band][fid]['nterms']=nterms[target][band]
       selfcal_library[target][band][fid]['vislist']=[vis for vis in vislist if fid in selfcal_library[target][band]['sub-fields-fid_map'][vis]]
       selfcal_library[target][band][fid]['obstype'] = 'single-point'
       allscantimes=np.array([])
       allscannfields=np.array([])
       for vis in selfcal_library[target][band][fid]['vislist']:
          good = np.array([str(selfcal_library[target][band]['sub-fields-fid_map'][vis][fid]) in scan_fields for scan_fields in scanfieldsdict[band][vis][target]])
          selfcal_library[target][band][fid][vis]['gaintable']=[]
          selfcal_library[target][band][fid][vis]['TOS']=np.sum(scantimesdict[band][vis][target][good]/scannfieldsdict[band][vis][target][good])
          selfcal_library[target][band][fid][vis]['Median_scan_time']=np.median(scantimesdict[band][vis][target][good]/scannfieldsdict[band][vis][target][good])
          selfcal_library[target][band][fid][vis]['Median_fields_per_scan']=1
          allscantimes=np.append(allscantimes,scantimesdict[band][vis][target][good]/scannfieldsdict[band][vis][target][good])
          allscannfields=np.append(allscannfields,[1])
          selfcal_library[target][band][fid][vis]['refant'] = selfcal_library[target][band][vis]['refant']
          #n_spws,minspw,spwsarray=fetch_spws([vis],[target])
          #spwslist=spwsarray.tolist()
          #spwstring=','.join(str(spw) for spw in spwslist)
          selfcal_library[target][band][fid][vis]['spws']=band_properties[vis][band]['spwstring']
          selfcal_library[target][band][fid][vis]['spwsarray']=band_properties[vis][band]['spwarray']
          selfcal_library[target][band][fid][vis]['spwlist']=band_properties[vis][band]['spwarray'].tolist()
          selfcal_library[target][band][fid][vis]['n_spws']=len(selfcal_library[target][band][fid][vis]['spwsarray'])
          selfcal_library[target][band][fid][vis]['minspw']=int(np.min(selfcal_library[target][band][fid][vis]['spwsarray']))

          if band_properties[vis][band]['ncorrs'] == 1:
              selfcal_library[target][band][fid][vis]['pol_type'] = 'single-pol'
          elif band_properties[vis][band]['ncorrs'] == 2:
              selfcal_library[target][band][fid][vis]['pol_type'] = 'dual-pol'
          else:
              selfcal_library[target][band][fid][vis]['pol_type'] = 'full-pol'

          if spectral_scan:
             spwmap=np.zeros(np.max(spws_set[band][vis])+1,dtype='int')
             spwmap.fill(np.min(spws_set[band][vis]))
             for i in range(spws_set[band][vis].shape[0]):
                indices=np.arange(np.min(spws_set[band][vis][i]),np.max(spws_set[band][vis][i])+1)
                spwmap[indices]=np.min(spws_set[band][vis][i])
             selfcal_library[target][band][fid][vis]['spwmap']=spwmap.tolist()
          else:
             selfcal_library[target][band][fid][vis]['spwmap']=[selfcal_library[target][band][fid][vis]['minspw']]*(np.max(selfcal_library[target][band][fid][vis]['spwsarray'])+1)

          selfcal_library[target][band][fid]['Total_TOS']=selfcal_library[target][band][fid][vis]['TOS']+selfcal_library[target][band][fid]['Total_TOS']
          selfcal_library[target][band][fid]['spws_per_vis'].append(band_properties[vis][band]['spwstring'])
       selfcal_library[target][band][fid]['Median_scan_time']=np.median(allscantimes)
       selfcal_library[target][band][fid]['Median_fields_per_scan']=np.median(allscannfields)
       selfcal_library[target][band][fid]['uvrange']=get_uv_range(band,band_properties,vislist)
       selfcal_library[target][band][fid]['75thpct_uv']=band_properties[vislist[0]][band]['75thpct_uv']
       selfcal_library[target][band][fid]['LAS']=band_properties[vislist[0]][band]['LAS']


class NpEncoder(json.JSONEncoder):
    def default(self, obj):
        if isinstance(obj, np.integer):
            return int(obj)
        if isinstance(obj, np.floating):
            return float(obj)
        if isinstance(obj, np.ndarray):
            return obj.tolist()
        return json.JSONEncoder.default(self, obj)

##
## 
## 
for target in all_targets:
 for band in selfcal_library[target].keys():
      if selfcal_library[target][band]['Total_TOS'] == 0.0:
         selfcal_library[target].pop(band)

if debug:
    print(json.dumps(selfcal_library, indent=4, cls=NpEncoder))
>>>>>>> 7c9a981e
##
## create initial images for each target to evaluate SNR and beam
## replicates what a preceding hif_makeimages would do
## Enables before/after comparison and thresholds to be calculated
## based on the achieved S/N in the real data
##
for target in selfcal_library:
 sani_target=sanitize_string(target)
 for band in selfcal_library[target]:
   #make images using the appropriate tclean heuristics for each telescope
   if not os.path.exists(sani_target+'_'+band+'_dirty.image.tt0'):
      # Because tclean doesn't deal in NF masks, the automask from the initial image is likely to contain a lot of noise unless
      # we can get an estimate of the NF modifier for the auto-masking thresholds. To do this, we need to create a very basic mask
      # with the dirty image. So we just use one iteration with a tiny gain so that nothing is really subtracted off.
      tclean_wrapper(selfcal_library[target][band],sani_target+'_'+band+'_dirty',
                     band,telescope=telescope,nsigma=4.0, scales=[0],
                     threshold='0.0Jy',niter=1, gain=0.00001,
                     savemodel='none',parallel=parallel,
                     field=target)

   dirty_SNR, dirty_RMS, dirty_NF_SNR, dirty_NF_RMS = get_image_stats(sani_target+'_'+band+'_dirty.image.tt0', sani_target+'_'+band+'_dirty.mask',
            '', selfcal_library[target][band], (telescope != 'ACA' or aca_use_nfmask), 'dirty', 'dirty')

   mosaic_dirty_SNR, mosaic_dirty_RMS, mosaic_dirty_NF_SNR, mosaic_dirty_NF_RMS = {}, {}, {}, {}
   for fid in selfcal_library[target][band]['sub-fields']:
       if selfcal_library[target][band]['obstype'] == 'mosaic':
           imagename = sani_target+'_field_'+str(fid)+'_'+band+'_dirty.image.tt0'
       else:
           imagename = sani_target+'_'+band+'_dirty.image.tt0'

<<<<<<< HEAD
       mosaic_dirty_SNR[fid], mosaic_dirty_RMS[fid], mosaic_dirty_NF_SNR[fid], mosaic_dirty_NF_RMS[fid] = get_image_stats(imagename, 
               imagename.replace('image.tt0','mask'), '', selfcal_library[target][band][fid], (telescope != 'ACA' or aca_use_nfmask), 'dirty', 'dirty',
               mosaic_sub_field=selfcal_library[target][band]["obstype"]=="mosaic")

   if not os.path.exists(sani_target+'_'+band+'_initial.image.tt0'):
      tclean_wrapper(selfcal_library[target][band],sani_target+'_'+band+'_initial',
                     band,telescope=telescope,nsigma=4.0, scales=[0],
                     threshold='theoretical_with_drmod',
                     savemodel='none',parallel=parallel,
                     field=target,nfrms_multiplier=dirty_NF_RMS/dirty_RMS)

   initial_SNR, initial_RMS, initial_NF_SNR, initial_NF_RMS = get_image_stats(sani_target+'_'+band+'_initial.image.tt0', 
           sani_target+'_'+band+'_initial.mask', '', selfcal_library[target][band], (telescope != 'ACA' or aca_use_nfmask), 'orig', 'orig')
=======
       mosaic_dirty_SNR[fid], mosaic_dirty_RMS[fid] = estimate_SNR(imagename, mosaic_sub_field=selfcal_library[target][band]["obstype"]=="mosaic")
       if telescope !='ACA' or aca_use_nfmask:
          mosaic_dirty_NF_SNR[fid],mosaic_dirty_NF_RMS[fid]=estimate_near_field_SNR(imagename, las=selfcal_library[target][band]['LAS'], \
                  mosaic_sub_field=selfcal_library[target][band]["obstype"]=="mosaic")
       else:
          mosaic_dirty_NF_SNR[fid],mosaic_dirty_NF_RMS[fid]=mosaic_dirty_SNR[fid],mosaic_dirty_RMS[fid]

   if "VLA" in telescope or (selfcal_library[target][band]['obstype'] == 'mosaic' and \
           selfcal_library[target][band]['Median_scan_time'] / selfcal_library[target][band]['Median_fields_per_scan'] < 60.) \
           or selfcal_library[target][band]['75thpct_uv'] > 2000.0:
       selfcal_library[target][band]['cyclefactor'] = 3.0
   else:
       selfcal_library[target][band]['cyclefactor'] = 1.0

   dr_mod=1.0
   if telescope =='ALMA' or telescope =='ACA':
      sensitivity=get_sensitivity(vislist,selfcal_library[target][band],target,virtual_spw='all',imsize=imsize[target][band],cellsize=cellsize[target][band])
      dr_mod=get_dr_correction(telescope,dirty_SNR*dirty_RMS,sensitivity,vislist)
      sensitivity_nomod=sensitivity.copy()
      print('DR modifier: ',dr_mod)
   if not os.path.exists(sani_target+'_'+band+'_initial.image.tt0') or 'VLA' in telescope:
      if telescope=='ALMA' or telescope =='ACA':
         sensitivity=sensitivity*dr_mod   # apply DR modifier
         if band =='Band_9' or band == 'Band_10':   # adjust for DSB noise increase
            sensitivity=sensitivity   #*4.0  might be unnecessary with DR mods
      else:
         sensitivity=0.0
      initial_tclean_return = tclean_wrapper(vislist,sani_target+'_'+band+'_initial',
                     band_properties,band,telescope=telescope,nsigma=4.0, scales=[0],
                     threshold=str(sensitivity*4.0)+'Jy',
                     savemodel='none',parallel=parallel,cellsize=cellsize[target][band],imsize=imsize[target][band],nterms=nterms[target][band],
                     field=target,spw=selfcal_library[target][band]['spws_per_vis'],uvrange=selfcal_library[target][band]['uvrange'],obstype=selfcal_library[target][band]['obstype'], nfrms_multiplier=dirty_NF_RMS/dirty_RMS, image_mosaic_fields_separately=selfcal_library[target][band]['obstype']=='mosaic', mosaic_field_phasecenters=selfcal_library[target][band]['sub-fields-phasecenters'], mosaic_field_fid_map=selfcal_library[target][band]['sub-fields-fid_map'], cyclefactor=selfcal_library[target][band]['cyclefactor'],mask=sourcemask,usermodel='')
   initial_SNR,initial_RMS=estimate_SNR(sani_target+'_'+band+'_initial.image.tt0')
   if telescope!='ACA' or aca_use_nfmask:
      initial_NF_SNR,initial_NF_RMS=estimate_near_field_SNR(sani_target+'_'+band+'_initial.image.tt0', las=selfcal_library[target][band]['LAS'])
   else:
      initial_NF_SNR,initial_NF_RMS=initial_SNR,initial_RMS
>>>>>>> 7c9a981e

   mosaic_initial_SNR, mosaic_initial_RMS, mosaic_initial_NF_SNR, mosaic_initial_NF_RMS = {}, {}, {}, {}
   for fid in selfcal_library[target][band]['sub-fields']:
       if selfcal_library[target][band]['obstype'] == 'mosaic':
           imagename = sani_target+'_field_'+str(fid)+'_'+band+'_initial.image.tt0'
       else:
           imagename = sani_target+'_'+band+'_initial.image.tt0'

<<<<<<< HEAD
       mosaic_initial_SNR[fid], mosaic_initial_RMS[fid], mosaic_initial_NF_SNR[fid],mosaic_initial_NF_RMS[fid] = get_image_stats(imagename, 
               imagename.replace('image.tt0','mask'), '', selfcal_library[target][band][fid], (telescope != 'ACA' or aca_use_nfmask), 'orig', 'orig',
               mosaic_sub_field=selfcal_library[target][band]["obstype"]=="mosaic")


=======
       mosaic_initial_SNR[fid], mosaic_initial_RMS[fid] = estimate_SNR(imagename, mosaic_sub_field=selfcal_library[target][band]["obstype"]=="mosaic")
       if telescope !='ACA' or aca_use_nfmask:
          mosaic_initial_NF_SNR[fid],mosaic_initial_NF_RMS[fid]=estimate_near_field_SNR(imagename, las=selfcal_library[target][band]['LAS'], \
                  mosaic_sub_field=selfcal_library[target][band]["obstype"]=="mosaic")
       else:
          mosaic_initial_NF_SNR[fid],mosaic_initial_NF_RMS[fid]=mosaic_initial_SNR[fid],mosaic_initial_RMS[fid]

   header=imhead(imagename=sani_target+'_'+band+'_initial.image.tt0')
   if telescope =='ALMA' or telescope == 'ACA':
      selfcal_library[target][band]['theoretical_sensitivity']=sensitivity_nomod
      selfcal_library[target][band]['clean_threshold_orig']=sensitivity*4.0
   if 'VLA' in telescope:
      selfcal_library[target][band]['theoretical_sensitivity']=-99.0

   selfcal_library[target][band]['SNR_orig']=initial_SNR
>>>>>>> 7c9a981e
   if selfcal_library[target][band]['nterms'] == 1:  # updated nterms if needed based on S/N and fracbw
      selfcal_library[target][band]['nterms']=check_image_nterms(selfcal_library[target][band]['fracbw'],selfcal_library[target][band]['SNR_orig'])

   selfcal_library[target][band]['RMS_curr']=initial_RMS
   selfcal_library[target][band]['RMS_NF_curr']=initial_NF_RMS if initial_NF_RMS > 0 else initial_RMS
<<<<<<< HEAD
=======
   selfcal_library[target][band]['SNR_dirty']=dirty_SNR
   selfcal_library[target][band]['RMS_dirty']=dirty_RMS
   selfcal_library[target][band]['Beam_major_orig']=header['restoringbeam']['major']['value']
   selfcal_library[target][band]['Beam_minor_orig']=header['restoringbeam']['minor']['value']
   selfcal_library[target][band]['Beam_PA_orig']=header['restoringbeam']['positionangle']['value'] 
   if initial_tclean_return['iterdone'] > 0:
      selfcal_library[target][band]['clean_threshold_orig']=initial_tclean_return['summaryminor'][0][0][0]['peakRes'][-1]
   else:
      selfcal_library[target][band]['clean_threshold_orig']=4.0*initial_RMS
   goodMask=checkmask(imagename=sani_target+'_'+band+'_initial.image.tt0')
   if goodMask:
      selfcal_library[target][band]['intflux_orig'],selfcal_library[target][band]['e_intflux_orig']=get_intflux(sani_target+'_'+band+'_initial.image.tt0',initial_RMS)
   else:
      selfcal_library[target][band]['intflux_orig'],selfcal_library[target][band]['e_intflux_orig']=-99.0,-99.0
>>>>>>> 7c9a981e

   for fid in selfcal_library[target][band]['sub-fields']:
       if selfcal_library[target][band][fid]['SNR_orig'] > 500.0:
          selfcal_library[target][band][fid]['nterms']=2

       selfcal_library[target][band][fid]['RMS_curr']=mosaic_initial_RMS[fid]
       selfcal_library[target][band][fid]['RMS_NF_curr']=mosaic_initial_NF_RMS[fid] if mosaic_initial_NF_RMS[fid] > 0 else mosaic_initial_RMS[fid]
<<<<<<< HEAD


import json
class NpEncoder(json.JSONEncoder):
    def default(self, obj):
        if isinstance(obj, np.integer):
            return int(obj)
        if isinstance(obj, np.floating):
            return float(obj)
        if isinstance(obj, np.ndarray):
            return obj.tolist()
        return json.JSONEncoder.default(self, obj)

print(json.dumps(selfcal_library, indent=4, cls=NpEncoder))
=======
       selfcal_library[target][band][fid]['SNR_dirty']=mosaic_dirty_SNR[fid]
       selfcal_library[target][band][fid]['RMS_dirty']=mosaic_dirty_RMS[fid]
       selfcal_library[target][band][fid]['Beam_major_orig']=header['restoringbeam']['major']['value']
       selfcal_library[target][band][fid]['Beam_minor_orig']=header['restoringbeam']['minor']['value']
       selfcal_library[target][band][fid]['Beam_PA_orig']=header['restoringbeam']['positionangle']['value'] 
       goodMask=checkmask(imagename=imagename)
       if goodMask:
          selfcal_library[target][band][fid]['intflux_orig'],selfcal_library[target][band][fid]['e_intflux_orig']=get_intflux(imagename,\
                  mosaic_initial_RMS[fid], mosaic_sub_field=selfcal_library[target][band]["obstype"]=="mosaic")
       else:
          selfcal_library[target][band][fid]['intflux_orig'],selfcal_library[target][band][fid]['e_intflux_orig']=-99.0,-99.0
 #update selfcal library after each
 with open('selfcal_library.pickle', 'wb') as handle:
    pickle.dump(selfcal_library, handle, protocol=pickle.HIGHEST_PROTOCOL)


if debug:
    print(json.dumps(selfcal_library, indent=4, cls=NpEncoder))
>>>>>>> 7c9a981e
####MAKE DIRTY PER SPW IMAGES TO PROPERLY ASSESS DR MODIFIERS
##
## Make a initial image per spw images to assess overall improvement
##   

if check_all_spws:
   for target in selfcal_library:
      sani_target=sanitize_string(target)
      for band in selfcal_library[target].keys():
         #potential place where diff spws for different VLA EBs could cause problems
         for spw in selfcal_library[target][band]['spw_map']:
            keylist=selfcal_library[target][band]['per_spw_stats'].keys()
            if spw not in keylist:
               selfcal_library[target][band]['per_spw_stats'][spw]={}
            if not os.path.exists(sani_target+'_'+band+'_'+str(spw)+'_dirty.image.tt0'):
               tclean_wrapper(selfcal_library[target][band],sani_target+'_'+band+'_'+str(spw)+'_dirty',
                     band,telescope=telescope,nsigma=4.0, scales=[0],
                     threshold='0.0Jy',niter=1,gain=0.00001,
                     savemodel='none',parallel=parallel,
                     field=target,spw=spw)

            dirty_SNR, dirty_RMS, dirty_per_spw_NF_SNR, dirty_per_spw_NF_RMS = get_image_stats(sani_target+'_'+band+'_'+str(spw)+
                    '_dirty.image.tt0', sani_target+'_'+band+'_'+str(spw)+'_dirty.mask','', selfcal_library[target][band], 
                    (telescope != 'ACA' or aca_use_nfmask), 'dirty', 'dirty', spw=spw)

            if not os.path.exists(sani_target+'_'+band+'_'+str(spw)+'_initial.image.tt0'):
               tclean_wrapper(selfcal_library[target][band],sani_target+'_'+band+'_'+str(spw)+'_initial',\
                          band,telescope=telescope,nsigma=4.0, threshold='theoretical_with_drmod',scales=[0],\
                          savemodel='none',parallel=parallel,\
                          field=target,datacolumn='corrected',\
                          spw=spw,nfrms_multiplier=dirty_per_spw_NF_RMS/dirty_RMS)

            per_spw_SNR, per_spw_RMS, initial_per_spw_NF_SNR, initial_per_spw_NF_RMS = get_image_stats(sani_target+'_'+band+'_'+str(spw)+
                    '_initial.image.tt0', sani_target+'_'+band+'_'+str(spw)+'_initial.mask', '', selfcal_library[target][band], 
                    (telescope != 'ACA' or aca_use_nfmask), 'orig', 'orig', spw=spw)





##
## estimate per scan/EB S/N using time on source and median scan times
##

get_SNR_self(selfcal_library,selfcal_plan,n_ants,inf_EB_gaincal_combine,inf_EB_gaintype)

##
## Set clean selfcal thresholds
### Open question about determining the starting and progression of clean threshold for
### each iteration
### Peak S/N > 100; SNR/15 for first, successivly reduce to 3.0 sigma through each iteration?
### Peak S/N < 100; SNR/10.0 
##
## Switch to a sensitivity for low frequency that is based on the residuals of the initial image for the
# first couple rounds and then switch to straight nsigma? Determine based on fraction of pixels that the # initial mask covers to judge very extended sources?

set_clean_thresholds(selfcal_library, selfcal_plan, dividing_factor=dividing_factor, rel_thresh_scaling=rel_thresh_scaling, telescope=telescope)

##
## Save self-cal library
##

with open('selfcal_library.pickle', 'wb') as handle:
    pickle.dump(selfcal_library, handle, protocol=pickle.HIGHEST_PROTOCOL)



##
## Begin Self-cal loops
##
for target in selfcal_library:
 for band in selfcal_library[target].keys():
   run_selfcal(selfcal_library[target][band], selfcal_plan[target][band], target, band, telescope, n_ants, \
           gaincal_minsnr=gaincal_minsnr, gaincal_unflag_minsnr=gaincal_unflag_minsnr, minsnr_to_proceed=minsnr_to_proceed, delta_beam_thresh=delta_beam_thresh, do_amp_selfcal=do_amp_selfcal, \
           inf_EB_gaincal_combine=inf_EB_gaincal_combine, inf_EB_gaintype=inf_EB_gaintype, unflag_only_lbants=unflag_only_lbants, \
           unflag_only_lbants_onlyap=unflag_only_lbants_onlyap, calonly_max_flagged=calonly_max_flagged, \
           second_iter_solmode=second_iter_solmode, unflag_fb_to_prev_solint=unflag_fb_to_prev_solint, rerank_refants=rerank_refants, \
           gaincalibrator_dict=gaincalibrator_dict, allow_gain_interpolation=allow_gain_interpolation, guess_scan_combine=guess_scan_combine, \
           aca_use_nfmask=aca_use_nfmask)

if debug:
    print(json.dumps(selfcal_library, indent=4, cls=NpEncoder))


if allow_cocal:
    ##
    ## Save the flags following the main iteration of self-calibration since we will need to revert to the beginning for the fallback mode.
    ##
    # PS: I don't need this anymore?
    for vis in selfcal_library[target][band]['vislist']:
       if not os.path.exists(vis+'.flagversions/flags.fb_selfcal_starting_flags'):
          flagmanager(vis=vis,mode='save',versionname='fb_selfcal_starting_flags')
       else:
          flagmanager(vis=vis,mode='restore',versionname='fb_selfcal_starting_flags')
    
    ##
    ## For sources that self-calibration failed, try to use the inf_EB and the inf solutions from the sources that
    ## were successful.
    
    for target in selfcal_library.keys():
        for band in selfcal_library[target].keys():
            print(target, selfcal_library[target][band]["final_solint"])
    
    inf_EB_fields = {}
    inf_fields = {}
    fallback_fields = {}
    calibrators = {}
    for band in bands:
        # Initialize the lists for this band.
        inf_EB_fields[band] = []
        inf_fields[band] = []
        fallback_fields[band] = []
    
        # Loop through and identify which sources belong where.
        for target in selfcal_library.keys():
            if selfcal_library[target][band]['SC_success'] and 'fb' not in selfcal_library[target][band]['final_solint']:
                inf_EB_fields[band].append(target)
                if selfcal_library[target][band]['final_solint'] != 'inf_EB':
                    inf_fields[band].append(target)
                elif 'inf' in selfcal_plan[target][band]['solints']:
                    fallback_fields[band].append(target)
            else:
                fallback_fields[band].append(target)
    
            # Update the relevant lists if we are going to do a fallback mode.
            if len(fallback_fields[band]) > 0:
                selfcal_plan[target][band]['solints'] += ["inf_EB_fb","inf_fb1","inf_fb2","inf_fb3"]
                selfcal_plan[target][band]['solmode'] += ["p","p","p","p"]
                selfcal_plan[target][band]['gaincal_combine'] += [selfcal_plan[target][band]['gaincal_combine'][0], selfcal_plan[target][band]['gaincal_combine'][1], selfcal_plan[target][band]['gaincal_combine'][1], selfcal_plan[target][band]['gaincal_combine'][1]]
                applycal_mode[band][target] += [applycal_mode[band][target][0], applycal_mode[band][target][1], applycal_mode[band][target][1], applycal_mode[band][target][1]]
                calibrators[band] = [inf_EB_fields[band], inf_fields[band], inf_fields[band], inf_fields[band]]
                selfcal_library[target][band]["nsigma"] = np.concatenate((selfcal_library[target][band]["nsigma"],[selfcal_library[target][band]["nsigma"][0], \
                        selfcal_library[target][band]["nsigma"][1], selfcal_library[target][band]["nsigma"][1], selfcal_library[target][band]["nsigma"][1]]))
    
    print(inf_EB_fields)
    print(inf_fields)
    print(fallback_fields)
    
    ##
    ## Reset the inf_EB informational dictionaries.
    ##
    
    for target in selfcal_library:
     for band in solint_snr[target].keys():
       # If the target had a successful inf_EB solution, no need to reset.
       if target in inf_EB_fields[band]:
           continue
    
       for vis in selfcal_library[target][band]['vislist']:
        selfcal_plan[target][band][vis]['inf_EB_gaincal_combine']=inf_EB_gaincal_combine #'scan'
        if selfcal_library[target][band]['obstype']=='mosaic':
           selfcal_plan[target][band][vis]['inf_EB_gaincal_combine']+=',field'   
        selfcal_plan[target][band][vis]['inf_EB_gaintype']=inf_EB_gaintype #G
        selfcal_plan[target][band][vis]['inf_EB_fallback_mode']='' #'scan'
    
    
    calculate_inf_EB_fb_anyways = True
    preapply_targets_own_inf_EB = False
    
    ## The below sets the calibrations back to what they were prior to starting the fallback mode. It should not be needed
    ## for the final version of the codue, but is used for testing.
    
    
    for target in selfcal_library:
     sani_target=sanitize_string(target)
     for band in selfcal_library[target].keys():
       if target not in fallback_fields[band]:
           continue
       if 'gaintable_final' in selfcal_library[target][band][vislist[0]]:
          print('****************Reapplying previous solint solutions*************')
          for vis in selfcal_library[target][band]['vislist']:
             print('****************Applying '+str(selfcal_library[target][band][vis]['gaintable_final'])+' to '+target+' '+band+'*************')
             ## NOTE: should this be selfcal_starting_flags instead of fb_selfcal_starting_flags ???
             flagmanager(vis=vis,mode='delete',versionname='fb_selfcal_starting_flags_'+sani_target)
             applycal(vis=vis,\
                     gaintable=selfcal_library[target][band][vis]['gaintable_final'],\
                     interp=selfcal_library[target][band][vis]['applycal_interpolate_final'],\
                     calwt=True,spwmap=selfcal_library[target][band][vis]['spwmap_final'],\
                     applymode=selfcal_library[target][band][vis]['applycal_mode_final'],\
                     field=target,spw=selfcal_library[target][band][vis]['spws'])    
       else:            
          print('****************Removing all calibrations for '+target+' '+band+'**************')
          for vis in selfcal_library[target][band]['vislist']:
             flagmanager(vis=vis,mode='delete',versionname='fb_selfcal_starting_flags_'+sani_target)
             clearcal(vis=vis,field=target,spw=selfcal_library[target][band][vis]['spws'])
    ## END
                
    
    ##
    ## Begin fallback self-cal loops
    ##
    for target in selfcal_library:
     for band in selfcal_library[target].keys():
       if target not in fallback_fields[band]:
           continue
    
       run_selfcal(selfcal_library[target][band], selfcal_plan[target][band], target, band, telescope, n_ants, \
               gaincal_minsnr=gaincal_minsnr, gaincal_unflag_minsnr=gaincal_unflag_minsnr, minsnr_to_proceed=minsnr_to_proceed, delta_beam_thresh=delta_beam_thresh, do_amp_selfcal=do_amp_selfcal, \
               inf_EB_gaincal_combine=inf_EB_gaincal_combine, inf_EB_gaintype=inf_EB_gaintype, unflag_only_lbants=unflag_only_lbants, \
               unflag_only_lbants_onlyap=unflag_only_lbants_onlyap, calonly_max_flagged=calonly_max_flagged, \
               second_iter_solmode=second_iter_solmode, unflag_fb_to_prev_solint=unflag_fb_to_prev_solint, rerank_refants=rerank_refants, \
               mode="cocal", calibrators=calibrators, calculate_inf_EB_fb_anyways=calculate_inf_EB_fb_anyways, \
               preapply_targets_own_inf_EB=preapply_targets_own_inf_EB, gaincalibrator_dict=gaincalibrator_dict, allow_gain_interpolation=True)
    
    if debug:
        print(json.dumps(selfcal_library, indent=4, cls=NpEncoder))

##
## If we want to try amplitude selfcal, should we do it as a function out of the main loop or a separate loop?
## Mechanics are likely to be a bit more simple since I expect we'd only try a single solint=inf solution
##

##
## Make a final image per target to assess overall improvement
##
for target in selfcal_library:
 sani_target=sanitize_string(target)
 for band in selfcal_library[target].keys():
   nfsnr_modifier = selfcal_library[target][band]['RMS_NF_curr'] / selfcal_library[target][band]['RMS_curr']
<<<<<<< HEAD
   tclean_wrapper(selfcal_library[target][band],sani_target+'_'+band+'_final',\
               band,telescope=telescope,nsigma=3.0, threshold=str(selfcal_library[target][band]['RMS_NF_curr']*3.0)+'Jy',scales=[0],\
               savemodel='none',parallel=parallel,
               field=target,datacolumn='corrected',\
               nfrms_multiplier=nfsnr_modifier)
=======
   clean_threshold = min(selfcal_library[target][band]['clean_threshold_orig'], selfcal_library[target][band]['RMS_NF_curr']*3.0)
   if selfcal_library[target][band]['clean_threshold_orig'] < selfcal_library[target][band]['RMS_NF_curr']*3.0:
       print("WARNING: The clean threshold used for the initial image was less than 3*RMS_NF_curr, using that for the final image threshold instead.")
   tclean_wrapper(vislist,sani_target+'_'+band+'_final',\
               band_properties,band,telescope=telescope,nsigma=3.0, threshold=str(clean_threshold)+'Jy',scales=[0],\
               savemodel='none',parallel=parallel,cellsize=cellsize[target][band],imsize=imsize[target][band],
               nterms=selfcal_library[target][band]['nterms'],field=target,datacolumn='corrected',spw=selfcal_library[target][band]['spws_per_vis'],uvrange=selfcal_library[target][band]['uvrange'],obstype=selfcal_library[target][band]['obstype'], \
               nfrms_multiplier=nfsnr_modifier, image_mosaic_fields_separately=selfcal_library[target][band]['obstype']=='mosaic', \
               mosaic_field_phasecenters=selfcal_library[target][band]['sub-fields-phasecenters'], mosaic_field_fid_map=selfcal_library[target][band]['sub-fields-fid_map'],\
               cyclefactor=selfcal_library[target][band]['cyclefactor'],mask=sourcemask,usermodel='')
   final_SNR,final_RMS=estimate_SNR(sani_target+'_'+band+'_final.image.tt0')
   if telescope !='ACA' or aca_use_nfmask:
      final_NF_SNR,final_NF_RMS=estimate_near_field_SNR(sani_target+'_'+band+'_final.image.tt0', las=selfcal_library[target][band]['LAS'])
   else:
      final_NF_SNR,final_NF_RMS=final_SNR,final_RMS
>>>>>>> 7c9a981e

   final_SNR, final_RMS, final_NF_SNR, final_NF_RMS = get_image_stats(sani_target+'_'+band+'_final.image.tt0', sani_target+'_'+band+'_final.mask',
           '', selfcal_library[target][band], (telescope !='ACA' or aca_use_nfmask), 'final', 'final')

   # Calculate final image stats.
   mosaic_final_SNR, mosaic_final_RMS, mosaic_final_NF_SNR, mosaic_final_NF_RMS = {}, {}, {}, {}
   for fid in selfcal_library[target][band]['sub-fields']:
       if selfcal_library[target][band]['obstype'] == 'mosaic':
           imagename = sani_target+'_field_'+str(fid)+'_'+band+'_final.image.tt0'
       else:
           imagename = sani_target+'_'+band+'_final.image.tt0'

       mosaic_final_SNR[fid], mosaic_final_RMS[fid], mosaic_final_NF_SNR[fid],mosaic_final_NF_RMS[fid] = get_image_stats(imagename, 
               imagename.replace('image.tt0','mask'), '', selfcal_library[target][band][fid], (telescope !='ACA' or aca_use_nfmask), 'final', 'final',
               mosaic_sub_field=selfcal_library[target][band]["obstype"]=="mosaic")

   #recalc inital stats using final mask
   orig_final_SNR, orig_final_RMS, orig_final_NF_SNR, orig_final_NF_RMS = get_image_stats(sani_target+'_'+band+'_initial.image.tt0', 
           sani_target+'_'+band+'_final.mask', '', selfcal_library[target][band], (telescope !='ACA' or aca_use_nfmask), 'orig', 'orig')

   mosaic_final_SNR, mosaic_final_RMS, mosaic_final_NF_SNR, mosaic_final_NF_RMS = {}, {}, {}, {}
   for fid in selfcal_library[target][band]['sub-fields']:
       if selfcal_library[target][band]['obstype'] == 'mosaic':
           imagename = sani_target+'_field_'+str(fid)+'_'+band
       else:
           imagename = sani_target+'_'+band

       mosaic_final_SNR[fid], mosaic_final_RMS[fid], mosaic_final_NF_SNR[fid],mosaic_final_NF_RMS[fid] = get_image_stats(imagename+'_initial.image.tt0',
               imagename+'_final.mask', '', selfcal_library[target][band][fid], (telescope !='ACA' or aca_use_nfmask), 'orig', 'orig',
               mosaic_sub_field=selfcal_library[target][band]["obstype"]=="mosaic")




if debug:
    print(json.dumps(selfcal_library, indent=4, cls=NpEncoder))

##
## Make a final image per spw images to assess overall improvement
##
if check_all_spws:
   for target in selfcal_library:
      sani_target=sanitize_string(target)
      for band in selfcal_library[target].keys():
         selfcal_library[target][band]['vislist']=selfcal_library[target][band]['vislist'].copy()

         print('Generating final per-SPW images for '+target+' in '+band)
         for spw in selfcal_library[target][band]['spw_map']:
   ## omit DR modifiers here since we should have increased DR significantly
            if not os.path.exists(sani_target+'_'+band+'_'+str(spw)+'_final.image.tt0'):
               nfsnr_modifier = selfcal_library[target][band]['RMS_NF_curr'] / selfcal_library[target][band]['RMS_curr']

               tclean_wrapper(selfcal_library[target][band],sani_target+'_'+band+'_'+str(spw)+'_final',\
                          band,telescope=telescope,nsigma=4.0, threshold='theoretical',scales=[0],\
                          savemodel='none',parallel=parallel,\
                          field=target,datacolumn='corrected',\
                          spw=spw,nfrms_multiplier=nfsnr_modifier)

            final_per_spw_SNR, final_per_spw_RMS, final_per_spw_NF_SNR, final_per_spw_NF_RMS = get_image_stats(
                    sani_target+'_'+band+'_'+str(spw)+'_final.image.tt0', sani_target+'_'+band+'_'+str(spw)+'_final.mask',
                    '', selfcal_library[target][band], (telescope !='ACA' or aca_use_nfmask), 'final', 'final', spw=spw)

            #reccalc initial stats with final mask
            orig_final_per_spw_SNR, orig_final_per_spw_RMS, orig_final_per_spw_NF_SNR, orig_final_per_spw_NF_RMS = get_image_stats(
                    sani_target+'_'+band+'_'+str(spw)+'_initial.image.tt0', sani_target+'_'+band+'_'+str(spw)+'_final.mask',
                    '', selfcal_library[target][band], (telescope !='ACA' or aca_use_nfmask), 'orig', 'orig', spw=spw)











##
## Print final results
##
for target in selfcal_library:
 for band in selfcal_library[target].keys():
   print(target+' '+band+' Summary')
   print('At least 1 successful selfcal iteration?: ', selfcal_library[target][band]['SC_success'])
   print('Final solint: ',selfcal_library[target][band]['final_solint'])
   print('Original SNR: ',selfcal_library[target][band]['SNR_orig'])
   print('Final SNR: ',selfcal_library[target][band]['SNR_final'])
   print('Original RMS: ',selfcal_library[target][band]['RMS_orig'])
   print('Final RMS: ',selfcal_library[target][band]['RMS_final'])
   #   for vis in vislist:
   #      print('Final gaintables: '+selfcal_library[target][band][vis]['gaintable'])
   #      print('Final spwmap: ',selfcal_library[target][band][vis]['spwmap'])
   #else:
   #   print('Selfcal failed on '+target+'. No solutions applied.')

   for fid in selfcal_library[target][band]['sub-fields']:
       print(target+' '+band+' field '+str(fid)+' Summary')
       print('At least 1 successful selfcal iteration?: ', selfcal_library[target][band][fid]['SC_success'])
       print('Final solint: ',selfcal_library[target][band][fid]['final_solint'])
       print('Original SNR: ',selfcal_library[target][band][fid]['SNR_orig'])
       print('Final SNR: ',selfcal_library[target][band][fid]['SNR_final'])
       print('Original RMS: ',selfcal_library[target][band][fid]['RMS_orig'])
       print('Final RMS: ',selfcal_library[target][band][fid]['RMS_final'])


applyCalOut=open('applycal_to_orig_MSes.py','w')
#apply selfcal solutions back to original ms files
if apply_to_target_ms:
   for vis in vislist_orig:
      clearcal(vis=vis)
for target in selfcal_library:
   for band in selfcal_library[target].keys():
      if selfcal_library[target][band]['SC_success']:
         for vis in selfcal_library[target][band]['vislist']: 
            solint=selfcal_library[target][band]['final_solint']
            iteration=selfcal_library[target][band][vis][solint]['iteration']    
            line='applycal(vis="'+vis.replace('.selfcal','')+'",gaintable='+str(selfcal_library[target][band][vis]['gaintable_final'])+',interp='+str(selfcal_library[target][band][vis]['applycal_interpolate_final'])+', calwt=False,spwmap='+str(selfcal_library[target][band][vis]['spwmap_final'])+', applymode="'+selfcal_library[target][band][vis]['applycal_mode_final']+'",field="'+target+'",spw="'+selfcal_library[target][band][vis]['spws_orig']+'")\n'
            applyCalOut.writelines(line)
            if apply_to_target_ms:
               if os.path.exists(vis.replace('.selfcal','')+".flagversions/flags.starting_flags"):
                  flagmanager(vis=vis.replace('.selfcal',''), mode = 'restore', versionname = 'starting_flags', comment = 'Flag states at start of reduction')
               else:
                  flagmanager(vis=vis.replace('.selfcal',''),mode='save',versionname='before_final_applycal')
               applycal(vis=vis.replace('.selfcal',''),\
                    gaintable=selfcal_library[target][band][vis]['gaintable_final'],\
                    interp=selfcal_library[target][band][vis]['applycal_interpolate_final'], calwt=False,spwmap=[selfcal_library[target][band][vis]['spwmap_final']],\
                    applymode=selfcal_library[target][band][vis]['applycal_mode_final'],field=target,spw=selfcal_library[target][band][vis]['spws_orig'])

applyCalOut.close()

casaversion=casatasks.version()
if casaversion[0]>6 or (casaversion[0]==6 and (casaversion[1]>5 or (casaversion[1]==5 and casaversion[2]>=2))):   # new uvcontsub format only works in CASA >=6.5.2
   if os.path.exists("cont.dat"):
      contsub_dict={}
      for vis in selfcal_library[target][band]['vislist']:  
         contsub_dict[vis]={}  
      for target in selfcal_library:
         sani_target=sanitize_string(target)
         for band in selfcal_library[target].keys():
            contdotdat = parse_contdotdat('cont.dat',target)
            if len(contdotdat) == 0:
                selfcal_library[target][band]['Found_contdotdat'] = False
            spwvisref=get_spwnum_refvis(selfcal_library[target][band]['vislist'],target,contdotdat,dict(zip(selfcal_library[target][band]['vislist'],[selfcal_library[target][band][vis]['spwsarray'] for vis in selfcal_library[target][band]['vislist']])))
            for vis in selfcal_library[target][band]['vislist']:
               msmd.open(vis)
               field_num_array=msmd.fieldsforname(target)
               msmd.close()
               for fieldnum in field_num_array:
                  contsub_dict[vis][str(fieldnum)]=get_fitspw_dict(vis.replace('.selfcal',''),target,selfcal_library[target][band][vis]['spwsarray'],selfcal_library[target][band]['vislist'],spwvisref,contdotdat)
                  print(contsub_dict[vis][str(fieldnum)])
      print(contsub_dict)
      uvcontsubOut=open('uvcontsub_orig_MSes.py','w')
      for vis in selfcal_library[target][band]['vislist']:  
         line='uvcontsub(vis="'+vis.replace('.selfcal','')+'", spw="'+selfcal_library[target][band][vis]['spws']+'",fitspec='+str(contsub_dict[vis])+', outputvis="'+vis.replace('.selfcal','').replace('.ms','.contsub.ms')+'",datacolumn="corrected")\n'
         uvcontsubOut.writelines(line)
      uvcontsubOut.close()

else:   # old uvcontsub formatting, requires splitting out per target, new one is much better
   if os.path.exists("cont.dat"):
      uvcontsubOut=open('uvcontsub_orig_MSes_old.py','w')
      line='import os\n'
      uvcontsubOut.writelines(line)
      for target in selfcal_library:
         sani_target=sanitize_string(target)
         for band in selfcal_library[target].keys():
            contdotdat = parse_contdotdat('cont.dat',target)
            if len(contdotdat) == 0:
                selfcal_library[target][band]['Found_contdotdat'] = False
            spwvisref=get_spwnum_refvis(selfcal_library[target][band]['vislist'],target,contdotdat,dict(zip(selfcal_library[target][band]['vislist'],[selfcal_library[target][band][vis]['spwsarray'] for vis in selfcal_library[target][band]['vislist']])))
            for vis in selfcal_library[target][band]['vislist']:      
               contdot_dat_flagchannels_string = flagchannels_from_contdotdat(vis.replace('.selfcal',''),target,selfcal_library[target][band][vis]['spwsarray'],selfcal_library[target][band]['vislist'],spwvisref,contdotdat,return_contfit_range=True)
               line='uvcontsub(vis="'+vis.replace('.selfcal','')+'", outputvis="'+sani_target+'_'+vis.replace('.selfcal',''.replace('.ms','.contsub.ms'))+'",field="'+target+'", spw="'+selfcal_library[target][band][vis]['spws']+'",fitspec="'+contdot_dat_flagchannels_string+'", combine="spw")\n'
               uvcontsubOut.writelines(line)
      uvcontsubOut.close()




#
# Perform a check on the per-spw images to ensure they didn't lose quality in self-calibration
#
if check_all_spws:
   for target in selfcal_library:
      sani_target=sanitize_string(target)
      for band in selfcal_library[target].keys():
         vislist=selfcal_library[target][band]['vislist'].copy()

         for spw in selfcal_library[target][band]['spw_map']:
            delta_beamarea=compare_beams(sani_target+'_'+band+'_'+str(spw)+'_initial.image.tt0',\
                                         sani_target+'_'+band+'_'+str(spw)+'_final.image.tt0')
            delta_SNR=selfcal_library[target][band]['per_spw_stats'][spw]['SNR_final']-\
                      selfcal_library[target][band]['per_spw_stats'][spw]['SNR_orig']
            delta_RMS=selfcal_library[target][band]['per_spw_stats'][spw]['RMS_final']-\
                      selfcal_library[target][band]['per_spw_stats'][spw]['RMS_orig']
            selfcal_library[target][band]['per_spw_stats'][spw]['delta_SNR']=delta_SNR
            selfcal_library[target][band]['per_spw_stats'][spw]['delta_RMS']=delta_RMS
            selfcal_library[target][band]['per_spw_stats'][spw]['delta_beamarea']=delta_beamarea
            print(sani_target+'_'+band+'_'+str(spw),\
                  'Pre SNR: {:0.2f}, Post SNR: {:0.2f} Pre RMS: {:0.3f}, Post RMS: {:0.3f}'.format(selfcal_library[target][band]['per_spw_stats'][spw]['SNR_orig'],\
                   selfcal_library[target][band]['per_spw_stats'][spw]['SNR_final'],selfcal_library[target][band]['per_spw_stats'][spw]['RMS_orig']*1000.0,selfcal_library[target][band]['per_spw_stats'][spw]['RMS_final']*1000.0))
            if delta_SNR < 0.0:
               print('WARNING SPW '+str(spw)+' HAS LOWER SNR POST SELFCAL')
            if delta_RMS > 0.0:
               print('WARNING SPW '+str(spw)+' HAS HIGHER RMS POST SELFCAL')
            if delta_beamarea > 0.05:
               print('WARNING SPW '+str(spw)+' HAS A >0.05 CHANGE IN BEAM AREA POST SELFCAL')


##
## Save final library results
##

with open('selfcal_library.pickle', 'wb') as handle:
    pickle.dump(selfcal_library, handle, protocol=pickle.HIGHEST_PROTOCOL)

with open('selfcal_plan.pickle', 'wb') as handle:
    pickle.dump(selfcal_plan, handle, protocol=pickle.HIGHEST_PROTOCOL)

generate_weblog(selfcal_library,selfcal_plan,directory='weblog')

# For simplicity, instead of redoing all of the weblog code, create a new selfcal_library dictionary where all of the sub-fields exist at the
# same level as the main field so that they all get their own entry in the weblog, in addition to the entry for the main field.
for target in selfcal_library:
    new_selfcal_library = {}
    new_selfcal_plan = {}
    for band in selfcal_library[target].keys():
        if selfcal_library[target][band]['obstype'] == 'mosaic':
            for fid in selfcal_library[target][band]['sub-fields']:
                if target+'_field_'+str(fid) not in new_selfcal_library:
                    new_selfcal_library[target+'_field_'+str(fid)] = {}
                    new_selfcal_plan[target+'_field_'+str(fid)] = {}
                new_selfcal_library[target+'_field_'+str(fid)][band] = selfcal_library[target][band][fid]
                new_selfcal_plan[target+'_field_'+str(fid)][band] = selfcal_plan[target][band]

    if len(new_selfcal_library) > 0:
        generate_weblog(new_selfcal_library,new_selfcal_plan,directory='weblog/'+target+'_field-by-field')

<|MERGE_RESOLUTION|>--- conflicted
+++ resolved
@@ -13,12 +13,8 @@
 sys.path.append("./")
 from selfcal_helpers import *
 from run_selfcal import run_selfcal
-<<<<<<< HEAD
 from image_analysis_helpers import *
 from prepare_selfcal import prepare_selfcal, set_clean_thresholds
-from casampi.MPIEnvironment import MPIEnvironment 
-parallel=MPIEnvironment.is_mpi_enabled
-=======
 
 # Mac builds of CASA lack MPI and error without this try/except
 try:
@@ -26,7 +22,6 @@
    parallel=MPIEnvironment.is_mpi_enabled
 except:
    parallel=False
->>>>>>> 7c9a981e
 
 ###################################################################################################
 ######################## All code until line ~170 is just jumping through hoops ###################
@@ -139,233 +134,8 @@
 ############################# Start Actual important stuff for selfcal ############################
 ###################################################################################################
 
-<<<<<<< HEAD
-
-
-=======
-##
-## begin setting up a selfcal_library with all relevant metadata to keep track of during selfcal
-## 
-selfcal_library={}
-
-for target in all_targets:
-   selfcal_library[target]={}
-   for band in bands:
-      if target in scantimesdict[band][vislist[0]].keys():
-         selfcal_library[target][band]={}
-      else:
-         continue
-      for vis in vislist:
-         selfcal_library[target][band][vis]={}
-
-      if mosaic_field[band][vislist[0]][target]['mosaic']:
-         selfcal_library[target][band]['obstype']='mosaic'
-      else:
-         selfcal_library[target][band]['obstype']='single-point'
-
-      # Make sure the fields get mapped properly, in case the order in which they are observed changes from EB to EB.
-
-      selfcal_library[target][band]['sub-fields-fid_map'] = {}
-      all_phasecenters = []
-      for vis in vislist:
-          selfcal_library[target][band]['sub-fields-fid_map'][vis] = {}
-          for i in range(len(mosaic_field[band][vis][target]['field_ids'])):
-              found = False
-              for j in range(len(all_phasecenters)):
-                  distance = ((all_phasecenters[j]["m0"]["value"] - mosaic_field[band][vis][target]['phasecenters'][i]["m0"]["value"])**2 + \
-                          (all_phasecenters[j]["m1"]["value"] - mosaic_field[band][vis][target]['phasecenters'][i]["m1"]["value"])**2)**0.5
-
-                  if distance < 4.84814e-6:
-                      selfcal_library[target][band]['sub-fields-fid_map'][vis][j] = mosaic_field[band][vis][target]['field_ids'][i]
-                      found = True
-                      break
-
-              if not found:
-                  all_phasecenters.append(mosaic_field[band][vis][target]['phasecenters'][i])
-                  selfcal_library[target][band]['sub-fields-fid_map'][vis][len(all_phasecenters)-1] = mosaic_field[band][vis][target]['field_ids'][i]
-
-      selfcal_library[target][band]['sub-fields'] = list(range(len(all_phasecenters)))
-      selfcal_library[target][band]['sub-fields-to-selfcal'] = list(range(len(all_phasecenters)))
-      selfcal_library[target][band]['sub-fields-phasecenters'] = dict(zip(selfcal_library[target][band]['sub-fields'], all_phasecenters))
-
-      # Now we can start to create a sub-field selfcal_library entry for each sub-field.
-
-      for fid in selfcal_library[target][band]['sub-fields']:
-          selfcal_library[target][band][fid] = {}
-
-          for vis in vislist:
-              if not fid in selfcal_library[target][band]['sub-fields-fid_map'][vis]:
-                  continue
-
-              selfcal_library[target][band][fid][vis] = {}
-
-import json
-if debug:
-    print(json.dumps(selfcal_library, indent=4))
-##
-## finds solints, starting with inf, ending with int, and tries to align
-## solints with number of integrations
-## solints reduce by factor of 2 in each self-cal interation
-## e.g., inf, max_scan_time/2.0, prev_solint/2.0, ..., int
-## starting solints will have solint the length of the entire EB to correct bulk offsets
-##
-solints={}
-gaincal_combine={}
-solmode={}
-applycal_mode={}
-for band in bands:
-   solints[band]={}
-   gaincal_combine[band]={}
-   solmode[band]={}
-   applycal_mode[band]={}
-   for target in all_targets:
-      if target in mosaic_field[band][vislist[0]].keys():
-         solints[band][target],integration_time,gaincal_combine[band][target],solmode[band][target]=get_solints_simple(vislist,scantimesdict[band],scannfieldsdict[band],\
-                                                                      scanstartsdict[band],scanendsdict[band],integrationtimesdict[band],\
-                                                                      inf_EB_gaincal_combine,do_amp_selfcal=do_amp_selfcal,\
-                                                                      mosaic=mosaic_field[band][vislist[0]][target]['mosaic'])
-         print(band,target,solints[band][target])
-         applycal_mode[band][target]=[apply_cal_mode_default]*len(solints[band][target])
-
-
-
-##
-## puts stuff in right place from other MS metadata to perform proper data selections
-## in tclean, gaincal, and applycal
-## Also gets relevant times on source to estimate SNR per EB/scan
-##
-for target in all_targets:
- for band in selfcal_library[target].keys():
-   print(target, band)
-   selfcal_library[target][band]['SC_success']=False
-   selfcal_library[target][band]['final_solint']='None'
-   selfcal_library[target][band]['Total_TOS']=0.0
-   selfcal_library[target][band]['spws']=[]
-   selfcal_library[target][band]['spws_per_vis']=[]
-   selfcal_library[target][band]['nterms']=nterms[target][band]
-   selfcal_library[target][band]['vislist']=vislist.copy()
-   allscantimes=np.array([])
-   allscannfields=np.array([])
-   for vis in vislist:
-      selfcal_library[target][band][vis]['gaintable']=[]
-      selfcal_library[target][band][vis]['TOS']=np.sum(scantimesdict[band][vis][target])
-      selfcal_library[target][band][vis]['Median_scan_time']=np.median(scantimesdict[band][vis][target])
-      selfcal_library[target][band][vis]['Median_fields_per_scan']=np.median(scannfieldsdict[band][vis][target])
-      allscantimes=np.append(allscantimes,scantimesdict[band][vis][target])
-      allscannfields=np.append(allscannfields,scannfieldsdict[band][vis][target])
-      selfcal_library[target][band][vis]['refant'] = rank_refants(vis)
-      #n_spws,minspw,spwsarray=fetch_spws([vis],[target])
-      #spwslist=spwsarray.tolist()
-      #spwstring=','.join(str(spw) for spw in spwslist)
-      selfcal_library[target][band][vis]['spws']=band_properties[vis][band]['spwstring']
-      selfcal_library[target][band][vis]['spwsarray']=band_properties[vis][band]['spwarray']
-
-      selfcal_library[target][band][vis]['spwlist']=band_properties[vis][band]['spwarray'].tolist()
-      selfcal_library[target][band][vis]['n_spws']=len(selfcal_library[target][band][vis]['spwsarray'])
-      selfcal_library[target][band][vis]['minspw']=int(np.min(selfcal_library[target][band][vis]['spwsarray']))
-
-      if band_properties[vis][band]['ncorrs'] == 1:
-          selfcal_library[target][band][vis]['pol_type'] = 'single-pol'
-      elif band_properties[vis][band]['ncorrs'] == 2:
-          selfcal_library[target][band][vis]['pol_type'] = 'dual-pol'
-      else:
-          selfcal_library[target][band][vis]['pol_type'] = 'full-pol'
-
-      if spectral_scan:
-         spwmap=np.zeros(np.max(spws_set[band][vis])+1,dtype='int')
-         spwmap.fill(np.min(spws_set[band][vis]))
-         for i in range(spws_set[band][vis].shape[0]):
-            indices=np.arange(np.min(spws_set[band][vis][i]),np.max(spws_set[band][vis][i])+1)
-            spwmap[indices]=np.min(spws_set[band][vis][i])
-         selfcal_library[target][band][vis]['spwmap']=spwmap.tolist()
-      else:
-         selfcal_library[target][band][vis]['spwmap']=[selfcal_library[target][band][vis]['minspw']]*(np.max(selfcal_library[target][band][vis]['spwsarray'])+1)
-      selfcal_library[target][band]['Total_TOS']=selfcal_library[target][band][vis]['TOS']+selfcal_library[target][band]['Total_TOS']
-      selfcal_library[target][band]['spws_per_vis'].append(band_properties[vis][band]['spwstring'])
-   selfcal_library[target][band]['Median_scan_time']=np.median(allscantimes)
-   selfcal_library[target][band]['Median_fields_per_scan']=np.median(allscannfields)
-   selfcal_library[target][band]['uvrange']=get_uv_range(band,band_properties,vislist)
-   selfcal_library[target][band]['75thpct_uv']=band_properties[vislist[0]][band]['75thpct_uv']
-   selfcal_library[target][band]['LAS']=band_properties[vislist[0]][band]['LAS']
-   selfcal_library[target][band]['fracbw']=band_properties[vislist[0]][band]['fracbw']
-   print(selfcal_library[target][band]['uvrange'])
-
-   for fid in selfcal_library[target][band]['sub-fields']:
-       selfcal_library[target][band][fid]['SC_success']=False
-       selfcal_library[target][band][fid]['final_solint']='None'
-       selfcal_library[target][band][fid]['Total_TOS']=0.0
-       selfcal_library[target][band][fid]['spws']=[]
-       selfcal_library[target][band][fid]['spws_per_vis']=[]
-       selfcal_library[target][band][fid]['nterms']=nterms[target][band]
-       selfcal_library[target][band][fid]['vislist']=[vis for vis in vislist if fid in selfcal_library[target][band]['sub-fields-fid_map'][vis]]
-       selfcal_library[target][band][fid]['obstype'] = 'single-point'
-       allscantimes=np.array([])
-       allscannfields=np.array([])
-       for vis in selfcal_library[target][band][fid]['vislist']:
-          good = np.array([str(selfcal_library[target][band]['sub-fields-fid_map'][vis][fid]) in scan_fields for scan_fields in scanfieldsdict[band][vis][target]])
-          selfcal_library[target][band][fid][vis]['gaintable']=[]
-          selfcal_library[target][band][fid][vis]['TOS']=np.sum(scantimesdict[band][vis][target][good]/scannfieldsdict[band][vis][target][good])
-          selfcal_library[target][band][fid][vis]['Median_scan_time']=np.median(scantimesdict[band][vis][target][good]/scannfieldsdict[band][vis][target][good])
-          selfcal_library[target][band][fid][vis]['Median_fields_per_scan']=1
-          allscantimes=np.append(allscantimes,scantimesdict[band][vis][target][good]/scannfieldsdict[band][vis][target][good])
-          allscannfields=np.append(allscannfields,[1])
-          selfcal_library[target][band][fid][vis]['refant'] = selfcal_library[target][band][vis]['refant']
-          #n_spws,minspw,spwsarray=fetch_spws([vis],[target])
-          #spwslist=spwsarray.tolist()
-          #spwstring=','.join(str(spw) for spw in spwslist)
-          selfcal_library[target][band][fid][vis]['spws']=band_properties[vis][band]['spwstring']
-          selfcal_library[target][band][fid][vis]['spwsarray']=band_properties[vis][band]['spwarray']
-          selfcal_library[target][band][fid][vis]['spwlist']=band_properties[vis][band]['spwarray'].tolist()
-          selfcal_library[target][band][fid][vis]['n_spws']=len(selfcal_library[target][band][fid][vis]['spwsarray'])
-          selfcal_library[target][band][fid][vis]['minspw']=int(np.min(selfcal_library[target][band][fid][vis]['spwsarray']))
-
-          if band_properties[vis][band]['ncorrs'] == 1:
-              selfcal_library[target][band][fid][vis]['pol_type'] = 'single-pol'
-          elif band_properties[vis][band]['ncorrs'] == 2:
-              selfcal_library[target][band][fid][vis]['pol_type'] = 'dual-pol'
-          else:
-              selfcal_library[target][band][fid][vis]['pol_type'] = 'full-pol'
-
-          if spectral_scan:
-             spwmap=np.zeros(np.max(spws_set[band][vis])+1,dtype='int')
-             spwmap.fill(np.min(spws_set[band][vis]))
-             for i in range(spws_set[band][vis].shape[0]):
-                indices=np.arange(np.min(spws_set[band][vis][i]),np.max(spws_set[band][vis][i])+1)
-                spwmap[indices]=np.min(spws_set[band][vis][i])
-             selfcal_library[target][band][fid][vis]['spwmap']=spwmap.tolist()
-          else:
-             selfcal_library[target][band][fid][vis]['spwmap']=[selfcal_library[target][band][fid][vis]['minspw']]*(np.max(selfcal_library[target][band][fid][vis]['spwsarray'])+1)
-
-          selfcal_library[target][band][fid]['Total_TOS']=selfcal_library[target][band][fid][vis]['TOS']+selfcal_library[target][band][fid]['Total_TOS']
-          selfcal_library[target][band][fid]['spws_per_vis'].append(band_properties[vis][band]['spwstring'])
-       selfcal_library[target][band][fid]['Median_scan_time']=np.median(allscantimes)
-       selfcal_library[target][band][fid]['Median_fields_per_scan']=np.median(allscannfields)
-       selfcal_library[target][band][fid]['uvrange']=get_uv_range(band,band_properties,vislist)
-       selfcal_library[target][band][fid]['75thpct_uv']=band_properties[vislist[0]][band]['75thpct_uv']
-       selfcal_library[target][band][fid]['LAS']=band_properties[vislist[0]][band]['LAS']
-
-
-class NpEncoder(json.JSONEncoder):
-    def default(self, obj):
-        if isinstance(obj, np.integer):
-            return int(obj)
-        if isinstance(obj, np.floating):
-            return float(obj)
-        if isinstance(obj, np.ndarray):
-            return obj.tolist()
-        return json.JSONEncoder.default(self, obj)
-
-##
-## 
-## 
-for target in all_targets:
- for band in selfcal_library[target].keys():
-      if selfcal_library[target][band]['Total_TOS'] == 0.0:
-         selfcal_library[target].pop(band)
-
-if debug:
-    print(json.dumps(selfcal_library, indent=4, cls=NpEncoder))
->>>>>>> 7c9a981e
+
+
 ##
 ## create initial images for each target to evaluate SNR and beam
 ## replicates what a preceding hif_makeimages would do
@@ -396,12 +166,11 @@
        else:
            imagename = sani_target+'_'+band+'_dirty.image.tt0'
 
-<<<<<<< HEAD
        mosaic_dirty_SNR[fid], mosaic_dirty_RMS[fid], mosaic_dirty_NF_SNR[fid], mosaic_dirty_NF_RMS[fid] = get_image_stats(imagename, 
                imagename.replace('image.tt0','mask'), '', selfcal_library[target][band][fid], (telescope != 'ACA' or aca_use_nfmask), 'dirty', 'dirty',
                mosaic_sub_field=selfcal_library[target][band]["obstype"]=="mosaic")
 
-   if not os.path.exists(sani_target+'_'+band+'_initial.image.tt0'):
+   if not os.path.exists(sani_target+'_'+band+'_initial.image.tt0') or 'VLA' in telescope:
       tclean_wrapper(selfcal_library[target][band],sani_target+'_'+band+'_initial',
                      band,telescope=telescope,nsigma=4.0, scales=[0],
                      threshold='theoretical_with_drmod',
@@ -410,45 +179,6 @@
 
    initial_SNR, initial_RMS, initial_NF_SNR, initial_NF_RMS = get_image_stats(sani_target+'_'+band+'_initial.image.tt0', 
            sani_target+'_'+band+'_initial.mask', '', selfcal_library[target][band], (telescope != 'ACA' or aca_use_nfmask), 'orig', 'orig')
-=======
-       mosaic_dirty_SNR[fid], mosaic_dirty_RMS[fid] = estimate_SNR(imagename, mosaic_sub_field=selfcal_library[target][band]["obstype"]=="mosaic")
-       if telescope !='ACA' or aca_use_nfmask:
-          mosaic_dirty_NF_SNR[fid],mosaic_dirty_NF_RMS[fid]=estimate_near_field_SNR(imagename, las=selfcal_library[target][band]['LAS'], \
-                  mosaic_sub_field=selfcal_library[target][band]["obstype"]=="mosaic")
-       else:
-          mosaic_dirty_NF_SNR[fid],mosaic_dirty_NF_RMS[fid]=mosaic_dirty_SNR[fid],mosaic_dirty_RMS[fid]
-
-   if "VLA" in telescope or (selfcal_library[target][band]['obstype'] == 'mosaic' and \
-           selfcal_library[target][band]['Median_scan_time'] / selfcal_library[target][band]['Median_fields_per_scan'] < 60.) \
-           or selfcal_library[target][band]['75thpct_uv'] > 2000.0:
-       selfcal_library[target][band]['cyclefactor'] = 3.0
-   else:
-       selfcal_library[target][band]['cyclefactor'] = 1.0
-
-   dr_mod=1.0
-   if telescope =='ALMA' or telescope =='ACA':
-      sensitivity=get_sensitivity(vislist,selfcal_library[target][band],target,virtual_spw='all',imsize=imsize[target][band],cellsize=cellsize[target][band])
-      dr_mod=get_dr_correction(telescope,dirty_SNR*dirty_RMS,sensitivity,vislist)
-      sensitivity_nomod=sensitivity.copy()
-      print('DR modifier: ',dr_mod)
-   if not os.path.exists(sani_target+'_'+band+'_initial.image.tt0') or 'VLA' in telescope:
-      if telescope=='ALMA' or telescope =='ACA':
-         sensitivity=sensitivity*dr_mod   # apply DR modifier
-         if band =='Band_9' or band == 'Band_10':   # adjust for DSB noise increase
-            sensitivity=sensitivity   #*4.0  might be unnecessary with DR mods
-      else:
-         sensitivity=0.0
-      initial_tclean_return = tclean_wrapper(vislist,sani_target+'_'+band+'_initial',
-                     band_properties,band,telescope=telescope,nsigma=4.0, scales=[0],
-                     threshold=str(sensitivity*4.0)+'Jy',
-                     savemodel='none',parallel=parallel,cellsize=cellsize[target][band],imsize=imsize[target][band],nterms=nterms[target][band],
-                     field=target,spw=selfcal_library[target][band]['spws_per_vis'],uvrange=selfcal_library[target][band]['uvrange'],obstype=selfcal_library[target][band]['obstype'], nfrms_multiplier=dirty_NF_RMS/dirty_RMS, image_mosaic_fields_separately=selfcal_library[target][band]['obstype']=='mosaic', mosaic_field_phasecenters=selfcal_library[target][band]['sub-fields-phasecenters'], mosaic_field_fid_map=selfcal_library[target][band]['sub-fields-fid_map'], cyclefactor=selfcal_library[target][band]['cyclefactor'],mask=sourcemask,usermodel='')
-   initial_SNR,initial_RMS=estimate_SNR(sani_target+'_'+band+'_initial.image.tt0')
-   if telescope!='ACA' or aca_use_nfmask:
-      initial_NF_SNR,initial_NF_RMS=estimate_near_field_SNR(sani_target+'_'+band+'_initial.image.tt0', las=selfcal_library[target][band]['LAS'])
-   else:
-      initial_NF_SNR,initial_NF_RMS=initial_SNR,initial_RMS
->>>>>>> 7c9a981e
 
    mosaic_initial_SNR, mosaic_initial_RMS, mosaic_initial_NF_SNR, mosaic_initial_NF_RMS = {}, {}, {}, {}
    for fid in selfcal_library[target][band]['sub-fields']:
@@ -457,51 +187,18 @@
        else:
            imagename = sani_target+'_'+band+'_initial.image.tt0'
 
-<<<<<<< HEAD
        mosaic_initial_SNR[fid], mosaic_initial_RMS[fid], mosaic_initial_NF_SNR[fid],mosaic_initial_NF_RMS[fid] = get_image_stats(imagename, 
                imagename.replace('image.tt0','mask'), '', selfcal_library[target][band][fid], (telescope != 'ACA' or aca_use_nfmask), 'orig', 'orig',
                mosaic_sub_field=selfcal_library[target][band]["obstype"]=="mosaic")
 
-
-=======
-       mosaic_initial_SNR[fid], mosaic_initial_RMS[fid] = estimate_SNR(imagename, mosaic_sub_field=selfcal_library[target][band]["obstype"]=="mosaic")
-       if telescope !='ACA' or aca_use_nfmask:
-          mosaic_initial_NF_SNR[fid],mosaic_initial_NF_RMS[fid]=estimate_near_field_SNR(imagename, las=selfcal_library[target][band]['LAS'], \
-                  mosaic_sub_field=selfcal_library[target][band]["obstype"]=="mosaic")
-       else:
-          mosaic_initial_NF_SNR[fid],mosaic_initial_NF_RMS[fid]=mosaic_initial_SNR[fid],mosaic_initial_RMS[fid]
-
-   header=imhead(imagename=sani_target+'_'+band+'_initial.image.tt0')
-   if telescope =='ALMA' or telescope == 'ACA':
-      selfcal_library[target][band]['theoretical_sensitivity']=sensitivity_nomod
-      selfcal_library[target][band]['clean_threshold_orig']=sensitivity*4.0
-   if 'VLA' in telescope:
-      selfcal_library[target][band]['theoretical_sensitivity']=-99.0
-
-   selfcal_library[target][band]['SNR_orig']=initial_SNR
->>>>>>> 7c9a981e
+   if "VLA" in telescope and "clean_threshold_orig" not in selfcal_library[target][band]:
+             selfcal_library[target][band]['clean_threshold_orig']=4.0*initial_RMS
+
    if selfcal_library[target][band]['nterms'] == 1:  # updated nterms if needed based on S/N and fracbw
       selfcal_library[target][band]['nterms']=check_image_nterms(selfcal_library[target][band]['fracbw'],selfcal_library[target][band]['SNR_orig'])
 
    selfcal_library[target][band]['RMS_curr']=initial_RMS
    selfcal_library[target][band]['RMS_NF_curr']=initial_NF_RMS if initial_NF_RMS > 0 else initial_RMS
-<<<<<<< HEAD
-=======
-   selfcal_library[target][band]['SNR_dirty']=dirty_SNR
-   selfcal_library[target][band]['RMS_dirty']=dirty_RMS
-   selfcal_library[target][band]['Beam_major_orig']=header['restoringbeam']['major']['value']
-   selfcal_library[target][band]['Beam_minor_orig']=header['restoringbeam']['minor']['value']
-   selfcal_library[target][band]['Beam_PA_orig']=header['restoringbeam']['positionangle']['value'] 
-   if initial_tclean_return['iterdone'] > 0:
-      selfcal_library[target][band]['clean_threshold_orig']=initial_tclean_return['summaryminor'][0][0][0]['peakRes'][-1]
-   else:
-      selfcal_library[target][band]['clean_threshold_orig']=4.0*initial_RMS
-   goodMask=checkmask(imagename=sani_target+'_'+band+'_initial.image.tt0')
-   if goodMask:
-      selfcal_library[target][band]['intflux_orig'],selfcal_library[target][band]['e_intflux_orig']=get_intflux(sani_target+'_'+band+'_initial.image.tt0',initial_RMS)
-   else:
-      selfcal_library[target][band]['intflux_orig'],selfcal_library[target][band]['e_intflux_orig']=-99.0,-99.0
->>>>>>> 7c9a981e
 
    for fid in selfcal_library[target][band]['sub-fields']:
        if selfcal_library[target][band][fid]['SNR_orig'] > 500.0:
@@ -509,10 +206,13 @@
 
        selfcal_library[target][band][fid]['RMS_curr']=mosaic_initial_RMS[fid]
        selfcal_library[target][band][fid]['RMS_NF_curr']=mosaic_initial_NF_RMS[fid] if mosaic_initial_NF_RMS[fid] > 0 else mosaic_initial_RMS[fid]
-<<<<<<< HEAD
-
+
+ #update selfcal library after each
+ with open('selfcal_library.pickle', 'wb') as handle:
+    pickle.dump(selfcal_library, handle, protocol=pickle.HIGHEST_PROTOCOL)
 
 import json
+
 class NpEncoder(json.JSONEncoder):
     def default(self, obj):
         if isinstance(obj, np.integer):
@@ -523,27 +223,9 @@
             return obj.tolist()
         return json.JSONEncoder.default(self, obj)
 
-print(json.dumps(selfcal_library, indent=4, cls=NpEncoder))
-=======
-       selfcal_library[target][band][fid]['SNR_dirty']=mosaic_dirty_SNR[fid]
-       selfcal_library[target][band][fid]['RMS_dirty']=mosaic_dirty_RMS[fid]
-       selfcal_library[target][band][fid]['Beam_major_orig']=header['restoringbeam']['major']['value']
-       selfcal_library[target][band][fid]['Beam_minor_orig']=header['restoringbeam']['minor']['value']
-       selfcal_library[target][band][fid]['Beam_PA_orig']=header['restoringbeam']['positionangle']['value'] 
-       goodMask=checkmask(imagename=imagename)
-       if goodMask:
-          selfcal_library[target][band][fid]['intflux_orig'],selfcal_library[target][band][fid]['e_intflux_orig']=get_intflux(imagename,\
-                  mosaic_initial_RMS[fid], mosaic_sub_field=selfcal_library[target][band]["obstype"]=="mosaic")
-       else:
-          selfcal_library[target][band][fid]['intflux_orig'],selfcal_library[target][band][fid]['e_intflux_orig']=-99.0,-99.0
- #update selfcal library after each
- with open('selfcal_library.pickle', 'wb') as handle:
-    pickle.dump(selfcal_library, handle, protocol=pickle.HIGHEST_PROTOCOL)
-
-
 if debug:
     print(json.dumps(selfcal_library, indent=4, cls=NpEncoder))
->>>>>>> 7c9a981e
+
 ####MAKE DIRTY PER SPW IMAGES TO PROPERLY ASSESS DR MODIFIERS
 ##
 ## Make a initial image per spw images to assess overall improvement
@@ -763,29 +445,14 @@
  sani_target=sanitize_string(target)
  for band in selfcal_library[target].keys():
    nfsnr_modifier = selfcal_library[target][band]['RMS_NF_curr'] / selfcal_library[target][band]['RMS_curr']
-<<<<<<< HEAD
+   clean_threshold = min(selfcal_library[target][band]['clean_threshold_orig'], selfcal_library[target][band]['RMS_NF_curr']*3.0)
+   if selfcal_library[target][band]['clean_threshold_orig'] < selfcal_library[target][band]['RMS_NF_curr']*3.0:
+       print("WARNING: The clean threshold used for the initial image was less than 3*RMS_NF_curr, using that for the final image threshold instead.")
    tclean_wrapper(selfcal_library[target][band],sani_target+'_'+band+'_final',\
-               band,telescope=telescope,nsigma=3.0, threshold=str(selfcal_library[target][band]['RMS_NF_curr']*3.0)+'Jy',scales=[0],\
+               band,telescope=telescope,nsigma=3.0, threshold=str(clean_threshold)+'Jy',scales=[0],\
                savemodel='none',parallel=parallel,
                field=target,datacolumn='corrected',\
                nfrms_multiplier=nfsnr_modifier)
-=======
-   clean_threshold = min(selfcal_library[target][band]['clean_threshold_orig'], selfcal_library[target][band]['RMS_NF_curr']*3.0)
-   if selfcal_library[target][band]['clean_threshold_orig'] < selfcal_library[target][band]['RMS_NF_curr']*3.0:
-       print("WARNING: The clean threshold used for the initial image was less than 3*RMS_NF_curr, using that for the final image threshold instead.")
-   tclean_wrapper(vislist,sani_target+'_'+band+'_final',\
-               band_properties,band,telescope=telescope,nsigma=3.0, threshold=str(clean_threshold)+'Jy',scales=[0],\
-               savemodel='none',parallel=parallel,cellsize=cellsize[target][band],imsize=imsize[target][band],
-               nterms=selfcal_library[target][band]['nterms'],field=target,datacolumn='corrected',spw=selfcal_library[target][band]['spws_per_vis'],uvrange=selfcal_library[target][band]['uvrange'],obstype=selfcal_library[target][band]['obstype'], \
-               nfrms_multiplier=nfsnr_modifier, image_mosaic_fields_separately=selfcal_library[target][band]['obstype']=='mosaic', \
-               mosaic_field_phasecenters=selfcal_library[target][band]['sub-fields-phasecenters'], mosaic_field_fid_map=selfcal_library[target][band]['sub-fields-fid_map'],\
-               cyclefactor=selfcal_library[target][band]['cyclefactor'],mask=sourcemask,usermodel='')
-   final_SNR,final_RMS=estimate_SNR(sani_target+'_'+band+'_final.image.tt0')
-   if telescope !='ACA' or aca_use_nfmask:
-      final_NF_SNR,final_NF_RMS=estimate_near_field_SNR(sani_target+'_'+band+'_final.image.tt0', las=selfcal_library[target][band]['LAS'])
-   else:
-      final_NF_SNR,final_NF_RMS=final_SNR,final_RMS
->>>>>>> 7c9a981e
 
    final_SNR, final_RMS, final_NF_SNR, final_NF_RMS = get_image_stats(sani_target+'_'+band+'_final.image.tt0', sani_target+'_'+band+'_final.mask',
            '', selfcal_library[target][band], (telescope !='ACA' or aca_use_nfmask), 'final', 'final')
