--- conflicted
+++ resolved
@@ -146,15 +146,14 @@
  sani_target=sanitize_string(target)
  for band in selfcal_library[target]:
    #make images using the appropriate tclean heuristics for each telescope
-   if not os.path.exists(sani_target+'_'+band+'_dirty.image.tt0'):
-      # Because tclean doesn't deal in NF masks, the automask from the initial image is likely to contain a lot of noise unless
-      # we can get an estimate of the NF modifier for the auto-masking thresholds. To do this, we need to create a very basic mask
-      # with the dirty image. So we just use one iteration with a tiny gain so that nothing is really subtracted off.
-      tclean_wrapper(selfcal_library[target][band],sani_target+'_'+band+'_dirty',
-                     band,telescope=telescope,nsigma=4.0, scales=[0],
-                     threshold='0.0Jy',niter=1, gain=0.00001,
-                     savemodel='none',parallel=parallel,
-                     field=target)
+   # Because tclean doesn't deal in NF masks, the automask from the initial image is likely to contain a lot of noise unless
+   # we can get an estimate of the NF modifier for the auto-masking thresholds. To do this, we need to create a very basic mask
+   # with the dirty image. So we just use one iteration with a tiny gain so that nothing is really subtracted off.
+   tclean_wrapper(selfcal_library[target][band],sani_target+'_'+band+'_dirty',
+                  band,telescope=telescope,nsigma=4.0, scales=[0],
+                  threshold='0.0Jy',niter=1, gain=0.00001,
+                  savemodel='none',parallel=parallel,
+                  field=target)
 
    dirty_SNR, dirty_RMS, dirty_NF_SNR, dirty_NF_RMS = get_image_stats(sani_target+'_'+band+'_dirty.image.tt0', sani_target+'_'+band+'_dirty.mask',
             '', selfcal_library[target][band], (telescope != 'ACA' or aca_use_nfmask), 'dirty', 'dirty')
@@ -170,12 +169,11 @@
                imagename.replace('image.tt0','mask'), '', selfcal_library[target][band][fid], (telescope != 'ACA' or aca_use_nfmask), 'dirty', 'dirty',
                mosaic_sub_field=selfcal_library[target][band]["obstype"]=="mosaic")
 
-   if not os.path.exists(sani_target+'_'+band+'_initial.image.tt0') or 'VLA' in telescope:
-      tclean_wrapper(selfcal_library[target][band],sani_target+'_'+band+'_initial',
-                     band,telescope=telescope,nsigma=4.0, scales=[0],
-                     threshold='theoretical_with_drmod',
-                     savemodel='none',parallel=parallel,
-                     field=target,nfrms_multiplier=dirty_NF_RMS/dirty_RMS)
+   tclean_wrapper(selfcal_library[target][band],sani_target+'_'+band+'_initial',
+                  band,telescope=telescope,nsigma=4.0, scales=[0],
+                  threshold='theoretical_with_drmod',
+                  savemodel='none',parallel=parallel,
+                  field=target,nfrms_multiplier=dirty_NF_RMS/dirty_RMS)
 
    initial_SNR, initial_RMS, initial_NF_SNR, initial_NF_RMS = get_image_stats(sani_target+'_'+band+'_initial.image.tt0', 
            sani_target+'_'+band+'_initial.mask', '', selfcal_library[target][band], (telescope != 'ACA' or aca_use_nfmask), 'orig', 'orig')
@@ -199,24 +197,6 @@
 
    selfcal_library[target][band]['RMS_curr']=initial_RMS
    selfcal_library[target][band]['RMS_NF_curr']=initial_NF_RMS if initial_NF_RMS > 0 else initial_RMS
-<<<<<<< HEAD
-=======
-   selfcal_library[target][band]['SNR_dirty']=dirty_SNR
-   selfcal_library[target][band]['RMS_dirty']=dirty_RMS
-   selfcal_library[target][band]['Beam_major_orig']=header['restoringbeam']['major']['value']
-   selfcal_library[target][band]['Beam_minor_orig']=header['restoringbeam']['minor']['value']
-   selfcal_library[target][band]['Beam_PA_orig']=header['restoringbeam']['positionangle']['value'] 
-   if 'VLA' in telescope:
-       if initial_tclean_return['iterdone'] > 0:
-          selfcal_library[target][band]['clean_threshold_orig']=initial_tclean_return['summaryminor'][0][0][0]['peakRes'][-1]
-       else:
-          selfcal_library[target][band]['clean_threshold_orig']=4.0*initial_RMS
-   goodMask=checkmask(imagename=sani_target+'_'+band+'_initial.image.tt0')
-   if goodMask:
-      selfcal_library[target][band]['intflux_orig'],selfcal_library[target][band]['e_intflux_orig']=get_intflux(sani_target+'_'+band+'_initial.image.tt0',initial_RMS)
-   else:
-      selfcal_library[target][band]['intflux_orig'],selfcal_library[target][band]['e_intflux_orig']=-99.0,-99.0
->>>>>>> 1c77983e
 
    for fid in selfcal_library[target][band]['sub-fields']:
        if selfcal_library[target][band][fid]['SNR_orig'] > 500.0:
@@ -258,23 +238,21 @@
             keylist=selfcal_library[target][band]['per_spw_stats'].keys()
             if spw not in keylist:
                selfcal_library[target][band]['per_spw_stats'][spw]={}
-            if not os.path.exists(sani_target+'_'+band+'_'+str(spw)+'_dirty.image.tt0'):
-               tclean_wrapper(selfcal_library[target][band],sani_target+'_'+band+'_'+str(spw)+'_dirty',
-                     band,telescope=telescope,nsigma=4.0, scales=[0],
-                     threshold='0.0Jy',niter=1,gain=0.00001,
-                     savemodel='none',parallel=parallel,
-                     field=target,spw=spw)
+            tclean_wrapper(selfcal_library[target][band],sani_target+'_'+band+'_'+str(spw)+'_dirty',
+                  band,telescope=telescope,nsigma=4.0, scales=[0],
+                  threshold='0.0Jy',niter=1,gain=0.00001,
+                  savemodel='none',parallel=parallel,
+                  field=target,spw=spw)
 
             dirty_SNR, dirty_RMS, dirty_per_spw_NF_SNR, dirty_per_spw_NF_RMS = get_image_stats(sani_target+'_'+band+'_'+str(spw)+
                     '_dirty.image.tt0', sani_target+'_'+band+'_'+str(spw)+'_dirty.mask','', selfcal_library[target][band], 
                     (telescope != 'ACA' or aca_use_nfmask), 'dirty', 'dirty', spw=spw)
 
-            if not os.path.exists(sani_target+'_'+band+'_'+str(spw)+'_initial.image.tt0'):
-               tclean_wrapper(selfcal_library[target][band],sani_target+'_'+band+'_'+str(spw)+'_initial',\
-                          band,telescope=telescope,nsigma=4.0, threshold='theoretical_with_drmod',scales=[0],\
-                          savemodel='none',parallel=parallel,\
-                          field=target,datacolumn='corrected',\
-                          spw=spw,nfrms_multiplier=dirty_per_spw_NF_RMS/dirty_RMS)
+            tclean_wrapper(selfcal_library[target][band],sani_target+'_'+band+'_'+str(spw)+'_initial',\
+                       band,telescope=telescope,nsigma=4.0, threshold='theoretical_with_drmod',scales=[0],\
+                       savemodel='none',parallel=parallel,\
+                       field=target,datacolumn='corrected',\
+                       spw=spw,nfrms_multiplier=dirty_per_spw_NF_RMS/dirty_RMS)
 
             per_spw_SNR, per_spw_RMS, initial_per_spw_NF_SNR, initial_per_spw_NF_RMS = get_image_stats(sani_target+'_'+band+'_'+str(spw)+
                     '_initial.image.tt0', sani_target+'_'+band+'_'+str(spw)+'_initial.mask', '', selfcal_library[target][band], 
