#future improvements
# heuristics for switching between calonly and calflag
# heuristics to switch from combine=spw to combine=''
# switch heirarchy of selfcal_library such that solint is at a higher level than vis. makes storage of some parameters awkward since they live
#    in the per vis level instead of per solint

import numpy as np
from scipy import stats
import glob
import sys
#execfile('selfcal_helpers.py',globals())
sys.path.append("./")
from selfcal_helpers import *
from run_selfcal import run_selfcal
from image_analysis_helpers import *
from prepare_selfcal import prepare_selfcal, set_clean_thresholds
from casampi.MPIEnvironment import MPIEnvironment 
parallel=MPIEnvironment.is_mpi_enabled

###################################################################################################
######################## All code until line ~170 is just jumping through hoops ###################
######################## to get at metadata pipeline should have in the context ###################
#################### And it will do flagging of lines and/or spectral averaging ###################
######################## Some of this code is not elegant nor efficient ###########################
###################################################################################################

##
## Get list of MS files in directory
##
vislist=glob.glob('*_target.ms')
if len(vislist) == 0:
   vislist=glob.glob('*_targets.ms')   # adaptation for PL2022 output
   if len(vislist)==0:
      vislist=glob.glob('*_cont.ms')   # adaptation for PL2022 output
   elif len(vislist)==0:
      sys.exit('No Measurement sets found in current working directory, exiting')

##
## Global environment variables for control of selfcal
##
spectral_average=True
do_amp_selfcal=True
inf_EB_gaincal_combine='scan'
inf_EB_gaintype='G'
inf_EB_override=False
gaincal_minsnr=2.0
gaincal_unflag_minsnr=5.0
minsnr_to_proceed=3.0
delta_beam_thresh=0.05
n_ants=get_n_ants(vislist)
telescope=get_telescope(vislist[0])
apply_cal_mode_default='calflag'
unflag_only_lbants = False
unflag_only_lbants_onlyap = False
calonly_max_flagged = 0.0
second_iter_solmode = ""
unflag_fb_to_prev_solint = False
rerank_refants=False
allow_gain_interpolation=False
guess_scan_combine=False
aca_use_nfmask=False
allow_cocal=False
scale_fov=1.0   # option to make field of view larger than the default
rel_thresh_scaling='log10'  #can set to linear, log10, or loge (natural log)
dividing_factor=-99.0  # number that the peak SNR is divided by to determine first clean threshold -99.0 uses default
                       # default is 40 for <8ghz and 15.0 for all other frequencies
check_all_spws=False   # generate per-spw images to check phase transfer did not go poorly for narrow windows
apply_to_target_ms=False # apply final selfcal solutions back to the input _target.ms files
sort_targets_and_EBs=False

##
## Get all of the relevant data from the MS files
##
selfcal_library, selfcal_plan, gaincalibrator_dict = prepare_selfcal(vislist, spectral_average=spectral_average, 
        sort_targets_and_EBs=sort_targets_and_EBs, scale_fov=scale_fov, inf_EB_gaincal_combine=inf_EB_gaincal_combine, 
        inf_EB_gaintype=inf_EB_gaintype, apply_cal_mode_default=apply_cal_mode_default, do_amp_selfcal=do_amp_selfcal)





###################################################################################################
############################# Start Actual important stuff for selfcal ############################
###################################################################################################



##
## create initial images for each target to evaluate SNR and beam
## replicates what a preceding hif_makeimages would do
## Enables before/after comparison and thresholds to be calculated
## based on the achieved S/N in the real data
##
for target in selfcal_library:
 sani_target=sanitize_string(target)
 for band in selfcal_library[target]:
   #make images using the appropriate tclean heuristics for each telescope
   if not os.path.exists(sani_target+'_'+band+'_dirty.image.tt0'):
      # Because tclean doesn't deal in NF masks, the automask from the initial image is likely to contain a lot of noise unless
      # we can get an estimate of the NF modifier for the auto-masking thresholds. To do this, we need to create a very basic mask
      # with the dirty image. So we just use one iteration with a tiny gain so that nothing is really subtracted off.
      tclean_wrapper(selfcal_library[target][band],sani_target+'_'+band+'_dirty',
                     band,telescope=telescope,nsigma=4.0, scales=[0],
                     threshold='0.0Jy',niter=1, gain=0.00001,
                     savemodel='none',parallel=parallel,
                     field=target)

   dirty_SNR, dirty_RMS, dirty_NF_SNR, dirty_NF_RMS = get_image_stats(sani_target+'_'+band+'_dirty.image.tt0', sani_target+'_'+band+'_dirty.mask',
            '', selfcal_library[target][band], (telescope != 'ACA' or aca_use_nfmask), 'dirty', 'dirty')

   mosaic_dirty_SNR, mosaic_dirty_RMS, mosaic_dirty_NF_SNR, mosaic_dirty_NF_RMS = {}, {}, {}, {}
   for fid in selfcal_library[target][band]['sub-fields']:
       if selfcal_library[target][band]['obstype'] == 'mosaic':
           imagename = sani_target+'_field_'+str(fid)+'_'+band+'_dirty.image.tt0'
       else:
           imagename = sani_target+'_'+band+'_dirty.image.tt0'

       mosaic_dirty_SNR[fid], mosaic_dirty_RMS[fid], mosaic_dirty_NF_SNR[fid], mosaic_dirty_NF_RMS[fid] = get_image_stats(imagename, 
               imagename.replace('image.tt0','mask'), '', selfcal_library[target][band][fid], (telescope != 'ACA' or aca_use_nfmask), 'dirty', 'dirty',
               mosaic_sub_field=selfcal_library[target][band]["obstype"]=="mosaic")

   if not os.path.exists(sani_target+'_'+band+'_initial.image.tt0'):
      tclean_wrapper(selfcal_library[target][band],sani_target+'_'+band+'_initial',
                     band,telescope=telescope,nsigma=4.0, scales=[0],
                     threshold='theoretical_with_drmod',
                     savemodel='none',parallel=parallel,
                     field=target,nfrms_multiplier=dirty_NF_RMS/dirty_RMS)

   initial_SNR, initial_RMS, initial_NF_SNR, initial_NF_RMS = get_image_stats(sani_target+'_'+band+'_initial.image.tt0', 
           sani_target+'_'+band+'_initial.mask', '', selfcal_library[target][band], (telescope != 'ACA' or aca_use_nfmask), 'orig', 'orig')

   mosaic_initial_SNR, mosaic_initial_RMS, mosaic_initial_NF_SNR, mosaic_initial_NF_RMS = {}, {}, {}, {}
   for fid in selfcal_library[target][band]['sub-fields']:
       if selfcal_library[target][band]['obstype'] == 'mosaic':
           imagename = sani_target+'_field_'+str(fid)+'_'+band+'_initial.image.tt0'
       else:
           imagename = sani_target+'_'+band+'_initial.image.tt0'

       mosaic_initial_SNR[fid], mosaic_initial_RMS[fid], mosaic_initial_NF_SNR[fid],mosaic_initial_NF_RMS[fid] = get_image_stats(imagename, 
               imagename.replace('image.tt0','mask'), '', selfcal_library[target][band][fid], (telescope != 'ACA' or aca_use_nfmask), 'orig', 'orig',
               mosaic_sub_field=selfcal_library[target][band]["obstype"]=="mosaic")


   if selfcal_library[target][band]['nterms'] == 1:  # updated nterms if needed based on S/N and fracbw
      selfcal_library[target][band]['nterms']=check_image_nterms(selfcal_library[target][band]['fracbw'],selfcal_library[target][band]['SNR_orig'])

   selfcal_library[target][band]['RMS_curr']=initial_RMS
   selfcal_library[target][band]['RMS_NF_curr']=initial_NF_RMS if initial_NF_RMS > 0 else initial_RMS

   for fid in selfcal_library[target][band]['sub-fields']:
       if selfcal_library[target][band][fid]['SNR_orig'] > 500.0:
          selfcal_library[target][band][fid]['nterms']=2

       selfcal_library[target][band][fid]['RMS_curr']=mosaic_initial_RMS[fid]
       selfcal_library[target][band][fid]['RMS_NF_curr']=mosaic_initial_NF_RMS[fid] if mosaic_initial_NF_RMS[fid] > 0 else mosaic_initial_RMS[fid]


import json
class NpEncoder(json.JSONEncoder):
    def default(self, obj):
        if isinstance(obj, np.integer):
            return int(obj)
        if isinstance(obj, np.floating):
            return float(obj)
        if isinstance(obj, np.ndarray):
            return obj.tolist()
        return json.JSONEncoder.default(self, obj)

print(json.dumps(selfcal_library, indent=4, cls=NpEncoder))
####MAKE DIRTY PER SPW IMAGES TO PROPERLY ASSESS DR MODIFIERS
##
## Make a initial image per spw images to assess overall improvement
##   

if check_all_spws:
   for target in selfcal_library:
      sani_target=sanitize_string(target)
      for band in selfcal_library[target].keys():
         #potential place where diff spws for different VLA EBs could cause problems
         for spw in selfcal_library[target][band]['spw_map']:
            keylist=selfcal_library[target][band]['per_spw_stats'].keys()
            if spw not in keylist:
               selfcal_library[target][band]['per_spw_stats'][spw]={}
            if not os.path.exists(sani_target+'_'+band+'_'+str(spw)+'_dirty.image.tt0'):
               tclean_wrapper(selfcal_library[target][band],sani_target+'_'+band+'_'+str(spw)+'_dirty',
                     band,telescope=telescope,nsigma=4.0, scales=[0],
                     threshold='0.0Jy',niter=1,gain=0.00001,
                     savemodel='none',parallel=parallel,
                     field=target,spw=spw)

            dirty_SNR, dirty_RMS, dirty_per_spw_NF_SNR, dirty_per_spw_NF_RMS = get_image_stats(sani_target+'_'+band+'_'+str(spw)+
                    '_dirty.image.tt0', sani_target+'_'+band+'_'+str(spw)+'_dirty.mask','', selfcal_library[target][band], 
                    (telescope != 'ACA' or aca_use_nfmask), 'dirty', 'dirty', spw=spw)

            if not os.path.exists(sani_target+'_'+band+'_'+str(spw)+'_initial.image.tt0'):
               tclean_wrapper(selfcal_library[target][band],sani_target+'_'+band+'_'+str(spw)+'_initial',\
                          band,telescope=telescope,nsigma=4.0, threshold='theoretical_with_drmod',scales=[0],\
                          savemodel='none',parallel=parallel,\
                          field=target,datacolumn='corrected',\
                          spw=spw,nfrms_multiplier=dirty_per_spw_NF_RMS/dirty_RMS)

            per_spw_SNR, per_spw_RMS, initial_per_spw_NF_SNR, initial_per_spw_NF_RMS = get_image_stats(sani_target+'_'+band+'_'+str(spw)+
                    '_initial.image.tt0', sani_target+'_'+band+'_'+str(spw)+'_initial.mask', '', selfcal_library[target][band], 
                    (telescope != 'ACA' or aca_use_nfmask), 'orig', 'orig', spw=spw)





##
## estimate per scan/EB S/N using time on source and median scan times
##

get_SNR_self(selfcal_library,selfcal_plan,n_ants,inf_EB_gaincal_combine,inf_EB_gaintype)

##
## Set clean selfcal thresholds
### Open question about determining the starting and progression of clean threshold for
### each iteration
### Peak S/N > 100; SNR/15 for first, successivly reduce to 3.0 sigma through each iteration?
### Peak S/N < 100; SNR/10.0 
##
## Switch to a sensitivity for low frequency that is based on the residuals of the initial image for the
# first couple rounds and then switch to straight nsigma? Determine based on fraction of pixels that the # initial mask covers to judge very extended sources?

set_clean_thresholds(selfcal_library, selfcal_plan, dividing_factor=dividing_factor, rel_thresh_scaling=rel_thresh_scaling, telescope=telescope)

##
## Save self-cal library
##
import pickle
with open('selfcal_library.pickle', 'wb') as handle:
    pickle.dump(selfcal_library, handle, protocol=pickle.HIGHEST_PROTOCOL)



##
## Begin Self-cal loops
##
for target in selfcal_library:
 for band in selfcal_library[target].keys():
   run_selfcal(selfcal_library[target][band], selfcal_plan[target][band], target, band, telescope, n_ants, \
           gaincal_minsnr=gaincal_minsnr, gaincal_unflag_minsnr=gaincal_unflag_minsnr, minsnr_to_proceed=minsnr_to_proceed, delta_beam_thresh=delta_beam_thresh, do_amp_selfcal=do_amp_selfcal, \
           inf_EB_gaincal_combine=inf_EB_gaincal_combine, inf_EB_gaintype=inf_EB_gaintype, unflag_only_lbants=unflag_only_lbants, \
           unflag_only_lbants_onlyap=unflag_only_lbants_onlyap, calonly_max_flagged=calonly_max_flagged, \
           second_iter_solmode=second_iter_solmode, unflag_fb_to_prev_solint=unflag_fb_to_prev_solint, rerank_refants=rerank_refants, \
           gaincalibrator_dict=gaincalibrator_dict, allow_gain_interpolation=allow_gain_interpolation, guess_scan_combine=guess_scan_combine, \
           aca_use_nfmask=aca_use_nfmask)

print(json.dumps(selfcal_library, indent=4, cls=NpEncoder))


if allow_cocal:
    ##
    ## Save the flags following the main iteration of self-calibration since we will need to revert to the beginning for the fallback mode.
    ##
    # PS: I don't need this anymore?
    for vis in selfcal_library[target][band]['vislist']:
       if not os.path.exists(vis+'.flagversions/flags.fb_selfcal_starting_flags'):
          flagmanager(vis=vis,mode='save',versionname='fb_selfcal_starting_flags')
       else:
          flagmanager(vis=vis,mode='restore',versionname='fb_selfcal_starting_flags')
    
    ##
    ## For sources that self-calibration failed, try to use the inf_EB and the inf solutions from the sources that
    ## were successful.
    
    for target in selfcal_library.keys():
        for band in selfcal_library[target].keys():
            print(target, selfcal_library[target][band]["final_solint"])
    
    inf_EB_fields = {}
    inf_fields = {}
    fallback_fields = {}
    calibrators = {}
    for band in bands:
        # Initialize the lists for this band.
        inf_EB_fields[band] = []
        inf_fields[band] = []
        fallback_fields[band] = []
    
        # Loop through and identify which sources belong where.
        for target in selfcal_library.keys():
            if selfcal_library[target][band]['SC_success'] and 'fb' not in selfcal_library[target][band]['final_solint']:
                inf_EB_fields[band].append(target)
                if selfcal_library[target][band]['final_solint'] != 'inf_EB':
                    inf_fields[band].append(target)
                elif 'inf' in selfcal_plan[target][band]['solints']:
                    fallback_fields[band].append(target)
            else:
                fallback_fields[band].append(target)
    
            # Update the relevant lists if we are going to do a fallback mode.
            if len(fallback_fields[band]) > 0:
                selfcal_plan[target][band]['solints'] += ["inf_EB_fb","inf_fb1","inf_fb2","inf_fb3"]
                selfcal_plan[target][band]['solmode'] += ["p","p","p","p"]
                selfcal_plan[target][band]['gaincal_combine'] += [selfcal_plan[target][band]['gaincal_combine'][0], selfcal_plan[target][band]['gaincal_combine'][1], selfcal_plan[target][band]['gaincal_combine'][1], selfcal_plan[target][band]['gaincal_combine'][1]]
                applycal_mode[band][target] += [applycal_mode[band][target][0], applycal_mode[band][target][1], applycal_mode[band][target][1], applycal_mode[band][target][1]]
                calibrators[band] = [inf_EB_fields[band], inf_fields[band], inf_fields[band], inf_fields[band]]
                selfcal_library[target][band]["nsigma"] = np.concatenate((selfcal_library[target][band]["nsigma"],[selfcal_library[target][band]["nsigma"][0], \
                        selfcal_library[target][band]["nsigma"][1], selfcal_library[target][band]["nsigma"][1], selfcal_library[target][band]["nsigma"][1]]))
    
    print(inf_EB_fields)
    print(inf_fields)
    print(fallback_fields)
    
    ##
    ## Reset the inf_EB informational dictionaries.
    ##
    
    for target in selfcal_library:
     for band in solint_snr[target].keys():
       # If the target had a successful inf_EB solution, no need to reset.
       if target in inf_EB_fields[band]:
           continue
    
       for vis in selfcal_library[target][band]['vislist']:
        selfcal_plan[target][band][vis]['inf_EB_gaincal_combine']=inf_EB_gaincal_combine #'scan'
        if selfcal_library[target][band]['obstype']=='mosaic':
           selfcal_plan[target][band][vis]['inf_EB_gaincal_combine']+=',field'   
        selfcal_plan[target][band][vis]['inf_EB_gaintype']=inf_EB_gaintype #G
        selfcal_plan[target][band][vis]['inf_EB_fallback_mode']='' #'scan'
    
    
    calculate_inf_EB_fb_anyways = True
    preapply_targets_own_inf_EB = False
    
    ## The below sets the calibrations back to what they were prior to starting the fallback mode. It should not be needed
    ## for the final version of the codue, but is used for testing.
    
    
    for target in selfcal_library:
     sani_target=sanitize_string(target)
     for band in selfcal_library[target].keys():
       if target not in fallback_fields[band]:
           continue
       if 'gaintable_final' in selfcal_library[target][band][vislist[0]]:
          print('****************Reapplying previous solint solutions*************')
          for vis in selfcal_library[target][band]['vislist']:
             print('****************Applying '+str(selfcal_library[target][band][vis]['gaintable_final'])+' to '+target+' '+band+'*************')
             ## NOTE: should this be selfcal_starting_flags instead of fb_selfcal_starting_flags ???
             flagmanager(vis=vis,mode='delete',versionname='fb_selfcal_starting_flags_'+sani_target)
             applycal(vis=vis,\
                     gaintable=selfcal_library[target][band][vis]['gaintable_final'],\
                     interp=selfcal_library[target][band][vis]['applycal_interpolate_final'],\
                     calwt=True,spwmap=selfcal_library[target][band][vis]['spwmap_final'],\
                     applymode=selfcal_library[target][band][vis]['applycal_mode_final'],\
                     field=target,spw=selfcal_library[target][band][vis]['spws'])    
       else:            
          print('****************Removing all calibrations for '+target+' '+band+'**************')
          for vis in selfcal_library[target][band]['vislist']:
             flagmanager(vis=vis,mode='delete',versionname='fb_selfcal_starting_flags_'+sani_target)
             clearcal(vis=vis,field=target,spw=selfcal_library[target][band][vis]['spws'])
    ## END
                
    
    ##
    ## Begin fallback self-cal loops
    ##
    for target in selfcal_library:
     for band in selfcal_library[target].keys():
       if target not in fallback_fields[band]:
           continue
    
       run_selfcal(selfcal_library[target][band], selfcal_plan[target][band], target, band, telescope, n_ants, \
               gaincal_minsnr=gaincal_minsnr, gaincal_unflag_minsnr=gaincal_unflag_minsnr, minsnr_to_proceed=minsnr_to_proceed, delta_beam_thresh=delta_beam_thresh, do_amp_selfcal=do_amp_selfcal, \
               inf_EB_gaincal_combine=inf_EB_gaincal_combine, inf_EB_gaintype=inf_EB_gaintype, unflag_only_lbants=unflag_only_lbants, \
               unflag_only_lbants_onlyap=unflag_only_lbants_onlyap, calonly_max_flagged=calonly_max_flagged, \
               second_iter_solmode=second_iter_solmode, unflag_fb_to_prev_solint=unflag_fb_to_prev_solint, rerank_refants=rerank_refants, \
               mode="cocal", calibrators=calibrators, calculate_inf_EB_fb_anyways=calculate_inf_EB_fb_anyways, \
               preapply_targets_own_inf_EB=preapply_targets_own_inf_EB, gaincalibrator_dict=gaincalibrator_dict, allow_gain_interpolation=True)
    
    print(json.dumps(selfcal_library, indent=4, cls=NpEncoder))

##
## If we want to try amplitude selfcal, should we do it as a function out of the main loop or a separate loop?
## Mechanics are likely to be a bit more simple since I expect we'd only try a single solint=inf solution
##

##
## Make a final image per target to assess overall improvement
##
for target in selfcal_library:
 sani_target=sanitize_string(target)
 for band in selfcal_library[target].keys():
   nfsnr_modifier = selfcal_library[target][band]['RMS_NF_curr'] / selfcal_library[target][band]['RMS_curr']
   tclean_wrapper(selfcal_library[target][band],sani_target+'_'+band+'_final',\
               band,telescope=telescope,nsigma=3.0, threshold=str(selfcal_library[target][band]['RMS_NF_curr']*3.0)+'Jy',scales=[0],\
               savemodel='none',parallel=parallel,
               field=target,datacolumn='corrected',\
               nfrms_multiplier=nfsnr_modifier)
               

   final_SNR, final_RMS, final_NF_SNR, final_NF_RMS = get_image_stats(sani_target+'_'+band+'_final.image.tt0', sani_target+'_'+band+'_final.mask',
           '', selfcal_library[target][band], (telescope !='ACA' or aca_use_nfmask), 'final', 'final')

   # Calculate final image stats.
   mosaic_final_SNR, mosaic_final_RMS, mosaic_final_NF_SNR, mosaic_final_NF_RMS = {}, {}, {}, {}
   for fid in selfcal_library[target][band]['sub-fields']:
       if selfcal_library[target][band]['obstype'] == 'mosaic':
           imagename = sani_target+'_field_'+str(fid)+'_'+band+'_final.image.tt0'
       else:
           imagename = sani_target+'_'+band+'_final.image.tt0'

       mosaic_final_SNR[fid], mosaic_final_RMS[fid], mosaic_final_NF_SNR[fid],mosaic_final_NF_RMS[fid] = get_image_stats(imagename, 
               imagename.replace('image.tt0','mask'), '', selfcal_library[target][band][fid], (telescope !='ACA' or aca_use_nfmask), 'final', 'final',
               mosaic_sub_field=selfcal_library[target][band]["obstype"]=="mosaic")

   #recalc inital stats using final mask
<<<<<<< HEAD
   final_SNR, final_RMS, final_NF_SNR, final_NF_RMS = get_image_stats(sani_target+'_'+band+'_initial.image.tt0', sani_target+'_'+band+'_final.mask',
           '', selfcal_library[target][band], (telescope !='ACA' or aca_use_nfmask), 'orig', 'orig')
=======
   orig_final_SNR,orig_final_RMS=estimate_SNR(sani_target+'_'+band+'_initial.image.tt0',maskname=sani_target+'_'+band+'_final.mask')
   if telescope!='ACA' or aca_use_nfmask:
      orig_final_NF_SNR,orig_final_NF_RMS=estimate_near_field_SNR(sani_target+'_'+band+'_initial.image.tt0',maskname=sani_target+'_'+band+'_final.mask', las=selfcal_library[target][band]['LAS'])
   else:
      orig_final_NF_SNR,orig_final_NF_RMS=orig_final_SNR,orig_final_RMS
   selfcal_library[target][band]['SNR_orig']=orig_final_SNR
   selfcal_library[target][band]['RMS_orig']=orig_final_RMS
   selfcal_library[target][band]['SNR_NF_orig']=orig_final_NF_SNR
   selfcal_library[target][band]['RMS_NF_orig']=orig_final_NF_RMS
   goodMask=checkmask(imagename=sani_target+'_'+band+'_final.image.tt0')
   if goodMask:
      selfcal_library[target][band]['intflux_final'],selfcal_library[target][band]['e_intflux_final']=get_intflux(sani_target+'_'+band+'_final.image.tt0',final_RMS)
      selfcal_library[target][band]['intflux_orig'],selfcal_library[target][band]['e_intflux_orig']=get_intflux(sani_target+'_'+band+'_initial.image.tt0',selfcal_library[target][band]['RMS_orig'],maskname=sani_target+'_'+band+'_final.mask')
   else:
      selfcal_library[target][band]['intflux_final'],selfcal_library[target][band]['e_intflux_final']=-99.0,-99.0
>>>>>>> f755ef79

   mosaic_final_SNR, mosaic_final_RMS, mosaic_final_NF_SNR, mosaic_final_NF_RMS = {}, {}, {}, {}
   for fid in selfcal_library[target][band]['sub-fields']:
       if selfcal_library[target][band]['obstype'] == 'mosaic':
           imagename = sani_target+'_field_'+str(fid)+'_'+band
       else:
           imagename = sani_target+'_'+band

       mosaic_final_SNR[fid], mosaic_final_RMS[fid], mosaic_final_NF_SNR[fid],mosaic_final_NF_RMS[fid] = get_image_stats(imagename+'_initial.image.tt0',
               imagename+'_final.mask', '', selfcal_library[target][band][fid], (telescope !='ACA' or aca_use_nfmask), 'orig', 'orig',
               mosaic_sub_field=selfcal_library[target][band]["obstype"]=="mosaic")





print(json.dumps(selfcal_library, indent=4, cls=NpEncoder))

##
## Make a final image per spw images to assess overall improvement
##
if check_all_spws:
   for target in selfcal_library:
      sani_target=sanitize_string(target)
      for band in selfcal_library[target].keys():
         selfcal_library[target][band]['vislist']=selfcal_library[target][band]['vislist'].copy()

         print('Generating final per-SPW images for '+target+' in '+band)
         for spw in selfcal_library[target][band]['spw_map']:
   ## omit DR modifiers here since we should have increased DR significantly
            if not os.path.exists(sani_target+'_'+band+'_'+str(spw)+'_final.image.tt0'):
               nfsnr_modifier = selfcal_library[target][band]['RMS_NF_curr'] / selfcal_library[target][band]['RMS_curr']

               tclean_wrapper(selfcal_library[target][band],sani_target+'_'+band+'_'+str(spw)+'_final',\
                          band,telescope=telescope,nsigma=4.0, threshold='theoretical',scales=[0],\
                          savemodel='none',parallel=parallel,\
                          field=target,datacolumn='corrected',\
                          spw=spw,nfrms_multiplier=nfsnr_modifier)

            final_per_spw_SNR, final_per_spw_RMS, final_per_spw_NF_SNR, final_per_spw_NF_RMS = get_image_stats(
                    sani_target+'_'+band+'_'+str(spw)+'_final.image.tt0', sani_target+'_'+band+'_'+str(spw)+'_final.mask',
                    '', selfcal_library[target][band], (telescope !='ACA' or aca_use_nfmask), 'final', 'final', spw=spw)

            #reccalc initial stats with final mask
<<<<<<< HEAD
            final_per_spw_SNR, final_per_spw_RMS, final_per_spw_NF_SNR, final_per_spw_NF_RMS = get_image_stats(
                    sani_target+'_'+band+'_'+str(spw)+'_initial.image.tt0', sani_target+'_'+band+'_'+str(spw)+'_final.mask',
                    '', selfcal_library[target][band], (telescope !='ACA' or aca_use_nfmask), 'orig', 'orig', spw=spw)
=======
            orig_final_per_spw_SNR,orig_final_per_spw_RMS=estimate_SNR(sani_target+'_'+band+'_'+str(spw)+'_initial.image.tt0',maskname=sani_target+'_'+band+'_'+str(spw)+'_final.mask')
            if telescope !='ACA' or aca_use_nfmask:
               orig_final_per_spw_NF_SNR,orig_final_per_spw_NF_RMS=estimate_near_field_SNR(sani_target+'_'+band+'_'+str(spw)+'_initial.image.tt0',maskname=sani_target+'_'+band+'_'+str(spw)+'_final.mask', las=selfcal_library[target][band]['LAS'])
            else:
               orig_final_per_spw_NF_SNR,orig_final_per_spw_NF_RMS=orig_final_per_spw_SNR,orig_final_per_spw_RMS
            selfcal_library[target][band]['per_spw_stats'][spw]['SNR_orig']=orig_final_per_spw_SNR
            selfcal_library[target][band]['per_spw_stats'][spw]['RMS_orig']=orig_final_per_spw_RMS
            selfcal_library[target][band]['per_spw_stats'][spw]['SNR_NF_orig']=orig_final_per_spw_NF_SNR
            selfcal_library[target][band]['per_spw_stats'][spw]['RMS_NF_orig']=orig_final_per_spw_NF_RMS
>>>>>>> f755ef79











##
## Print final results
##
for target in selfcal_library:
 for band in selfcal_library[target].keys():
   print(target+' '+band+' Summary')
   print('At least 1 successful selfcal iteration?: ', selfcal_library[target][band]['SC_success'])
   print('Final solint: ',selfcal_library[target][band]['final_solint'])
   print('Original SNR: ',selfcal_library[target][band]['SNR_orig'])
   print('Final SNR: ',selfcal_library[target][band]['SNR_final'])
   print('Original RMS: ',selfcal_library[target][band]['RMS_orig'])
   print('Final RMS: ',selfcal_library[target][band]['RMS_final'])
   #   for vis in vislist:
   #      print('Final gaintables: '+selfcal_library[target][band][vis]['gaintable'])
   #      print('Final spwmap: ',selfcal_library[target][band][vis]['spwmap'])
   #else:
   #   print('Selfcal failed on '+target+'. No solutions applied.')

   for fid in selfcal_library[target][band]['sub-fields']:
       print(target+' '+band+' field '+str(fid)+' Summary')
       print('At least 1 successful selfcal iteration?: ', selfcal_library[target][band][fid]['SC_success'])
       print('Final solint: ',selfcal_library[target][band][fid]['final_solint'])
       print('Original SNR: ',selfcal_library[target][band][fid]['SNR_orig'])
       print('Final SNR: ',selfcal_library[target][band][fid]['SNR_final'])
       print('Original RMS: ',selfcal_library[target][band][fid]['RMS_orig'])
       print('Final RMS: ',selfcal_library[target][band][fid]['RMS_final'])


applyCalOut=open('applycal_to_orig_MSes.py','w')
#apply selfcal solutions back to original ms files
if apply_to_target_ms:
   for vis in vislist_orig:
      clearcal(vis=vis)
for target in selfcal_library:
   for band in selfcal_library[target].keys():
      if selfcal_library[target][band]['SC_success']:
         for vis in selfcal_library[target][band]['vislist']: 
            solint=selfcal_library[target][band]['final_solint']
            iteration=selfcal_library[target][band][vis][solint]['iteration']    
            line='applycal(vis="'+vis.replace('.selfcal','')+'",gaintable='+str(selfcal_library[target][band][vis]['gaintable_final'])+',interp='+str(selfcal_library[target][band][vis]['applycal_interpolate_final'])+', calwt=False,spwmap='+str(selfcal_library[target][band][vis]['spwmap_final'])+', applymode="'+selfcal_library[target][band][vis]['applycal_mode_final']+'",field="'+target+'",spw="'+selfcal_library[target][band][vis]['spws_orig']+'")\n'
            applyCalOut.writelines(line)
            if apply_to_target_ms:
               if os.path.exists(vis.replace('.selfcal','')+".flagversions/flags.starting_flags"):
                  flagmanager(vis=vis.replace('.selfcal',''), mode = 'restore', versionname = 'starting_flags', comment = 'Flag states at start of reduction')
               else:
                  flagmanager(vis=vis.replace('.selfcal',''),mode='save',versionname='before_final_applycal')
               applycal(vis=vis.replace('.selfcal',''),\
                    gaintable=selfcal_library[target][band][vis]['gaintable_final'],\
                    interp=selfcal_library[target][band][vis]['applycal_interpolate_final'], calwt=False,spwmap=[selfcal_library[target][band][vis]['spwmap_final']],\
                    applymode=selfcal_library[target][band][vis]['applycal_mode_final'],field=target,spw=selfcal_library[target][band][vis]['spws_orig'])

applyCalOut.close()

casaversion=casatasks.version()
if casaversion[0]>6 or (casaversion[0]==6 and (casaversion[1]>5 or (casaversion[1]==5 and casaversion[2]>=2))):   # new uvcontsub format only works in CASA >=6.5.2
   if os.path.exists("cont.dat"):
      contsub_dict={}
      for vis in selfcal_library[target][band]['vislist']:  
         contsub_dict[vis]={}  
      for target in selfcal_library:
         sani_target=sanitize_string(target)
         for band in selfcal_library[target].keys():
            contdotdat = parse_contdotdat('cont.dat',target)
            if len(contdotdat) == 0:
                selfcal_library[target][band]['Found_contdotdat'] = False
            spwvisref=get_spwnum_refvis(selfcal_library[target][band]['vislist'],target,contdotdat,dict(zip(selfcal_library[target][band]['vislist'],[selfcal_library[target][band][vis]['spwsarray'] for vis in selfcal_library[target][band]['vislist']])))
            for vis in selfcal_library[target][band]['vislist']:
               msmd.open(vis)
               field_num_array=msmd.fieldsforname(target)
               msmd.close()
               for fieldnum in field_num_array:
                  contsub_dict[vis][str(fieldnum)]=get_fitspw_dict(vis.replace('.selfcal',''),target,selfcal_library[target][band][vis]['spwsarray'],selfcal_library[target][band]['vislist'],spwvisref,contdotdat)
                  print(contsub_dict[vis][str(fieldnum)])
      print(contsub_dict)
      uvcontsubOut=open('uvcontsub_orig_MSes.py','w')
      for vis in selfcal_library[target][band]['vislist']:  
         line='uvcontsub(vis="'+vis.replace('.selfcal','')+'", spw="'+selfcal_library[target][band][vis]['spws']+'",fitspec='+str(contsub_dict[vis])+', outputvis="'+vis.replace('.selfcal','').replace('.ms','.contsub.ms')+'",datacolumn="corrected")\n'
         uvcontsubOut.writelines(line)
      uvcontsubOut.close()

else:   # old uvcontsub formatting, requires splitting out per target, new one is much better
   if os.path.exists("cont.dat"):
      uvcontsubOut=open('uvcontsub_orig_MSes_old.py','w')
      line='import os\n'
      uvcontsubOut.writelines(line)
      for target in selfcal_library:
         sani_target=sanitize_string(target)
         for band in selfcal_library[target].keys():
            contdotdat = parse_contdotdat('cont.dat',target)
            if len(contdotdat) == 0:
                selfcal_library[target][band]['Found_contdotdat'] = False
            spwvisref=get_spwnum_refvis(selfcal_library[target][band]['vislist'],target,contdotdat,dict(zip(selfcal_library[target][band]['vislist'],[selfcal_library[target][band][vis]['spwsarray'] for vis in selfcal_library[target][band]['vislist']])))
            for vis in selfcal_library[target][band]['vislist']:      
               contdot_dat_flagchannels_string = flagchannels_from_contdotdat(vis.replace('.selfcal',''),target,selfcal_library[target][band][vis]['spwsarray'],selfcal_library[target][band]['vislist'],spwvisref,contdotdat,return_contfit_range=True)
               line='uvcontsub(vis="'+vis.replace('.selfcal','')+'", outputvis="'+sani_target+'_'+vis.replace('.selfcal',''.replace('.ms','.contsub.ms'))+'",field="'+target+'", spw="'+selfcal_library[target][band][vis]['spws']+'",fitspec="'+contdot_dat_flagchannels_string+'", combine="spw")\n'
               uvcontsubOut.writelines(line)
      uvcontsubOut.close()




#
# Perform a check on the per-spw images to ensure they didn't lose quality in self-calibration
#
if check_all_spws:
   for target in selfcal_library:
      sani_target=sanitize_string(target)
      for band in selfcal_library[target].keys():
         vislist=selfcal_library[target][band]['vislist'].copy()

         for spw in selfcal_library[target][band]['spw_map']:
            delta_beamarea=compare_beams(sani_target+'_'+band+'_'+str(spw)+'_initial.image.tt0',\
                                         sani_target+'_'+band+'_'+str(spw)+'_final.image.tt0')
            delta_SNR=selfcal_library[target][band]['per_spw_stats'][spw]['SNR_final']-\
                      selfcal_library[target][band]['per_spw_stats'][spw]['SNR_orig']
            delta_RMS=selfcal_library[target][band]['per_spw_stats'][spw]['RMS_final']-\
                      selfcal_library[target][band]['per_spw_stats'][spw]['RMS_orig']
            selfcal_library[target][band]['per_spw_stats'][spw]['delta_SNR']=delta_SNR
            selfcal_library[target][band]['per_spw_stats'][spw]['delta_RMS']=delta_RMS
            selfcal_library[target][band]['per_spw_stats'][spw]['delta_beamarea']=delta_beamarea
            print(sani_target+'_'+band+'_'+str(spw),\
                  'Pre SNR: {:0.2f}, Post SNR: {:0.2f} Pre RMS: {:0.3f}, Post RMS: {:0.3f}'.format(selfcal_library[target][band]['per_spw_stats'][spw]['SNR_orig'],\
                   selfcal_library[target][band]['per_spw_stats'][spw]['SNR_final'],selfcal_library[target][band]['per_spw_stats'][spw]['RMS_orig']*1000.0,selfcal_library[target][band]['per_spw_stats'][spw]['RMS_final']*1000.0))
            if delta_SNR < 0.0:
               print('WARNING SPW '+str(spw)+' HAS LOWER SNR POST SELFCAL')
            if delta_RMS > 0.0:
               print('WARNING SPW '+str(spw)+' HAS HIGHER RMS POST SELFCAL')
            if delta_beamarea > 0.05:
               print('WARNING SPW '+str(spw)+' HAS A >0.05 CHANGE IN BEAM AREA POST SELFCAL')


##
## Save final library results
##
import pickle
with open('selfcal_library.pickle', 'wb') as handle:
    pickle.dump(selfcal_library, handle, protocol=pickle.HIGHEST_PROTOCOL)

with open('selfcal_plan.pickle', 'wb') as handle:
    pickle.dump(selfcal_plan, handle, protocol=pickle.HIGHEST_PROTOCOL)

generate_weblog(selfcal_library,selfcal_plan,directory='weblog')

# For simplicity, instead of redoing all of the weblog code, create a new selfcal_library dictionary where all of the sub-fields exist at the
# same level as the main field so that they all get their own entry in the weblog, in addition to the entry for the main field.
for target in selfcal_library:
    new_selfcal_library = {}
    for band in selfcal_library[target].keys():
        if selfcal_library[target][band]['obstype'] == 'mosaic':
            for fid in selfcal_library[target][band]['sub-fields']:
                if target+'_field_'+str(fid) not in new_selfcal_library:
                    new_selfcal_library[target+'_field_'+str(fid)] = {}
                new_selfcal_library[target+'_field_'+str(fid)][band] = selfcal_library[target][band][fid]
                selfcal_plan[target+'_field_'+str(fid)][band] = selfcal_plan[target][band]

    if len(new_selfcal_library) > 0:
        generate_weblog(new_selfcal_library,selfcal_plan,directory='weblog/'+target+'_field-by-field')

<|MERGE_RESOLUTION|>--- conflicted
+++ resolved
@@ -407,26 +407,8 @@
                mosaic_sub_field=selfcal_library[target][band]["obstype"]=="mosaic")
 
    #recalc inital stats using final mask
-<<<<<<< HEAD
-   final_SNR, final_RMS, final_NF_SNR, final_NF_RMS = get_image_stats(sani_target+'_'+band+'_initial.image.tt0', sani_target+'_'+band+'_final.mask',
-           '', selfcal_library[target][band], (telescope !='ACA' or aca_use_nfmask), 'orig', 'orig')
-=======
-   orig_final_SNR,orig_final_RMS=estimate_SNR(sani_target+'_'+band+'_initial.image.tt0',maskname=sani_target+'_'+band+'_final.mask')
-   if telescope!='ACA' or aca_use_nfmask:
-      orig_final_NF_SNR,orig_final_NF_RMS=estimate_near_field_SNR(sani_target+'_'+band+'_initial.image.tt0',maskname=sani_target+'_'+band+'_final.mask', las=selfcal_library[target][band]['LAS'])
-   else:
-      orig_final_NF_SNR,orig_final_NF_RMS=orig_final_SNR,orig_final_RMS
-   selfcal_library[target][band]['SNR_orig']=orig_final_SNR
-   selfcal_library[target][band]['RMS_orig']=orig_final_RMS
-   selfcal_library[target][band]['SNR_NF_orig']=orig_final_NF_SNR
-   selfcal_library[target][band]['RMS_NF_orig']=orig_final_NF_RMS
-   goodMask=checkmask(imagename=sani_target+'_'+band+'_final.image.tt0')
-   if goodMask:
-      selfcal_library[target][band]['intflux_final'],selfcal_library[target][band]['e_intflux_final']=get_intflux(sani_target+'_'+band+'_final.image.tt0',final_RMS)
-      selfcal_library[target][band]['intflux_orig'],selfcal_library[target][band]['e_intflux_orig']=get_intflux(sani_target+'_'+band+'_initial.image.tt0',selfcal_library[target][band]['RMS_orig'],maskname=sani_target+'_'+band+'_final.mask')
-   else:
-      selfcal_library[target][band]['intflux_final'],selfcal_library[target][band]['e_intflux_final']=-99.0,-99.0
->>>>>>> f755ef79
+   orig_final_SNR, orig_final_RMS, orig_final_NF_SNR, orig_final_NF_RMS = get_image_stats(sani_target+'_'+band+'_initial.image.tt0', 
+           sani_target+'_'+band+'_final.mask', '', selfcal_library[target][band], (telescope !='ACA' or aca_use_nfmask), 'orig', 'orig')
 
    mosaic_final_SNR, mosaic_final_RMS, mosaic_final_NF_SNR, mosaic_final_NF_RMS = {}, {}, {}, {}
    for fid in selfcal_library[target][band]['sub-fields']:
@@ -471,21 +453,9 @@
                     '', selfcal_library[target][band], (telescope !='ACA' or aca_use_nfmask), 'final', 'final', spw=spw)
 
             #reccalc initial stats with final mask
-<<<<<<< HEAD
-            final_per_spw_SNR, final_per_spw_RMS, final_per_spw_NF_SNR, final_per_spw_NF_RMS = get_image_stats(
+            orig_final_per_spw_SNR, orig_final_per_spw_RMS, orig_final_per_spw_NF_SNR, orig_final_per_spw_NF_RMS = get_image_stats(
                     sani_target+'_'+band+'_'+str(spw)+'_initial.image.tt0', sani_target+'_'+band+'_'+str(spw)+'_final.mask',
                     '', selfcal_library[target][band], (telescope !='ACA' or aca_use_nfmask), 'orig', 'orig', spw=spw)
-=======
-            orig_final_per_spw_SNR,orig_final_per_spw_RMS=estimate_SNR(sani_target+'_'+band+'_'+str(spw)+'_initial.image.tt0',maskname=sani_target+'_'+band+'_'+str(spw)+'_final.mask')
-            if telescope !='ACA' or aca_use_nfmask:
-               orig_final_per_spw_NF_SNR,orig_final_per_spw_NF_RMS=estimate_near_field_SNR(sani_target+'_'+band+'_'+str(spw)+'_initial.image.tt0',maskname=sani_target+'_'+band+'_'+str(spw)+'_final.mask', las=selfcal_library[target][band]['LAS'])
-            else:
-               orig_final_per_spw_NF_SNR,orig_final_per_spw_NF_RMS=orig_final_per_spw_SNR,orig_final_per_spw_RMS
-            selfcal_library[target][band]['per_spw_stats'][spw]['SNR_orig']=orig_final_per_spw_SNR
-            selfcal_library[target][band]['per_spw_stats'][spw]['RMS_orig']=orig_final_per_spw_RMS
-            selfcal_library[target][band]['per_spw_stats'][spw]['SNR_NF_orig']=orig_final_per_spw_NF_SNR
-            selfcal_library[target][band]['per_spw_stats'][spw]['RMS_NF_orig']=orig_final_per_spw_NF_RMS
->>>>>>> f755ef79
 
 
 
