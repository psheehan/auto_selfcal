--- conflicted
+++ resolved
@@ -226,11 +226,8 @@
    selfcal_library[target][band]['Median_scan_time']=np.median(allscantimes)
    selfcal_library[target][band]['uvrange']=get_uv_range(band,band_properties,vislist)
    selfcal_library[target][band]['75thpct_uv']=band_properties[vislist[0]][band]['75thpct_uv']
-<<<<<<< HEAD
    selfcal_library[target][band]['LAS']=band_properties[vislist[0]][band]['LAS']
-=======
    selfcal_library[target][band]['fracbw']=band_properties[vislist[0]][band]['fracbw']
->>>>>>> ce7d87b7
    print(selfcal_library[target][band]['uvrange'])
 
 ##
@@ -542,9 +539,6 @@
          ## set threshold based on RMS of initial image and lower if value becomes lower
          ## during selfcal by resetting 'RMS_curr' after the post-applycal evaluation
          ##
-<<<<<<< HEAD
-         nfsnr_modifier = selfcal_library[target][band]['RMS_NF_curr'] / selfcal_library[target][band]['RMS_curr']
-=======
          if selfcal_library[target][band]['final_solint'] != 'None':
              prev_solint = selfcal_library[target][band]['final_solint']
              prev_iteration = selfcal_library[target][band][vislist[0]][prev_solint]['iteration']
@@ -562,25 +556,13 @@
          else:
              resume = False
 
->>>>>>> ce7d87b7
+         nfsnr_modifier = selfcal_library[target][band]['RMS_NF_curr'] / selfcal_library[target][band]['RMS_curr']
          tclean_wrapper(vislist,sani_target+'_'+band+'_'+solint+'_'+str(iteration),
                      band_properties,band,telescope=telescope,nsigma=selfcal_library[target][band]['nsigma'][iteration], scales=[0],
                      threshold=str(selfcal_library[target][band]['nsigma'][iteration]*selfcal_library[target][band]['RMS_curr'])+'Jy',
                      savemodel='none',parallel=parallel,cellsize=cellsize[band],imsize=imsize[band],
                      nterms=selfcal_library[target][band]['nterms'],
-<<<<<<< HEAD
-                     field=target,spw=selfcal_library[target][band]['spws_per_vis'],uvrange=selfcal_library[target][band]['uvrange'],obstype=selfcal_library[target][band]['obstype'], nfrms_multiplier=nfsnr_modifier)
-
-         if not full_tclean_post:
-            print('Pre selfcal assessemnt: '+target)
-            SNR,RMS=estimate_SNR(sani_target+'_'+band+'_'+solint+'_'+str(iteration)+'.image.tt0')
-            if telescope !='ACA':
-               SNR_NF,RMS_NF=estimate_near_field_SNR(sani_target+'_'+band+'_'+solint+'_'+str(iteration)+'.image.tt0', las=selfcal_library[target][band]['LAS'])
-            else:
-               SNR_NF,RMS_NF=SNR,RMS
-=======
-                     field=target,spw=selfcal_library[target][band]['spws_per_vis'],uvrange=selfcal_library[target][band]['uvrange'],obstype=selfcal_library[target][band]['obstype'], resume=resume)
->>>>>>> ce7d87b7
+                     field=target,spw=selfcal_library[target][band]['spws_per_vis'],uvrange=selfcal_library[target][band]['uvrange'],obstype=selfcal_library[target][band]['obstype'], nfrms_multiplier=nfsnr_modifier, resume=resume)
 
          header=imhead(imagename=sani_target+'_'+band+'_'+solint+'_'+str(iteration)+'.image.tt0')
 
@@ -752,33 +734,13 @@
 
          ## Create post self-cal image using the model as a startmodel to evaluate how much selfcal helped
          ##
-<<<<<<< HEAD
-         if selfcal_library[target][band]['nterms']==1:
-            startmodel=[sani_target+'_'+band+'_'+solint+'_'+str(iteration)+'.model.tt0']
-         elif selfcal_library[target][band]['nterms']==2:
-            startmodel=[sani_target+'_'+band+'_'+solint+'_'+str(iteration)+'.model.tt0',sani_target+'_'+band+'_'+solint+'_'+str(iteration)+'.model.tt1']
-         if full_tclean_post:
-             tclean_wrapper(vislist,sani_target+'_'+band+'_'+solint+'_'+str(iteration)+'_post',
-                      band_properties,band,telescope=telescope,nsigma=selfcal_library[target][band]['nsigma'][iteration], scales=[0],
-                      threshold=str(selfcal_library[target][band]['nsigma'][iteration]*selfcal_library[target][band]['RMS_curr'])+'Jy',
-                      savemodel='none',parallel=parallel,cellsize=cellsize[band],imsize=imsize[band],
-                      nterms=selfcal_library[target][band]['nterms'],
-                      field=target,spw=selfcal_library[target][band]['spws_per_vis'],uvrange=selfcal_library[target][band]['uvrange'],obstype=selfcal_library[target][band]['obstype'], nfrms_multiplier=nfsnr_modifier)
-         else:
-             tclean_wrapper(vislist,sani_target+'_'+band+'_'+solint+'_'+str(iteration)+'_post',
-                      band_properties,band,telescope=telescope,scales=[0], nsigma=0.0,\
-                      savemodel='none',parallel=parallel,cellsize=cellsize[band],imsize=imsize[band],nterms=selfcal_library[target][band]['nterms'],\
-                      niter=0,startmodel=startmodel,field=target,spw=selfcal_library[target][band]['spws_per_vis'],
-                      uvrange=selfcal_library[target][band]['uvrange'],obstype=selfcal_library[target][band]['obstype'])
-=======
          os.system('rm -rf '+sani_target+'_'+band+'_'+solint+'_'+str(iteration)+'_post*')
          tclean_wrapper(vislist,sani_target+'_'+band+'_'+solint+'_'+str(iteration)+'_post',
                   band_properties,band,telescope=telescope,nsigma=selfcal_library[target][band]['nsigma'][iteration], scales=[0],
                   threshold=str(selfcal_library[target][band]['nsigma'][iteration]*selfcal_library[target][band]['RMS_curr'])+'Jy',
                   savemodel='none',parallel=parallel,cellsize=cellsize[band],imsize=imsize[band],
                   nterms=selfcal_library[target][band]['nterms'],
-                  field=target,spw=selfcal_library[target][band]['spws_per_vis'],uvrange=selfcal_library[target][band]['uvrange'],obstype=selfcal_library[target][band]['obstype'])
->>>>>>> ce7d87b7
+                  field=target,spw=selfcal_library[target][band]['spws_per_vis'],uvrange=selfcal_library[target][band]['uvrange'],obstype=selfcal_library[target][band]['obstype'], nfrms_multiplier=nfsnr_modifier)
 
          ##
          ## Do the assessment of the post- (and pre-) selfcal images.
@@ -788,17 +750,9 @@
                  maskname=sani_target+'_'+band+'_'+solint+'_'+str(iteration)+'_post.mask')
          if telescope !='ACA':
             SNR_NF,RMS_NF=estimate_near_field_SNR(sani_target+'_'+band+'_'+solint+'_'+str(iteration)+'.image.tt0', \
-                    maskname=sani_target+'_'+band+'_'+solint+'_'+str(iteration)+'_post.mask')
-<<<<<<< HEAD
-            if telescope !='ACA':
-               SNR_NF,RMS_NF=estimate_near_field_SNR(sani_target+'_'+band+'_'+solint+'_'+str(iteration)+'.image.tt0', \
-                       maskname=sani_target+'_'+band+'_'+solint+'_'+str(iteration)+'_post.mask', las=selfcal_library[target][band]['LAS'])
-            else:
-               SNR_NF,RMS_NF=SNR,RMS
-=======
+                    maskname=sani_target+'_'+band+'_'+solint+'_'+str(iteration)+'_post.mask', las=selfcal_library[target][band]['LAS'])
          else:
             SNR_NF,RMS_NF=SNR,RMS
->>>>>>> ce7d87b7
 
          print('Post selfcal assessemnt: '+target)
          #copy mask for use in post-selfcal SNR measurement
@@ -954,22 +908,7 @@
  sani_target=sanitize_string(target)
  for band in selfcal_library[target].keys():
    vislist=selfcal_library[target][band]['vislist'].copy()
-<<<<<<< HEAD
-   ## omit DR modifiers here since we should have increased DR significantly
-   if telescope=='ALMA' or telescope =='ACA':
-      sensitivity=get_sensitivity(vislist,selfcal_library[target][band],selfcal_library[target][band][vis]['spws'],spw=selfcal_library[target][band][vis]['spwsarray'],imsize=imsize[band],cellsize=cellsize[band])
-      dr_mod=1.0
-      if not selfcal_library[target][band]['SC_success']: # fetch the DR modifier if selfcal failed on source
-         dr_mod=get_dr_correction(telescope,selfcal_library[target][band]['SNR_dirty']*selfcal_library[target][band]['RMS_dirty'],sensitivity,vislist)
-         print('DR modifier: ',dr_mod)
-         sensitivity=sensitivity*dr_mod 
-      if ((band =='Band_9') or (band == 'Band_10')) and dr_mod != 1.0:   # adjust for DSB noise increase
-         sensitivity=sensitivity*4.0 
-   else:
-      sensitivity=0.0
    nfsnr_modifier = selfcal_library[target][band]['RMS_NF_curr'] / selfcal_library[target][band]['RMS_curr']
-=======
->>>>>>> ce7d87b7
    tclean_wrapper(vislist,sani_target+'_'+band+'_final',\
                band_properties,band,telescope=telescope,nsigma=3.0, threshold=str(selfcal_library[target][band]['RMS_curr']*3.0)+'Jy',scales=[0],\
                savemodel='none',parallel=parallel,cellsize=cellsize[band],imsize=imsize[band],
@@ -1036,13 +975,10 @@
                else:
                   sensitivity=0.0
                spws_per_vis=[spw]*len(vislist)  #assumes all spw ids are identical in each MS file
-<<<<<<< HEAD
                nfsnr_modifier = selfcal_library[target][band]['RMS_NF_curr'] / selfcal_library[target][band]['RMS_curr']
-=======
                sensitivity_agg=get_sensitivity(vislist,selfcal_library[target][band],target,selfcal_library[target][band][vis]['spws'],spw=selfcal_library[target][band][vis]['spwsarray'],imsize=imsize[band],cellsize=cellsize[band])
                sensitivity_scale_factor=selfcal_library[target][band]['RMS_curr']/sensitivity_agg
 
->>>>>>> ce7d87b7
                tclean_wrapper(vislist,sani_target+'_'+band+'_'+spw+'_final',\
                           band_properties,band,telescope=telescope,nsigma=4.0, threshold=str(sensitivity*sensitivity_scale_factor*4.0)+'Jy',scales=[0],\
                           savemodel='none',parallel=parallel,cellsize=cellsize[band],imsize=imsize[band],\
