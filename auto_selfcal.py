#future improvements
# heuristics for switching between calonly and calflag
# heuristics to switch from combine=spw to combine=''
# switch heirarchy of selfcal_library such that solint is at a higher level than vis. makes storage of some parameters awkward since they live
#    in the per vis level instead of per solint

import numpy as np
from scipy import stats
import glob
import sys
execfile('selfcal_helpers.py',globals())
from casampi.MPIEnvironment import MPIEnvironment 
parallel=MPIEnvironment.is_mpi_enabled

###################################################################################################
######################## All code until line ~170 is just jumping through hoops ###################
######################## to get at metadata pipeline should have in the context ###################
#################### And it will do flagging of lines and/or spectral averaging ###################
######################## Some of this code is not elegant nor efficient ###########################
###################################################################################################

##
## Get list of MS files in directory
##
vislist=glob.glob('*_target.ms')
if len(vislist) == 0:
   vislist=glob.glob('*_targets.ms')   # adaptation for PL2022 output
   if len(vislist)==0:
      vislist=glob.glob('*_cont.ms')   # adaptation for PL2022 output
   elif len(vislist)==0:
      sys.exit('No Measurement sets found in current working directory, exiting')

##
## save starting flags or restore to the starting flags
##
for vis in vislist:
   if os.path.exists(vis+".flagversions/flags.starting_flags"):
      flagmanager(vis=vis, mode = 'restore', versionname = 'starting_flags', comment = 'Flag states at start of reduction')
   else:
      flagmanager(vis=vis,mode='save',versionname='starting_flags')

## 
## Find targets, assumes all targets are in all ms files for simplicity and only science targets, will fail otherwise
##
all_targets=fetch_targets(vislist[0])

##
## Global environment variables for control of selfcal
##
spectral_average=True
do_amp_selfcal=True
inf_EB_gaincal_combine='scan'
inf_EB_gaintype='G'
inf_EB_override=False
gaincal_minsnr=2.0
minsnr_to_proceed=3.0
delta_beam_thresh=0.05
n_ants=get_n_ants(vislist)
telescope=get_telescope(vislist[0])
apply_cal_mode_default='calflag'
unflag_only_lbants = False
unflag_only_lbants_onlyap = False
calonly_max_flagged = 0.0
second_iter_solmode = ""
unflag_fb_to_prev_solint = False
rerank_refants=False
rel_thresh_scaling='log10'  #can set to linear, log10, or loge (natural log)
dividing_factor=-99.0  # number that the peak SNR is divided by to determine first clean threshold -99.0 uses default
                       # default is 40 for <8ghz and 15.0 for all other frequencies
check_all_spws=False   # generate per-spw images to check phase transfer did not go poorly for narrow windows
apply_to_target_ms=False # apply final selfcal solutions back to the input _target.ms files

if 'VLA' in telescope:
   check_all_spws=False
   #inf_EB_gaincal_combine='spw,scan'
##
## Import inital MS files to get relevant meta data
##
listdict,bands,band_properties,scantimesdict,scanstartsdict,scanendsdict,integrationsdict,\
integrationtimesdict,spwslist,spwstring,spwsarray,mosaic_field=importdata(vislist,all_targets,telescope)

##
## flag spectral lines in MS(es) if there is a cont.dat file present
##
if os.path.exists("cont.dat"):
   flag_spectral_lines(vislist,all_targets,spwsarray)


##
## spectrally average ALMA or VLA data with telescope/frequency specific averaging properties
##
split_to_selfcal_ms(vislist,band_properties,bands,spectral_average)

##
## put flagging back at original state for originally input ms for when they are used next time
##
for vis in vislist:
    if os.path.exists(vis+".flagversions/flags.before_line_flags"):
       flagmanager(vis=vis,mode='restore',versionname='before_line_flags')     


##
## Reimport MS(es) to self calibrate since frequency averaging and splitting may have changed it
##
spwslist_orig=spwslist.copy()
vislist_orig=vislist.copy()
spwstring_orig=spwstring+''
spwsarray_orig =spwsarray.copy()

vislist=glob.glob('*selfcal.ms')
listdict,bands,band_properties,scantimesdict,scanstartsdict,scanendsdict,integrationsdict,\
integrationtimesdict,spwslist,spwstring,spwsarray,mosaic_field=importdata(vislist,all_targets,telescope)

##
## Save/restore starting flags
##

for vis in vislist:
   if os.path.exists(vis+'.flagversions/flags.selfcal_starting_flags'):
      flagmanager(vis=vis,mode='restore',versionname='selfcal_starting_flags')
   else:
      flagmanager(vis=vis,mode='save',versionname='selfcal_starting_flags')


##
## set image parameters based on the visibility data properties and frequency
##
cellsize={}
imsize={}
nterms={}
applycal_interp={}

for band in bands:
   cellsize[band],imsize[band],nterms[band]=get_image_parameters(vislist,telescope,band,band_properties)
   if band_properties[vislist[0]][band]['meanfreq'] >12.0e9:
      applycal_interp[band]='linearPD'
   else:
      applycal_interp[band]='linear'




###################################################################################################
################################# End Metadata gathering for Selfcal ##############################
###################################################################################################



###################################################################################################
############################# Start Actual important stuff for selfcal ############################
###################################################################################################

##
## begin setting up a selfcal_library with all relevant metadata to keep track of during selfcal
## 
selfcal_library={}

for target in all_targets:
   selfcal_library[target]={}
   for band in bands:
      if target in scantimesdict[band][vislist[0]].keys():
         selfcal_library[target][band]={}
      else:
         continue
      for vis in vislist:
         selfcal_library[target][band][vis]={}
##
## finds solints, starting with inf, ending with int, and tries to align
## solints with number of integrations
## solints reduce by factor of 2 in each self-cal interation
## e.g., inf, max_scan_time/2.0, prev_solint/2.0, ..., int
## starting solints will have solint the length of the entire EB to correct bulk offsets
##
solints={}
gaincal_combine={}
solmode={}
applycal_mode={}
for band in bands:
   solints[band],integration_time,gaincal_combine[band],solmode[band]=get_solints_simple(vislist,scantimesdict[band],scanstartsdict[band],scanendsdict[band],integrationtimesdict[band],inf_EB_gaincal_combine,do_amp_selfcal=do_amp_selfcal)
   print(band,solints[band])
   applycal_mode[band]=[apply_cal_mode_default]*len(solints[band])



##
## puts stuff in right place from other MS metadata to perform proper data selections
## in tclean, gaincal, and applycal
## Also gets relevant times on source to estimate SNR per EB/scan
##
for target in all_targets:
 for band in selfcal_library[target].keys():
   print(target, band)
   selfcal_library[target][band]['SC_success']=False
   selfcal_library[target][band]['final_solint']='None'
   selfcal_library[target][band]['Total_TOS']=0.0
   selfcal_library[target][band]['spws']=[]
   selfcal_library[target][band]['spws_per_vis']=[]
   selfcal_library[target][band]['nterms']=nterms[band]
   selfcal_library[target][band]['vislist']=vislist.copy()
   if mosaic_field[band][target]['mosaic']:
      selfcal_library[target][band]['obstype']='mosaic'
   else:
      selfcal_library[target][band]['obstype']='single-point'
   allscantimes=np.array([])
   for vis in vislist:
      selfcal_library[target][band][vis]['gaintable']=[]
      selfcal_library[target][band][vis]['TOS']=np.sum(scantimesdict[band][vis][target])
      selfcal_library[target][band][vis]['Median_scan_time']=np.median(scantimesdict[band][vis][target])
      allscantimes=np.append(allscantimes,scantimesdict[band][vis][target])
      selfcal_library[target][band][vis]['refant'] = rank_refants(vis)
      n_spws,minspw,spwsarray=fetch_spws([vis],[target],listdict)
      spwslist=spwsarray.tolist()
      spwstring=','.join(str(spw) for spw in spwslist)
      selfcal_library[target][band][vis]['spws']=band_properties[vis][band]['spwstring']
      selfcal_library[target][band][vis]['spwsarray']=band_properties[vis][band]['spwarray']
      selfcal_library[target][band][vis]['spwlist']=band_properties[vis][band]['spwarray'].tolist()
      selfcal_library[target][band][vis]['n_spws']=len(selfcal_library[target][band][vis]['spwsarray'])
      selfcal_library[target][band][vis]['minspw']=int(np.min(selfcal_library[target][band][vis]['spwsarray']))
      selfcal_library[target][band][vis]['spwmap']=[selfcal_library[target][band][vis]['minspw']]*(np.max(selfcal_library[target][band][vis]['spwsarray'])+1)
      selfcal_library[target][band]['Total_TOS']=selfcal_library[target][band][vis]['TOS']+selfcal_library[target][band]['Total_TOS']
      selfcal_library[target][band]['spws_per_vis'].append(band_properties[vis][band]['spwstring'])
   selfcal_library[target][band]['Median_scan_time']=np.median(allscantimes)
   selfcal_library[target][band]['uvrange']=get_uv_range(band,band_properties,vislist)
   selfcal_library[target][band]['75thpct_uv']=band_properties[vislist[0]][band]['75thpct_uv']
   selfcal_library[target][band]['LAS']=band_properties[vislist[0]][band]['LAS']
   print(selfcal_library[target][band]['uvrange'])

##
## 
## 
for target in all_targets:
 for band in selfcal_library[target].keys():
      if selfcal_library[target][band]['Total_TOS'] == 0.0:
         selfcal_library[target].pop(band)


##
## create initial images for each target to evaluate SNR and beam
## replicates what a preceding hif_makeimages would do
## Enables before/after comparison and thresholds to be calculated
## based on the achieved S/N in the real data
##
for target in all_targets:
 sani_target=sanitize_string(target)
 for band in selfcal_library[target].keys():
   #make images using the appropriate tclean heuristics for each telescope
   if not os.path.exists(sani_target+'_'+band+'_dirty.image.tt0'):
      # Because tclean doesn't deal in NF masks, the automask from the initial image is likely to contain a lot of noise unless
      # we can get an estimate of the NF modifier for the auto-masking thresholds. To do this, we need to create a very basic mask
      # with the dirty image. So we just use one iteration with a tiny gain so that nothing is really subtracted off.
      tclean_wrapper(vislist,sani_target+'_'+band+'_dirty',
                     band_properties,band,telescope=telescope,nsigma=4.0, scales=[0],
                     threshold='0.0Jy',niter=1, gain=0.00001,
                     savemodel='none',parallel=parallel,cellsize=cellsize[band],imsize=imsize[band],nterms=nterms[band],
                     field=target,spw=selfcal_library[target][band]['spws_per_vis'],uvrange=selfcal_library[target][band]['uvrange'],obstype=selfcal_library[target][band]['obstype'])
   dirty_SNR,dirty_RMS=estimate_SNR(sani_target+'_'+band+'_dirty.image.tt0')
   if telescope!='ACA':
      dirty_NF_SNR,dirty_NF_RMS=estimate_near_field_SNR(sani_target+'_'+band+'_dirty.image.tt0', las=selfcal_library[target][band]['LAS'])
   else:
      dirty_NF_SNR,dirty_NF_RMS=dirty_SNR,dirty_RMS
   dr_mod=1.0
   if telescope =='ALMA' or telescope =='ACA':
      sensitivity=get_sensitivity(vislist,selfcal_library[target][band],selfcal_library[target][band][vis]['spws'],spw=selfcal_library[target][band][vis]['spwsarray'],imsize=imsize[band],cellsize=cellsize[band])
      dr_mod=get_dr_correction(telescope,dirty_SNR*dirty_RMS,sensitivity,vislist)
      sensitivity_nomod=sensitivity.copy()
      print('DR modifier: ',dr_mod)
   if not os.path.exists(sani_target+'_'+band+'_initial.image.tt0'):
      if telescope=='ALMA' or telescope =='ACA':
         sensitivity=sensitivity*dr_mod   # apply DR modifier
         if band =='Band_9' or band == 'Band_10':   # adjust for DSB noise increase
            sensitivity=sensitivity   #*4.0  might be unnecessary with DR mods
      else:
         sensitivity=0.0
      tclean_wrapper(vislist,sani_target+'_'+band+'_initial',
                     band_properties,band,telescope=telescope,nsigma=4.0, scales=[0],
                     threshold=str(sensitivity*4.0)+'Jy',
                     savemodel='none',parallel=parallel,cellsize=cellsize[band],imsize=imsize[band],nterms=nterms[band],
                     field=target,spw=selfcal_library[target][band]['spws_per_vis'],uvrange=selfcal_library[target][band]['uvrange'],obstype=selfcal_library[target][band]['obstype'], nfrms_multiplier=dirty_NF_RMS/dirty_RMS)
   initial_SNR,initial_RMS=estimate_SNR(sani_target+'_'+band+'_initial.image.tt0')
   if telescope!='ACA':
      initial_NF_SNR,initial_NF_RMS=estimate_near_field_SNR(sani_target+'_'+band+'_initial.image.tt0', las=selfcal_library[target][band]['LAS'])
   else:
      initial_NF_SNR,initial_NF_RMS=initial_SNR,initial_RMS
   header=imhead(imagename=sani_target+'_'+band+'_initial.image.tt0')
   if telescope =='ALMA' or telescope == 'ACA':
      selfcal_library[target][band]['theoretical_sensitivity']=sensitivity_nomod
   if 'VLA' in telescope:
      selfcal_library[target][band]['theoretical_sensitivity']=-99.0
   selfcal_library[target][band]['SNR_orig']=initial_SNR
   if selfcal_library[target][band]['SNR_orig'] > 500.0:
      selfcal_library[target][band]['nterms']=2
   selfcal_library[target][band]['RMS_orig']=initial_RMS
   selfcal_library[target][band]['SNR_NF_orig']=initial_NF_SNR
   selfcal_library[target][band]['RMS_NF_orig']=initial_NF_RMS
   selfcal_library[target][band]['RMS_curr']=initial_RMS
   selfcal_library[target][band]['RMS_NF_curr']=initial_NF_RMS
   selfcal_library[target][band]['SNR_dirty']=dirty_SNR
   selfcal_library[target][band]['RMS_dirty']=dirty_RMS
   selfcal_library[target][band]['Beam_major_orig']=header['restoringbeam']['major']['value']
   selfcal_library[target][band]['Beam_minor_orig']=header['restoringbeam']['minor']['value']
   selfcal_library[target][band]['Beam_PA_orig']=header['restoringbeam']['positionangle']['value'] 
   goodMask=checkmask(imagename=sani_target+'_'+band+'_initial.image.tt0')
   if goodMask:
      selfcal_library[target][band]['intflux_orig'],selfcal_library[target][band]['e_intflux_orig']=get_intflux(sani_target+'_'+band+'_initial.image.tt0',initial_RMS)
   else:
      selfcal_library[target][band]['intflux_orig'],selfcal_library[target][band]['e_intflux_orig']=-99.0,-99.0




####MAKE DIRTY PER SPW IMAGES TO PROPERLY ASSESS DR MODIFIERS
##
## Make a initial image per spw images to assess overall improvement
##   

for target in all_targets:
   for band in selfcal_library[target].keys():
      selfcal_library[target][band]['per_spw_stats']={}
      vislist=selfcal_library[target][band]['vislist'].copy()
      #code to work around some VLA data not having the same number of spws due to missing BlBPs
      #selects spwlist from the visibilities with the greates number of spws
      maxspws=0
      maxspwvis=''
      for vis in vislist:
         if selfcal_library[target][band][vis]['n_spws'] >= maxspws:
            maxspws=selfcal_library[target][band][vis]['n_spws']
            maxspwvis=vis+''
<<<<<<< HEAD
      selfcal_library[target][band][vis]['spwlist']=selfcal_library[target][band][vis]['spws'].split(',')
      spwlist=selfcal_library[target][band][maxspwvis]['spwlist']
       
      spw_bandwidths,spw_effective_bandwidths=get_spw_bandwidth(vis,selfcal_library[target][band][maxspwvis]['spwsarray'],target)
=======
         selfcal_library[target][band][vis]['spwlist']=selfcal_library[target][band][vis]['spws'].split(',')
      spwlist=selfcal_library[target][band][maxspwvis]['spwlist']
       
      spw_bandwidths,spw_effective_bandwidths=get_spw_bandwidth(vis,selfcal_library[target][band][maxspwvis]['spwsarray'],target)

>>>>>>> bb095de8
      selfcal_library[target][band]['total_bandwidth']=0.0
      selfcal_library[target][band]['total_effective_bandwidth']=0.0
      if len(spw_effective_bandwidths.keys()) != len(spw_bandwidths.keys()):
         print('cont.dat does not contain all spws; falling back to total bandwidth')
         for spw in spw_bandwidths.keys():
            if spw not in spw_effective_bandwidths.keys():
               spw_effective_bandwidths[spw]=spw_bandwidths[spw]

      for spw in spwlist:
         keylist=selfcal_library[target][band]['per_spw_stats'].keys()
         if spw not in keylist:
            selfcal_library[target][band]['per_spw_stats'][spw]={}

         selfcal_library[target][band]['per_spw_stats'][spw]['effective_bandwidth']=spw_effective_bandwidths[spw]
         selfcal_library[target][band]['per_spw_stats'][spw]['bandwidth']=spw_bandwidths[spw]
         selfcal_library[target][band]['total_bandwidth']+=spw_bandwidths[spw]
         selfcal_library[target][band]['total_effective_bandwidth']+=spw_effective_bandwidths[spw]

if check_all_spws:
   for target in all_targets:
      sani_target=sanitize_string(target)
      for band in selfcal_library[target].keys():
         vislist=selfcal_library[target][band]['vislist'].copy()
         #potential place where diff spws for different VLA EBs could cause problems
         spwlist=selfcal_library[target][band][vis]['spws'].split(',')
         for spw in spwlist:
            keylist=selfcal_library[target][band]['per_spw_stats'].keys()
            if spw not in keylist:
               selfcal_library[target][band]['per_spw_stats'][spw]={}
            if not os.path.exists(sani_target+'_'+band+'_'+spw+'_dirty.image.tt0'):
               spws_per_vis=[spw]*len(vislist)
               tclean_wrapper(vislist,sani_target+'_'+band+'_'+spw+'_dirty',
                     band_properties,band,telescope=telescope,nsigma=4.0, scales=[0],
                     threshold='0.0Jy',niter=0,
                     savemodel='none',parallel=parallel,cellsize=cellsize[band],imsize=imsize[band],nterms=1,
                     field=target,spw=spws_per_vis,
                     uvrange=selfcal_library[target][band]['uvrange'],obstype=selfcal_library[target][band]['obstype'])
            dirty_SNR,dirty_RMS=estimate_SNR(sani_target+'_'+band+'_'+spw+'_dirty.image.tt0')
            if telescope!='ACA':
               dirty_per_spw_NF_SNR,dirty_per_spw_NF_RMS=estimate_near_field_SNR(sani_target+'_'+band+'_'+spw+'_dirty.image.tt0', las=selfcal_library[target][band]['LAS'])
            else:
               dirty_per_spw_NF_SNR,dirty_per_spw_NF_RMS=per_spw_SNR,per_spw_RMS
            if not os.path.exists(sani_target+'_'+band+'_'+spw+'_initial.image.tt0'):
               if telescope=='ALMA' or telescope =='ACA':
                  sensitivity=get_sensitivity(vislist,selfcal_library[target][band],spw,spw=np.array([int(spw)]),imsize=imsize[band],cellsize=cellsize[band])
                  dr_mod=1.0
                  dr_mod=get_dr_correction(telescope,dirty_SNR*dirty_RMS,sensitivity,vislist)
                  print('DR modifier: ',dr_mod,'SPW: ',spw)
                  sensitivity=sensitivity*dr_mod 
                  if ((band =='Band_9') or (band == 'Band_10')) and dr_mod != 1.0:   # adjust for DSB noise increase
                     sensitivity=sensitivity*4.0 
               else:
                  sensitivity=0.0
               spws_per_vis=[spw]*len(vislist)  #assumes all spw ids are identical in each MS file

               tclean_wrapper(vislist,sani_target+'_'+band+'_'+spw+'_initial',\
                          band_properties,band,telescope=telescope,nsigma=4.0, threshold=str(sensitivity*4.0)+'Jy',scales=[0],\
                          savemodel='none',parallel=parallel,cellsize=cellsize[band],imsize=imsize[band],\
                          nterms=1,field=target,datacolumn='corrected',\
                          spw=spws_per_vis,uvrange=selfcal_library[target][band]['uvrange'],obstype=selfcal_library[target][band]['obstype'], \
                          nfrms_multiplier=dirty_per_spw_NF_RMS/dirty_RMS)

            per_spw_SNR,per_spw_RMS=estimate_SNR(sani_target+'_'+band+'_'+spw+'_initial.image.tt0')
            if telescope!='ACA':
               initial_per_spw_NF_SNR,initial_per_spw_NF_RMS=estimate_near_field_SNR(sani_target+'_'+band+'_'+spw+'_initial.image.tt0', las=selfcal_library[target][band]['LAS'])
            else:
               initial_per_spw_NF_SNR,initial_per_spw_NF_RMS=per_spw_SNR,per_spw_RMS
            selfcal_library[target][band]['per_spw_stats'][spw]['SNR_orig']=per_spw_SNR
            selfcal_library[target][band]['per_spw_stats'][spw]['RMS_orig']=per_spw_RMS
            selfcal_library[target][band]['per_spw_stats'][spw]['SNR_NF_orig']=initial_per_spw_NF_SNR
            selfcal_library[target][band]['per_spw_stats'][spw]['RMS_NF_orig']=initial_per_spw_NF_RMS
            goodMask=checkmask(sani_target+'_'+band+'_'+spw+'_initial.image.tt0')
            if goodMask:
               selfcal_library[target][band]['per_spw_stats'][spw]['intflux_orig'],selfcal_library[target][band]['per_spw_stats'][spw]['e_intflux_orig']=get_intflux(sani_target+'_'+band+'_'+spw+'_initial.image.tt0',per_spw_RMS)
            else:
               selfcal_library[target][band]['per_spw_stats'][spw]['intflux_orig'],selfcal_library[target][band]['per_spw_stats'][spw]['e_intflux_orig']=-99.0,-99.0               





##
## estimate per scan/EB S/N using time on source and median scan times
##
inf_EB_gaincal_combine_dict={} #'scan'
inf_EB_gaintype_dict={} #'G'
inf_EB_fallback_mode_dict={} #'scan'

solint_snr,solint_snr_per_spw=get_SNR_self(all_targets,bands,vislist,selfcal_library,n_ants,solints,integration_time,inf_EB_gaincal_combine,inf_EB_gaintype)
minsolint_spw=100.0
for target in all_targets:
 inf_EB_gaincal_combine_dict[target]={} #'scan'
 inf_EB_fallback_mode_dict[target]={} #'scan'
 inf_EB_gaintype_dict[target]={} #'G'
 for band in solint_snr[target].keys():
   inf_EB_gaincal_combine_dict[target][band]={}
   inf_EB_gaintype_dict[target][band]={}
   inf_EB_fallback_mode_dict[target][band]={}
   for vis in vislist:
    inf_EB_gaincal_combine_dict[target][band][vis]=inf_EB_gaincal_combine #'scan'
    if selfcal_library[target][band]['obstype']=='mosaic':
       inf_EB_gaincal_combine_dict[target][band][vis]+=',field'   
    inf_EB_gaintype_dict[target][band][vis]=inf_EB_gaintype #G
    inf_EB_fallback_mode_dict[target][band][vis]='' #'scan'
    print('Estimated SNR per solint:')
    print(target,band)
    for solint in solints[band]:
      if solint == 'inf_EB':
         print('{}: {:0.2f}'.format(solint,solint_snr[target][band][solint]))
         ''' 
         for spw in solint_snr_per_spw[target][band][solint].keys():
            print('{}: spw: {}: {:0.2f}, BW: {} GHz'.format(solint,spw,solint_snr_per_spw[target][band][solint][spw],selfcal_library[target][band]['per_spw_stats'][str(spw)]['effective_bandwidth']))
            if solint_snr_per_spw[target][band][solint][spw] < minsolint_spw:
               minsolint_spw=solint_snr_per_spw[target][band][solint][spw]
         if minsolint_spw < 3.5 and minsolint_spw > 2.5 and inf_EB_override==False:  # if below 3.5 but above 2.5 switch to gaintype T, but leave combine=scan
            print('Switching Gaintype to T for: '+target)
            inf_EB_gaintype_dict[target][band]='T'
         elif minsolint_spw < 2.5 and inf_EB_override==False:
            print('Switching Gaincal combine to spw,scan for: '+target)
            inf_EB_gaincal_combine_dict[target][band]='scan,spw' # if below 2.5 switch to combine=spw to avoid losing spws
         '''
      else:
         print('{}: {:0.2f}'.format(solint,solint_snr[target][band][solint]))

##
## Set clean selfcal thresholds
### Open question about determining the starting and progression of clean threshold for
### each iteration
### Peak S/N > 100; SNR/15 for first, successivly reduce to 3.0 sigma through each iteration?
### Peak S/N < 100; SNR/10.0 
##
## Switch to a sensitivity for low frequency that is based on the residuals of the initial image for the
# first couple rounds and then switch to straight nsigma? Determine based on fraction of pixels that the # initial mask covers to judge very extended sources?

for target in all_targets:
  for band in selfcal_library[target].keys():
   if band_properties[selfcal_library[target][band]['vislist'][0]][band]['meanfreq'] <8.0e9 and (dividing_factor ==-99.0):
      dividing_factor=40.0
   elif (dividing_factor ==-99.0):
      dividing_factor=15.0
   nsigma_init=np.max([selfcal_library[target][band]['SNR_orig']/dividing_factor,5.0]) # restricts initial nsigma to be at least 5
   
   n_ap_solints=sum(1 for solint in solints[band] if 'ap' in solint)  # count number of amplitude selfcal solints, repeat final clean depth of phase-only for amplitude selfcal
   if rel_thresh_scaling == 'loge':
      selfcal_library[target][band]['nsigma']=np.append(np.exp(np.linspace(np.log(nsigma_init),np.log(3.0),len(solints[band])-n_ap_solints)),np.array([np.exp(np.log(3.0))]*n_ap_solints))
   elif rel_thresh_scaling == 'linear':
      selfcal_library[target][band]['nsigma']=np.append(np.linspace(nsigma_init,3.0,len(solints[band])-n_ap_solints),np.array([3.0]*n_ap_solints))
   else: #implicitly making log10 the default
      selfcal_library[target][band]['nsigma']=np.append(10**np.linspace(np.log10(nsigma_init),np.log10(3.0),len(solints[band])-n_ap_solints),np.array([10**(np.log10(3.0))]*n_ap_solints))
   if n_ap_solints > 0:
      selfcal_library[target][band]['nsigma']
   if telescope=='ALMA' or telescope =='ACA': #or ('VLA' in telescope) 
      sensitivity=get_sensitivity(vislist,selfcal_library[target][band],selfcal_library[target][band][vis]['spws'],spw=selfcal_library[target][band][vis]['spwsarray'],imsize=imsize[band],cellsize=cellsize[band])
      if band =='Band_9' or band == 'Band_10':   # adjust for DSB noise increase
         sensitivity=sensitivity*4.0 
      if ('VLA' in telescope):
         sensitivity=sensitivity*0.0 # empirical correction, VLA estimates for sensitivity have tended to be a factor of ~3 low
   else:
      sensitivity=0.0
   selfcal_library[target][band]['thresholds']=selfcal_library[target][band]['nsigma']*sensitivity

##
## Save self-cal library
##
import pickle
with open('selfcal_library.pickle', 'wb') as handle:
    pickle.dump(selfcal_library, handle, protocol=pickle.HIGHEST_PROTOCOL)



##
## Begin Self-cal loops
##
iterjump=-1   # useful if we want to jump iterations
for target in all_targets:
 sani_target=sanitize_string(target)
 for band in selfcal_library[target].keys():
   vislist=selfcal_library[target][band]['vislist'].copy()
   print('Starting selfcal procedure on: '+target+' '+band)
   for iteration in range(len(solints[band])):
      if (iterjump !=-1) and (iteration < iterjump): # allow jumping to amplitude selfcal and not need to use a while loop
         continue
      elif iteration == iterjump:
         iterjump=-1
      if solint_snr[target][band][solints[band][iteration]] < minsnr_to_proceed:
         print('*********** estimated SNR for solint='+solints[band][iteration]+' too low, measured: '+str(solint_snr[target][band][solints[band][iteration]])+', Min SNR Required: '+str(minsnr_to_proceed)+' **************')
         if iteration > 1 and solmode[band][iteration] !='ap' and do_amp_selfcal:  # if a solution interval shorter than inf for phase-only SC has passed, attempt amplitude selfcal
            iterjump=solmode[band].index('ap') 
            print('****************Attempting amplitude selfcal*************')
            continue

         selfcal_library[target][band]['Stop_Reason']='Estimated_SNR_too_low_for_solint '+solints[band][iteration]
         break
      else:
         solint=solints[band][iteration]
         if iteration == 0:
            print('Starting with solint: '+solint)
         else:
            print('Continuing with solint: '+solint)
         os.system('rm -rf '+sani_target+'_'+band+'_'+solint+'_'+str(iteration)+'*')
         ##
         ## make images using the appropriate tclean heuristics for each telescope
         ## set threshold based on RMS of initial image and lower if value becomes lower
         ## during selfcal by resetting 'RMS_curr' after the post-applycal evaluation
         ##
         if selfcal_library[target][band]['final_solint'] != 'None':
             prev_solint = selfcal_library[target][band]['final_solint']
             prev_iteration = selfcal_library[target][band][vislist[0]][prev_solint]['iteration']

             nterms_changed = (len(glob.glob(sani_target+'_'+band+'_'+prev_solint+'_'+str(prev_iteration)+"_post.model.tt*")) < 
                    selfcal_library[target][band]['nterms'])

             if nterms_changed:
                 resume = False
             else:
                 resume = True
                 files = glob.glob(sani_target+'_'+band+'_'+prev_solint+'_'+str(prev_iteration)+"_post.*")
                 for f in files:
                     os.system("cp -r "+f+" "+f.replace(prev_solint+"_"+str(prev_iteration)+"_post", solint+'_'+str(iteration)))
         else:
             resume = False

         nfsnr_modifier = selfcal_library[target][band]['RMS_NF_curr'] / selfcal_library[target][band]['RMS_curr']
         tclean_wrapper(vislist,sani_target+'_'+band+'_'+solint+'_'+str(iteration),
                     band_properties,band,telescope=telescope,nsigma=selfcal_library[target][band]['nsigma'][iteration], scales=[0],
                     threshold=str(selfcal_library[target][band]['nsigma'][iteration]*selfcal_library[target][band]['RMS_curr'])+'Jy',
                     savemodel='none',parallel=parallel,cellsize=cellsize[band],imsize=imsize[band],
                     nterms=selfcal_library[target][band]['nterms'],
                     field=target,spw=selfcal_library[target][band]['spws_per_vis'],uvrange=selfcal_library[target][band]['uvrange'],obstype=selfcal_library[target][band]['obstype'], nfrms_multiplier=nfsnr_modifier, resume=resume)

         if iteration == 0:
            gaincal_preapply_gaintable={}
            gaincal_spwmap={}
            gaincal_interpolate={}
            applycal_gaintable={}
            applycal_spwmap={}
            fallback={}
            applycal_interpolate={}


         # Loop through up to two times. On the first attempt, try applymode = 'calflag' (assuming this is requested by the user). On the
         # second attempt, use applymode = 'calonly'.
         for applymode in np.unique([applycal_mode[band][iteration],'calonly']):
             for vis in vislist:
                ##
                ## Restore original flagging state each time before applying a new gaintable
                ##
                if os.path.exists(vis+".flagversions/flags.selfcal_starting_flags_"+sani_target):
                   flagmanager(vis=vis, mode = 'restore', versionname = 'selfcal_starting_flags_'+sani_target, comment = 'Flag states at start of reduction')
                else:
                   flagmanager(vis=vis,mode='save',versionname='selfcal_starting_flags_'+sani_target)

             # We need to redo saving the model now that we have potentially unflagged some data.
             if applymode == "calflag":
                 tclean_wrapper(vislist,sani_target+'_'+band+'_'+solint+'_'+str(iteration),
                             band_properties,band,telescope=telescope,nsigma=selfcal_library[target][band]['nsigma'][iteration], scales=[0],
                             threshold=str(selfcal_library[target][band]['nsigma'][iteration]*selfcal_library[target][band]['RMS_curr'])+'Jy',
                             savemodel='modelcolumn',parallel=parallel,cellsize=cellsize[band],imsize=imsize[band],
                             nterms=selfcal_library[target][band]['nterms'],
                             field=target,spw=selfcal_library[target][band]['spws_per_vis'],uvrange=selfcal_library[target][band]['uvrange'],obstype=selfcal_library[target][band]['obstype'], nfrms_multiplier=nfsnr_modifier, savemodel_only=True)

             for vis in vislist:
                applycal_gaintable[vis]=[]
                applycal_spwmap[vis]=[]
                applycal_interpolate[vis]=[]
                gaincal_spwmap[vis]=[]
                gaincal_interpolate[vis]=[]
                gaincal_preapply_gaintable[vis]=[]
                ##
                ## Solve gain solutions per MS, target, solint, and band
                ##
                os.system('rm -rf '+sani_target+'_'+vis+'_'+band+'_'+solint+'_'+str(iteration)+'_'+solmode[band][iteration]+'*.g')
                ##
                ## Set gaincal parameters depending on which iteration and whether to use combine=spw for inf_EB or not
                ## Defaults should assume combine='scan' and gaintpe='G' will fallback to combine='scan,spw' if too much flagging
                ## At some point remove the conditional for use_inf_EB_preapply, since there isn't a reason not to do it
                ##

                if solint == 'inf_EB':
                   gaincal_spwmap[vis]=[]
                   gaincal_preapply_gaintable[vis]=[]
                   gaincal_interpolate[vis]=[]
                   gaincal_gaintype=inf_EB_gaintype_dict[target][band][vis]
                   gaincal_solmode=""
                   gaincal_combine[band][iteration]=inf_EB_gaincal_combine_dict[target][band][vis]
                   if 'spw' in inf_EB_gaincal_combine_dict[target][band][vis]:
                      applycal_spwmap[vis]=[selfcal_library[target][band][vis]['spwmap']]
                      gaincal_spwmap[vis]=[selfcal_library[target][band][vis]['spwmap']]
                   else:
                      applycal_spwmap[vis]=[]
                   applycal_interpolate[vis]=[applycal_interp[band]]
                   applycal_gaintable[vis]=[sani_target+'_'+vis+'_'+band+'_'+solint+'_'+str(iteration)+'_'+solmode[band][iteration]+'.g']
                elif solmode[band][iteration]=='p':
                   gaincal_spwmap[vis]=[]
                   gaincal_preapply_gaintable[vis]=[sani_target+'_'+vis+'_'+band+'_inf_EB_0_p.g']
                   gaincal_interpolate[vis]=[applycal_interp[band]]
                   gaincal_gaintype='T' if applymode == "calflag" or second_iter_solmode == "" else "GSPLINE" if second_iter_solmode == "GSPLINE" else "G"
                   gaincal_solmode = "" if applymode == "calflag" or second_iter_solmode == "GSPLINE" else second_iter_solmode
                   if 'spw' in inf_EB_gaincal_combine_dict[target][band][vis]:
                      applycal_spwmap[vis]=[selfcal_library[target][band][vis]['spwmap'],selfcal_library[target][band][vis]['spwmap']]
                      gaincal_spwmap[vis]=[selfcal_library[target][band][vis]['spwmap']]
                   elif inf_EB_fallback_mode_dict[target][band][vis]=='spwmap':
                      applycal_spwmap[vis]=[selfcal_library[target][band][vis]['inf_EB']['spwmap'],selfcal_library[target][band][vis]['spwmap']]
                      gaincal_spwmap[vis]=selfcal_library[target][band][vis]['inf_EB']['spwmap']
                   else:
                      applycal_spwmap[vis]=[[],selfcal_library[target][band][vis]['spwmap']]
                      gaincal_spwmap[vis]=[]
                   applycal_interpolate[vis]=[applycal_interp[band],applycal_interp[band]]
                   applycal_gaintable[vis]=[sani_target+'_'+vis+'_'+band+'_inf_EB_0'+'_p.g',sani_target+'_'+vis+'_'+band+'_'+solint+'_'+str(iteration)+'_p.g']
                elif solmode[band][iteration]=='ap':
                   gaincal_spwmap[vis]=[]
                   gaincal_preapply_gaintable[vis]=selfcal_library[target][band][vis][selfcal_library[target][band]['final_phase_solint']]['gaintable']
                   gaincal_interpolate[vis]=[applycal_interp[band]]*len(gaincal_preapply_gaintable[vis])
                   gaincal_gaintype='T' if applymode == "calflag" or second_iter_solmode == "" else "GSPLINE" if second_iter_solmode == "GSPLINE" else "G"
                   gaincal_solmode = "" if applymode == "calflag" or second_iter_solmode == "GSPLINE" else second_iter_solmode
                   if 'spw' in inf_EB_gaincal_combine_dict[target][band][vis]:
                      applycal_spwmap[vis]=[selfcal_library[target][band][vis]['spwmap'],selfcal_library[target][band][vis]['spwmap'],selfcal_library[target][band][vis]['spwmap']]
                      gaincal_spwmap[vis]=[selfcal_library[target][band][vis]['spwmap'],selfcal_library[target][band][vis]['spwmap']]
                   elif inf_EB_fallback_mode_dict[target][band][vis]=='spwmap':
                      applycal_spwmap[vis]=[selfcal_library[target][band][vis]['inf_EB']['spwmap'],selfcal_library[target][band][vis]['spwmap'],selfcal_library[target][band][vis]['spwmap']]
                      gaincal_spwmap[vis]=[selfcal_library[target][band][vis]['inf_EB']['spwmap'],selfcal_library[target][band][vis]['spwmap']]
                   else:
                      applycal_spwmap[vis]=[[],selfcal_library[target][band][vis]['spwmap'],selfcal_library[target][band][vis]['spwmap']]
                      gaincal_spwmap[vis]=[[],selfcal_library[target][band][vis]['spwmap']]
                   applycal_interpolate[vis]=[applycal_interp[band]]*len(gaincal_preapply_gaintable[vis])+['linearPD']
                   applycal_gaintable[vis]=selfcal_library[target][band][vis][selfcal_library[target][band]['final_phase_solint']]['gaintable']+[sani_target+'_'+vis+'_'+band+'_'+solint+'_'+str(iteration)+'_ap.g']
                fallback[vis]=''
                if solmode[band][iteration] == 'ap':
                   solnorm=True
                else:
                   solnorm=False

                if gaincal_gaintype == "GSPLINE":
                    splinetime = solint.replace('_EB','').replace('_ap','')
                    if splinetime == "inf":
                        splinetime = selfcal_library[target][band]["Median_scan_time"]
                    else:
                        splinetime = float(splinetime[0:-1])

                gaincal(vis=vis,\
                     caltable=sani_target+'_'+vis+'_'+band+'_'+solint+'_'+str(iteration)+'_'+solmode[band][iteration]+'.g',\
                     gaintype=gaincal_gaintype, spw=selfcal_library[target][band][vis]['spws'],
                     refant=selfcal_library[target][band][vis]['refant'], calmode=solmode[band][iteration], solnorm=solnorm if applymode=="calflag" else False,
                     solint=solint.replace('_EB','').replace('_ap',''),minsnr=gaincal_minsnr if applymode == 'calflag' else max(gaincal_minsnr,5.0), minblperant=4,combine=gaincal_combine[band][iteration],
                     field=target,gaintable=gaincal_preapply_gaintable[vis],spwmap=gaincal_spwmap[vis],uvrange=selfcal_library[target][band]['uvrange'],
                     interp=gaincal_interpolate[vis], solmode=gaincal_solmode)

                if rerank_refants:
                    selfcal_library[target][band][vis]["refant"] = rank_refants(vis, caltable=sani_target+'_'+vis+'_'+band+'_'+solint+'_'+str(iteration)+'_'+solmode[band][iteration]+'.g')

                    # If we are falling back to a previous solution interval on the unflagging, we need to make sure all tracks use a common 
                    # reference antenna.
                    if unflag_fb_to_prev_solint:
                        for it, sint in enumerate(solints[band][0:iteration+1]):
                            if not os.path.exists(sani_target+'_'+vis+'_'+band+'_'+sint+'_'+str(it)+'_'+solmode[band][it]+'.g'):
                                continue

                            # If a previous iteration went through the unflagging routine, it is possible that some antennas fell back to
                            # a previous solint. In that case, rerefant will flag those antennas because they can't be re-referenced with
                            # a different time interval. So to be safe, we go back to the pre-pass solutions and then re-run the passing.
                            # We could probably check more carefully whether this is the case to avoid having to do this... but the 
                            # computing time isn't significant so it's easy just to run through again.
                            if os.path.exists(sani_target+'_'+vis+'_'+band+'_'+sint+'_'+str(it)+'_'+solmode[band][it]+'.pre-pass.g'):
                                rerefant(vis, sani_target+'_'+vis+'_'+band+'_'+sint+'_'+str(it)+'_'+solmode[band][it]+'.pre-pass.g', \
                                        refant=selfcal_library[target][band][vis]["refant"])

                                os.system("rm -rf "+sani_target+'_'+vis+'_'+band+'_'+sint+'_'+str(it)+'_'+solmode[band][it]+'.g')
                                os.system("cp -r "+sani_target+'_'+vis+'_'+band+'_'+sint+'_'+str(it)+'_'+solmode[band][it]+'.pre-pass.g '+\
                                        sani_target+'_'+vis+'_'+band+'_'+sint+'_'+str(it)+'_'+solmode[band][it]+'.g')

                                if sint == "inf_EB" and len(selfcal_library[target][band][vis][sint]["spwmap"][0]) > 0:
                                    unflag_spwmap = selfcal_library[target][band][vis][sint]["spwmap"][0]
                                else:
                                    unflag_spwmap = []

                                unflag_failed_antennas(vis, sani_target+'_'+vis+'_'+band+'_'+sint+'_'+str(it)+'_'+\
                                        solmode[band][it]+'.g', flagged_fraction=0.25, solnorm=solnorm, \
                                        only_long_baselines=solmode[band][it]=="ap" if unflag_only_lbants and \
                                        unflag_only_lbants_onlyap else unflag_only_lbants, calonly_max_flagged=calonly_max_flagged, \
                                        spwmap=unflag_spwmap, fb_to_prev_solint=unflag_fb_to_prev_solint, solints=solints[band], iteration=it)
                            else:
                                rerefant(vis, sani_target+'_'+vis+'_'+band+'_'+sint+'_'+str(it)+'_'+solmode[band][it]+'.g', \
                                        refant=selfcal_library[target][band][vis]["refant"])
                    else:
                        rerefant(vis, sani_target+'_'+vis+'_'+band+'_'+solint+'_'+str(iteration)+'_'+solmode[band][iteration]+'.g', \
                                refant=selfcal_library[target][band][vis]["refant"])

                ##
                ## default is to run without combine=spw for inf_EB, here we explicitly run a test inf_EB with combine='scan,spw' to determine
                ## the number of flagged antennas when combine='spw' then determine if it needs spwmapping or to use the gaintable with spwcombine.
                ##
                if solint =='inf_EB' and fallback[vis]=='':
                   os.system('rm -rf test_inf_EB.g')
                   test_gaincal_combine='scan,spw'
                   if selfcal_library[target][band]['obstype']=='mosaic':
                      test_gaincal_combine+=',field'   
                   gaincal(vis=vis,\
                     caltable='test_inf_EB.g',\
                     gaintype=gaincal_gaintype, spw=selfcal_library[target][band][vis]['spws'],
                     refant=selfcal_library[target][band][vis]['refant'], calmode='p', 
                     solint=solint.replace('_EB','').replace('_ap',''),minsnr=gaincal_minsnr if applymode == "calflag" else max(gaincal_minsnr,5.0), minblperant=4,combine=test_gaincal_combine,
                     field=target,gaintable='',spwmap=[],uvrange=selfcal_library[target][band]['uvrange']) 
                   spwlist=selfcal_library[target][band][vis]['spws'].split(',')
                   fallback[vis],map_index,spwmap,applycal_spwmap_inf_EB=analyze_inf_EB_flagging(selfcal_library,band,spwlist,sani_target+'_'+vis+'_'+band+'_'+solint+'_'+str(iteration)+'_'+solmode[band][iteration]+'.g',vis,target,'test_inf_EB.g')

                   inf_EB_fallback_mode_dict[target][band][vis]=fallback[vis]+''
                   print('inf_EB',fallback[vis],applycal_spwmap_inf_EB)
                   if fallback[vis] != '':
                      if fallback[vis] =='combinespw':
                         gaincal_spwmap[vis]=[selfcal_library[target][band][vis]['spwmap']]
                         gaincal_combine[band][iteration]='scan,spw'
                         inf_EB_gaincal_combine_dict[target][band][vis]='scan,spw'
                         applycal_spwmap[vis]=[selfcal_library[target][band][vis]['spwmap']]
                         os.system('rm -rf           '+sani_target+'_'+vis+'_'+band+'_'+solint+'_'+str(iteration)+'_'+solmode[band][iteration]+'.g')
                         os.system('mv test_inf_EB.g '+sani_target+'_'+vis+'_'+band+'_'+solint+'_'+str(iteration)+'_'+solmode[band][iteration]+'.g')
                      if fallback[vis] =='spwmap':
                         gaincal_spwmap[vis]=applycal_spwmap_inf_EB
                         inf_EB_gaincal_combine_dict[target][band][vis]='scan'
                         gaincal_combine[band][iteration]='scan'
                         applycal_spwmap[vis]=[applycal_spwmap_inf_EB]
                   os.system('rm -rf test_inf_EB.g')               

                # If iteration two, try restricting to just the antennas with enough unflagged data.
                # Should we also restrict to just long baseline antennas?
                if applymode == "calonly":
                    # Make a copy of the caltable before unflagging, for reference.
                    os.system("cp -r "+sani_target+'_'+vis+'_'+band+'_'+solint+'_'+str(iteration)+'_'+\
                            solmode[band][iteration]+'.g '+sani_target+'_'+vis+'_'+band+'_'+solint+'_'+str(iteration)+'_'+\
                            solmode[band][iteration]+'.pre-pass.g')

                    if solint == "inf_EB" and len(applycal_spwmap[vis]) > 0:
                        unflag_spwmap = applycal_spwmap[vis][0]
                    else:
                        unflag_spwmap = []

                    unflag_failed_antennas(vis, sani_target+'_'+vis+'_'+band+'_'+solint+'_'+str(iteration)+'_'+\
                            solmode[band][iteration]+'.g', flagged_fraction=0.25, solnorm=solnorm, \
                            only_long_baselines=solmode[band][iteration]=="ap" if unflag_only_lbants and unflag_only_lbants_onlyap else \
                            unflag_only_lbants, calonly_max_flagged=calonly_max_flagged, spwmap=unflag_spwmap, \
                            fb_to_prev_solint=unflag_fb_to_prev_solint, solints=solints[band], iteration=iteration)

             for vis in vislist:
                ##
                ## Apply gain solutions per MS, target, solint, and band
                ##
                applycal(vis=vis,\
                         gaintable=applycal_gaintable[vis],\
                         interp=applycal_interpolate[vis], calwt=True,spwmap=applycal_spwmap[vis],\
                         #applymode=applymode,field=target,spw=selfcal_library[target][band][vis]['spws'])
                         applymode='calflag',field=target,spw=selfcal_library[target][band][vis]['spws'])

             ## Create post self-cal image using the model as a startmodel to evaluate how much selfcal helped
             ##

             os.system('rm -rf '+sani_target+'_'+band+'_'+solint+'_'+str(iteration)+'_post*')
             tclean_wrapper(vislist,sani_target+'_'+band+'_'+solint+'_'+str(iteration)+'_post',
                      band_properties,band,telescope=telescope,nsigma=selfcal_library[target][band]['nsigma'][iteration], scales=[0],
                      threshold=str(selfcal_library[target][band]['nsigma'][iteration]*selfcal_library[target][band]['RMS_curr'])+'Jy',
                      savemodel='none',parallel=parallel,cellsize=cellsize[band],imsize=imsize[band],
                      nterms=selfcal_library[target][band]['nterms'],
                      field=target,spw=selfcal_library[target][band]['spws_per_vis'],uvrange=selfcal_library[target][band]['uvrange'],obstype=selfcal_library[target][band]['obstype'], nfrms_multiplier=nfsnr_modifier)

             ##
             ## Do the assessment of the post- (and pre-) selfcal images.
             ##
             print('Pre selfcal assessemnt: '+target)
             SNR,RMS=estimate_SNR(sani_target+'_'+band+'_'+solint+'_'+str(iteration)+'.image.tt0', \
                     maskname=sani_target+'_'+band+'_'+solint+'_'+str(iteration)+'_post.mask')
             if telescope !='ACA':
                SNR_NF,RMS_NF=estimate_near_field_SNR(sani_target+'_'+band+'_'+solint+'_'+str(iteration)+'.image.tt0', \
                        maskname=sani_target+'_'+band+'_'+solint+'_'+str(iteration)+'_post.mask', las=selfcal_library[target][band]['LAS'])
             else:
                SNR_NF,RMS_NF=SNR,RMS

             print('Post selfcal assessemnt: '+target)
             #copy mask for use in post-selfcal SNR measurement
             post_SNR,post_RMS=estimate_SNR(sani_target+'_'+band+'_'+solint+'_'+str(iteration)+'_post.image.tt0')
             if telescope !='ACA':
                post_SNR_NF,post_RMS_NF=estimate_near_field_SNR(sani_target+'_'+band+'_'+solint+'_'+str(iteration)+'_post.image.tt0', las=selfcal_library[target][band]['LAS'])
             else:
                post_SNR_NF,post_RMS_NF=post_SNR,post_RMS

             if post_SNR > 500.0: # if S/N > 500, change nterms to 2 for best performance
                selfcal_library[target][band]['nterms']=2

             for vis in vislist:
                ##
                ## record self cal results/details for this solint
                ##
                selfcal_library[target][band][vis][solint]={}
                selfcal_library[target][band][vis][solint]['SNR_pre']=SNR.copy()
                selfcal_library[target][band][vis][solint]['RMS_pre']=RMS.copy()
                selfcal_library[target][band][vis][solint]['SNR_NF_pre']=SNR_NF.copy()
                selfcal_library[target][band][vis][solint]['RMS_NF_pre']=RMS_NF.copy()
                header=imhead(imagename=sani_target+'_'+band+'_'+solint+'_'+str(iteration)+'.image.tt0')
                selfcal_library[target][band][vis][solint]['Beam_major_pre']=header['restoringbeam']['major']['value']
                selfcal_library[target][band][vis][solint]['Beam_minor_pre']=header['restoringbeam']['minor']['value']
                selfcal_library[target][band][vis][solint]['Beam_PA_pre']=header['restoringbeam']['positionangle']['value'] 
                selfcal_library[target][band][vis][solint]['gaintable']=applycal_gaintable[vis]
                selfcal_library[target][band][vis][solint]['iteration']=iteration+0
                selfcal_library[target][band][vis][solint]['spwmap']=applycal_spwmap[vis]
                selfcal_library[target][band][vis][solint]['applycal_mode']=applycal_mode[band][iteration]+''
                selfcal_library[target][band][vis][solint]['applycal_interpolate']=applycal_interpolate[vis]
                selfcal_library[target][band][vis][solint]['gaincal_combine']=gaincal_combine[band][iteration]+''
                selfcal_library[target][band][vis][solint]['clean_threshold']=selfcal_library[target][band]['nsigma'][iteration]*selfcal_library[target][band]['RMS_curr']
                selfcal_library[target][band][vis][solint]['intflux_pre'],selfcal_library[target][band][vis][solint]['e_intflux_pre']=get_intflux(sani_target+'_'+band+'_'+solint+'_'+str(iteration)+'.image.tt0',RMS)
                selfcal_library[target][band][vis][solint]['fallback']=fallback[vis]+''
                selfcal_library[target][band][vis][solint]['solmode']=solmode[band][iteration]+''
                selfcal_library[target][band][vis][solint]['SNR_post']=post_SNR.copy()
                selfcal_library[target][band][vis][solint]['RMS_post']=post_RMS.copy()
                selfcal_library[target][band][vis][solint]['SNR_NF_post']=post_SNR_NF.copy()
                selfcal_library[target][band][vis][solint]['RMS_NF_post']=post_RMS_NF.copy()
                ## Update RMS value if necessary
                if selfcal_library[target][band][vis][solint]['RMS_post'] < selfcal_library[target][band]['RMS_curr']:
                   selfcal_library[target][band]['RMS_curr']=selfcal_library[target][band][vis][solint]['RMS_post'].copy()
                if selfcal_library[target][band][vis][solint]['RMS_NF_post'] < selfcal_library[target][band]['RMS_NF_curr']:
                   selfcal_library[target][band]['RMS_NF_curr']=selfcal_library[target][band][vis][solint]['RMS_NF_post'].copy()
                header=imhead(imagename=sani_target+'_'+band+'_'+solint+'_'+str(iteration)+'_post.image.tt0')
                selfcal_library[target][band][vis][solint]['Beam_major_post']=header['restoringbeam']['major']['value']
                selfcal_library[target][band][vis][solint]['Beam_minor_post']=header['restoringbeam']['minor']['value']
                selfcal_library[target][band][vis][solint]['Beam_PA_post']=header['restoringbeam']['positionangle']['value'] 
                selfcal_library[target][band][vis][solint]['intflux_post'],selfcal_library[target][band][vis][solint]['e_intflux_post']=get_intflux(sani_target+'_'+band+'_'+solint+'_'+str(iteration)+'_post.image.tt0',post_RMS)

             ##
             ## compare beam relative to original image to ensure we are not incrementally changing the beam in each iteration
             ##
             beamarea_orig=selfcal_library[target][band]['Beam_major_orig']*selfcal_library[target][band]['Beam_minor_orig']
             beamarea_post=selfcal_library[target][band][vislist[0]][solint]['Beam_major_post']*selfcal_library[target][band][vislist[0]][solint]['Beam_minor_post']
             '''
             frac_delta_b_maj=np.abs((b_maj_post-selfcal_library[target]['Beam_major_orig'])/selfcal_library[target]['Beam_major_orig'])
             frac_delta_b_min=np.abs((b_min_post-selfcal_library[target]['Beam_minor_orig'])/selfcal_library[target]['Beam_minor_orig'])
             delta_b_pa=np.abs((b_pa_post-selfcal_library[target]['Beam_PA_orig']))
             '''
             delta_beamarea=(beamarea_post-beamarea_orig)/beamarea_orig
             ## 
             ## if S/N improvement, and beamarea is changing by < delta_beam_thresh, accept solutions to main calibration dictionary
             ## allow to proceed if solint was inf_EB and SNR decrease was less than 2%
             ##
             if ((post_SNR >= SNR) and (post_SNR_NF >= SNR_NF) and (delta_beamarea < delta_beam_thresh)) or ((solint =='inf_EB') and ((post_SNR-SNR)/SNR > -0.02) and ((post_SNR_NF - SNR_NF)/SNR_NF > -0.02) and (delta_beamarea < delta_beam_thresh)): 
                selfcal_library[target][band]['SC_success']=True
                selfcal_library[target][band]['Stop_Reason']='None'
                for vis in vislist:
                   selfcal_library[target][band][vis]['gaintable_final']=selfcal_library[target][band][vis][solint]['gaintable']
                   selfcal_library[target][band][vis]['spwmap_final']=selfcal_library[target][band][vis][solint]['spwmap'].copy()
                   selfcal_library[target][band][vis]['applycal_mode_final']=selfcal_library[target][band][vis][solint]['applycal_mode']
                   selfcal_library[target][band][vis]['applycal_interpolate_final']=selfcal_library[target][band][vis][solint]['applycal_interpolate']
                   selfcal_library[target][band][vis]['gaincal_combine_final']=selfcal_library[target][band][vis][solint]['gaincal_combine']
                   selfcal_library[target][band][vis][solint]['Pass']=True
                   selfcal_library[target][band][vis][solint]['Fail_Reason']='None'
                if solmode[band][iteration]=='p':            
                   selfcal_library[target][band]['final_phase_solint']=solint
                selfcal_library[target][band]['final_solint']=solint
                selfcal_library[target][band]['final_solint_mode']=solmode[band][iteration]
                selfcal_library[target][band]['iteration']=iteration
                if (iteration < len(solints[band])-1) and (selfcal_library[target][band][vis][solint]['SNR_post'] > selfcal_library[target][band]['SNR_orig']): #(iteration == 0) and 
                   print('Updating solint = '+solints[band][iteration+1]+' SNR')
                   print('Was: ',solint_snr[target][band][solints[band][iteration+1]])
                   get_SNR_self_update([target],band,vislist,selfcal_library,n_ants,solint,solints[band][iteration+1],integration_time,solint_snr)
                   print('Now: ',solint_snr[target][band][solints[band][iteration+1]])
                   
                if iteration < (len(solints[band])-1):
                   print('****************Selfcal passed, shortening solint*************')
                else:
                   print('****************Selfcal passed for Minimum solint*************')

                # To exit out of the applymode loop.
                break
             ##
             ## If the beam area got larger, this could be because of flagging of long baseline antennas. Try with applymode = "calonly".
             ##

             elif delta_beamarea > delta_beam_thresh and applymode == "calflag":
                 print('****************************Selfcal failed**************************')
                 print('REASON: Beam change beyond '+str(delta_beam_thresh))
                 if iteration > 0: # reapply only the previous gain tables, to get rid of solutions from this selfcal round
                    print('****************Reapplying previous solint solutions*************')
                    for vis in vislist:
                       print('****************Applying '+str(selfcal_library[target][band][vis]['gaintable_final'])+' to '+target+' '+band+'*************')
                       flagmanager(vis=vis,mode='restore',versionname='selfcal_starting_flags_'+sani_target)
                       applycal(vis=vis,\
                               gaintable=selfcal_library[target][band][vis]['gaintable_final'],\
                               interp=selfcal_library[target][band][vis]['applycal_interpolate_final'],\
                               calwt=True,spwmap=selfcal_library[target][band][vis]['spwmap_final'],\
                               applymode=selfcal_library[target][band][vis]['applycal_mode_final'],\
                               field=target,spw=selfcal_library[target][band][vis]['spws'])    

                 else:
                    for vis in vislist:
                       inf_EB_gaincal_combine_dict[target][band][vis]=inf_EB_gaincal_combine #'scan'
                       if selfcal_library[target][band]['obstype']=='mosaic':
                          inf_EB_gaincal_combine_dict[target][band][vis]+=',field'   
                       inf_EB_gaintype_dict[target][band][vis]=inf_EB_gaintype #G
                       inf_EB_fallback_mode_dict[target][band][vis]='' #'scan'
                 print('****************Attempting applymode="calonly" fallback*************')
             else:
                for vis in vislist:
                   selfcal_library[target][band][vis][solint]['Pass']=False
                break


         ## 
         ## if S/N worsens, and/or beam area increases reject current solutions and reapply previous (or revert to origional data)
         ##


         if selfcal_library[target][band][vislist[0]][solint]['Pass'] == True:
             continue
         else: 
            reason=''
            if (post_SNR <= SNR):
               reason=reason+' S/N decrease'
            if (post_SNR_NF < SNR_NF):
               if reason != '':
                   reason += '; '
               reason = reason + ' NF S/N decrease'
            if (delta_beamarea > delta_beam_thresh):
               if reason !='':
                  reason=reason+'; '
               reason=reason+'Beam change beyond '+str(delta_beam_thresh)
            selfcal_library[target][band]['Stop_Reason']=reason
            for vis in vislist:
               selfcal_library[target][band][vis][solint]['Pass']=False
               selfcal_library[target][band][vis][solint]['Fail_Reason']=reason
            print('****************Selfcal failed*************')
            print('REASON: '+reason)
            if iteration > 0: # reapply only the previous gain tables, to get rid of solutions from this selfcal round
               print('****************Reapplying previous solint solutions*************')
               for vis in vislist:
                  print('****************Applying '+str(selfcal_library[target][band][vis]['gaintable_final'])+' to '+target+' '+band+'*************')
                  flagmanager(vis=vis,mode='restore',versionname='selfcal_starting_flags_'+sani_target)
                  applycal(vis=vis,\
                          gaintable=selfcal_library[target][band][vis]['gaintable_final'],\
                          interp=selfcal_library[target][band][vis]['applycal_interpolate_final'],\
                          calwt=True,spwmap=selfcal_library[target][band][vis]['spwmap_final'],\
                          applymode=selfcal_library[target][band][vis]['applycal_mode_final'],\
                          field=target,spw=selfcal_library[target][band][vis]['spws'])    
            else:            
               print('****************Removing all calibrations for '+target+' '+band+'**************')
               for vis in vislist:
                  flagmanager(vis=vis,mode='restore',versionname='selfcal_starting_flags_'+sani_target)
                  clearcal(vis=vis,field=target,spw=selfcal_library[target][band][vis]['spws'])
                  selfcal_library[target][band]['SNR_post']=selfcal_library[target][band]['SNR_orig'].copy()
                  selfcal_library[target][band]['RMS_post']=selfcal_library[target][band]['RMS_orig'].copy()
            
            if iteration > 1 and solmode[band][iteration] !='ap' and do_amp_selfcal:  # if a solution interval shorter than inf for phase-only SC has passed, attempt amplitude selfcal
               iterjump=solmode[band].index('ap') 
               print('****************Selfcal halted for phase, attempting amplitude*************')
               continue
            else:
               print('****************Aborting further self-calibration attempts for '+target+' '+band+'**************')
               break # breakout of loops of successive solints since solutions are getting worse


##
## If we want to try amplitude selfcal, should we do it as a function out of the main loop or a separate loop?
## Mechanics are likely to be a bit more simple since I expect we'd only try a single solint=inf solution
##

##
## Make a final image per target to assess overall improvement
##
for target in all_targets:
 sani_target=sanitize_string(target)
 for band in selfcal_library[target].keys():
   vislist=selfcal_library[target][band]['vislist'].copy()
   ## omit DR modifiers here since we should have increased DR significantly
   if telescope=='ALMA' or telescope =='ACA':
      sensitivity=get_sensitivity(vislist,selfcal_library[target][band],selfcal_library[target][band][vis]['spws'],spw=selfcal_library[target][band][vis]['spwsarray'],imsize=imsize[band],cellsize=cellsize[band])
      dr_mod=1.0
      if not selfcal_library[target][band]['SC_success']: # fetch the DR modifier if selfcal failed on source
         dr_mod=get_dr_correction(telescope,selfcal_library[target][band]['SNR_dirty']*selfcal_library[target][band]['RMS_dirty'],sensitivity,vislist)
         print('DR modifier: ',dr_mod)
         sensitivity=sensitivity*dr_mod 
      if ((band =='Band_9') or (band == 'Band_10')) and dr_mod != 1.0:   # adjust for DSB noise increase
         sensitivity=sensitivity*4.0 
   else:
      sensitivity=0.0
   nfsnr_modifier = selfcal_library[target][band]['RMS_NF_curr'] / selfcal_library[target][band]['RMS_curr']
   tclean_wrapper(vislist,sani_target+'_'+band+'_final',\
               band_properties,band,telescope=telescope,nsigma=3.0, threshold=str(sensitivity*4.0)+'Jy',scales=[0],\
               savemodel='none',parallel=parallel,cellsize=cellsize[band],imsize=imsize[band],
               nterms=selfcal_library[target][band]['nterms'],field=target,datacolumn='corrected',spw=selfcal_library[target][band]['spws_per_vis'],uvrange=selfcal_library[target][band]['uvrange'],obstype=selfcal_library[target][band]['obstype'], \
               nfrms_multiplier=nfsnr_modifier)
   final_SNR,final_RMS=estimate_SNR(sani_target+'_'+band+'_final.image.tt0')
   if telescope !='ACA':
      final_NF_SNR,final_NF_RMS=estimate_near_field_SNR(sani_target+'_'+band+'_final.image.tt0', las=selfcal_library[target][band]['LAS'])
   else:
      final_NF_SNR,final_NF_RMS=final_SNR,final_RMS
   selfcal_library[target][band]['SNR_final']=final_SNR
   selfcal_library[target][band]['RMS_final']=final_RMS
   selfcal_library[target][band]['SNR_NF_final']=final_NF_SNR
   selfcal_library[target][band]['RMS_NF_final']=final_NF_RMS
   header=imhead(imagename=sani_target+'_'+band+'_final.image.tt0')
   selfcal_library[target][band]['Beam_major_final']=header['restoringbeam']['major']['value']
   selfcal_library[target][band]['Beam_minor_final']=header['restoringbeam']['minor']['value']
   selfcal_library[target][band]['Beam_PA_final']=header['restoringbeam']['positionangle']['value'] 
   #recalc inital stats using final mask
   final_SNR,final_RMS=estimate_SNR(sani_target+'_'+band+'_initial.image.tt0',maskname=sani_target+'_'+band+'_final.mask')
   if telescope!='ACA':
      final_NF_SNR,final_NF_RMS=estimate_near_field_SNR(sani_target+'_'+band+'_initial.image.tt0',maskname=sani_target+'_'+band+'_final.mask', las=selfcal_library[target][band]['LAS'])
   else:
      final_NF_SNR,final_NF_RMS=final_SNR,final_RMS
   selfcal_library[target][band]['SNR_orig']=final_SNR
   selfcal_library[target][band]['RMS_orig']=final_RMS
   selfcal_library[target][band]['SNR_NF_orig']=final_NF_SNR
   selfcal_library[target][band]['RMS_NF_orig']=final_NF_RMS
   goodMask=checkmask(imagename=sani_target+'_'+band+'_final.image.tt0')
   if goodMask:
      selfcal_library[target][band]['intflux_final'],selfcal_library[target][band]['e_intflux_final']=get_intflux(sani_target+'_'+band+'_final.image.tt0',final_RMS)
      selfcal_library[target][band]['intflux_orig'],selfcal_library[target][band]['e_intflux_orig']=get_intflux(sani_target+'_'+band+'_initial.image.tt0',selfcal_library[target][band]['RMS_orig'],maskname=sani_target+'_'+band+'_final.mask')
   else:
      selfcal_library[target][band]['intflux_final'],selfcal_library[target][band]['e_intflux_final']=-99.0,-99.0






##
## Make a final image per spw images to assess overall improvement
##
if check_all_spws:
   for target in all_targets:
      sani_target=sanitize_string(target)
      for band in selfcal_library[target].keys():
         vislist=selfcal_library[target][band]['vislist'].copy()

         spwlist=selfcal_library[target][band][vis]['spws'].split(',')
         print('Generating final per-SPW images for '+target+' in '+band)
         for spw in spwlist:
   ## omit DR modifiers here since we should have increased DR significantly
            if not os.path.exists(sani_target+'_'+band+'_'+spw+'_final.image.tt0'):
               if telescope=='ALMA' or telescope =='ACA':
                  sensitivity=get_sensitivity(vislist,selfcal_library[target][band],spw,spw=np.array([int(spw)]),imsize=imsize[band],cellsize=cellsize[band])
                  dr_mod=1.0
                  if not selfcal_library[target][band]['SC_success']: # fetch the DR modifier if selfcal failed on source
                     dr_mod=get_dr_correction(telescope,selfcal_library[target][band]['SNR_dirty']*selfcal_library[target][band]['RMS_dirty'],sensitivity,vislist)
                  print('DR modifier: ',dr_mod, 'SPW: ',spw)
                  sensitivity=sensitivity*dr_mod 
                  if ((band =='Band_9') or (band == 'Band_10')) and dr_mod != 1.0:   # adjust for DSB noise increase
                     sensitivity=sensitivity*4.0 
               else:
                  sensitivity=0.0
               spws_per_vis=[spw]*len(vislist)  #assumes all spw ids are identical in each MS file
               nfsnr_modifier = selfcal_library[target][band]['RMS_NF_curr'] / selfcal_library[target][band]['RMS_curr']
               tclean_wrapper(vislist,sani_target+'_'+band+'_'+spw+'_final',\
                          band_properties,band,telescope=telescope,nsigma=4.0, threshold=str(sensitivity*4.0)+'Jy',scales=[0],\
                          savemodel='none',parallel=parallel,cellsize=cellsize[band],imsize=imsize[band],\
                          nterms=1,field=target,datacolumn='corrected',\
                          spw=spws_per_vis,uvrange=selfcal_library[target][band]['uvrange'],obstype=selfcal_library[target][band]['obstype'],
                          nfrms_multiplier=nfsnr_modifier)
            final_per_spw_SNR,final_per_spw_RMS=estimate_SNR(sani_target+'_'+band+'_'+spw+'_final.image.tt0')
            if telescope !='ACA':
               final_per_spw_NF_SNR,final_per_spw_NF_RMS=estimate_near_field_SNR(sani_target+'_'+band+'_'+spw+'_final.image.tt0', las=selfcal_library[target][band]['LAS'])
            else:
               final_per_spw_NF_SNR,final_per_spw_NF_RMS=final_per_spw_SNR,final_per_spw_RMS

            selfcal_library[target][band]['per_spw_stats'][spw]['SNR_final']=final_per_spw_SNR
            selfcal_library[target][band]['per_spw_stats'][spw]['RMS_final']=final_per_spw_RMS
            selfcal_library[target][band]['per_spw_stats'][spw]['SNR_NF_final']=final_per_spw_NF_SNR
            selfcal_library[target][band]['per_spw_stats'][spw]['RMS_NF_final']=final_per_spw_NF_RMS
            #reccalc initial stats with final mask
            final_per_spw_SNR,final_per_spw_RMS=estimate_SNR(sani_target+'_'+band+'_'+spw+'_initial.image.tt0',maskname=sani_target+'_'+band+'_'+spw+'_final.mask')
            if telescope !='ACA':
               final_per_spw_NF_SNR,final_per_spw_NF_RMS=estimate_near_field_SNR(sani_target+'_'+band+'_'+spw+'_initial.image.tt0',maskname=sani_target+'_'+band+'_'+spw+'_final.mask', las=selfcal_library[target][band]['LAS'])
            else:
               final_per_spw_NF_SNR,final_per_spw_NF_RMS=final_per_spw_SNR,final_per_spw_RMS
            selfcal_library[target][band]['per_spw_stats'][spw]['SNR_orig']=final_per_spw_SNR
            selfcal_library[target][band]['per_spw_stats'][spw]['RMS_orig']=final_per_spw_RMS
            selfcal_library[target][band]['per_spw_stats'][spw]['SNR_NF_orig']=final_per_spw_NF_SNR
            selfcal_library[target][band]['per_spw_stats'][spw]['RMS_NF_orig']=final_per_spw_NF_RMS



            goodMask=checkmask(sani_target+'_'+band+'_'+spw+'_final.image.tt0')
            if goodMask:
               selfcal_library[target][band]['per_spw_stats'][spw]['intflux_final'],selfcal_library[target][band]['per_spw_stats'][spw]['e_intflux_final']=get_intflux(sani_target+'_'+band+'_'+spw+'_final.image.tt0',final_per_spw_RMS)
            else:
               selfcal_library[target][band]['per_spw_stats'][spw]['intflux_final'],selfcal_library[target][band]['per_spw_stats'][spw]['e_intflux_final']=-99.0,-99.0               








##
## Print final results
##
for target in all_targets:
 for band in selfcal_library[target].keys():
   print(target+' '+band+' Summary')
   print('At least 1 successful selfcal iteration?: ', selfcal_library[target][band]['SC_success'])
   print('Final solint: ',selfcal_library[target][band]['final_solint'])
   print('Original SNR: ',selfcal_library[target][band]['SNR_orig'])
   print('Final SNR: ',selfcal_library[target][band]['SNR_final'])
   print('Original RMS: ',selfcal_library[target][band]['RMS_orig'])
   print('Final RMS: ',selfcal_library[target][band]['RMS_final'])
   #   for vis in vislist:
   #      print('Final gaintables: '+selfcal_library[target][band][vis]['gaintable'])
   #      print('Final spwmap: ',selfcal_library[target][band][vis]['spwmap'])
   #else:
   #   print('Selfcal failed on '+target+'. No solutions applied.')


applyCalOut=open('applycal_to_orig_MSes.py','w')
#apply selfcal solutions back to original ms files
if apply_to_target_ms:
   for vis in vislist_orig:
      clearcal(vis=vis)
for target in all_targets:
   for band in selfcal_library[target].keys():
      if selfcal_library[target][band]['SC_success']:
         for vis in vislist: 
            solint=selfcal_library[target][band]['final_solint']
            iteration=selfcal_library[target][band][vis][solint]['iteration']    
            line='applycal(vis="'+vis.replace('.selfcal','')+'",gaintable='+str(selfcal_library[target][band][vis]['gaintable_final'])+',interp='+str(selfcal_library[target][band][vis]['applycal_interpolate_final'])+', calwt=True,spwmap='+str(selfcal_library[target][band][vis]['spwmap_final'])+', applymode="'+selfcal_library[target][band][vis]['applycal_mode_final']+'",field="'+target+'",spw="'+spwstring_orig+'")\n'
            applyCalOut.writelines(line)
            if apply_to_target_ms:
               if os.path.exists(vis.replace('.selfcal','')+".flagversions/flags.starting_flags"):
                  flagmanager(vis=vis.replace('.selfcal',''), mode = 'restore', versionname = 'starting_flags', comment = 'Flag states at start of reduction')
               else:
                  flagmanager(vis=vis.replace('.selfcal',''),mode='save',versionname='before_final_applycal')
               applycal(vis=vis.replace('.selfcal',''),\
                    gaintable=selfcal_library[target][band][vis]['gaintable_final'],\
                    interp=selfcal_library[target][band][vis]['applycal_interpolate_final'], calwt=True,spwmap=[selfcal_library[target][band][vis]['spwmap_final']],\
                    applymode=selfcal_library[target][band][vis]['applycal_mode_final'],field=target,spw=spwstring_orig)

applyCalOut.close()


if os.path.exists("cont.dat"):
   uvcontsubOut=open('uvcontsub_orig_MSes.py','w')
   line='import os\n'
   uvcontsubOut.writelines(line)
   for target in all_targets:
      sani_target=sanitize_string(target)
      for band in selfcal_library[target].keys():
         for vis in vislist:      
            contdot_dat_flagchannels_string = flagchannels_from_contdotdat(vis.replace('.selfcal',''),target,spwsarray)[:-2]
            line='uvcontsub(vis="'+vis.replace('.selfcal','')+'",field="'+target+'", spw="'+spwstring_orig+'",fitspw="'+contdot_dat_flagchannels_string+'",excludechans=True, combine="spw")\n'
            uvcontsubOut.writelines(line)
            line='os.system("mv '+vis.replace('.selfcal','')+'.contsub '+sani_target+'_'+vis+'.contsub")\n'
            uvcontsubOut.writelines(line)
   uvcontsubOut.close()



#
# Perform a check on the per-spw images to ensure they didn't lose quality in self-calibration
#
if check_all_spws:
   for target in all_targets:
      sani_target=sanitize_string(target)
      for band in selfcal_library[target].keys():
         vislist=selfcal_library[target][band]['vislist'].copy()

         spwlist=selfcal_library[target][band][vis]['spws'].split(',')
         for spw in spwlist:
            delta_beamarea=compare_beams(sani_target+'_'+band+'_'+spw+'_initial.image.tt0',\
                                         sani_target+'_'+band+'_'+spw+'_final.image.tt0')
            delta_SNR=selfcal_library[target][band]['per_spw_stats'][spw]['SNR_final']-\
                      selfcal_library[target][band]['per_spw_stats'][spw]['SNR_orig']
            delta_RMS=selfcal_library[target][band]['per_spw_stats'][spw]['RMS_final']-\
                      selfcal_library[target][band]['per_spw_stats'][spw]['RMS_orig']
            selfcal_library[target][band]['per_spw_stats'][spw]['delta_SNR']=delta_SNR
            selfcal_library[target][band]['per_spw_stats'][spw]['delta_RMS']=delta_RMS
            selfcal_library[target][band]['per_spw_stats'][spw]['delta_beamarea']=delta_beamarea
            print(sani_target+'_'+band+'_'+spw,\
                  'Pre SNR: {:0.2f}, Post SNR: {:0.2f} Pre RMS: {:0.3f}, Post RMS: {:0.3f}'.format(selfcal_library[target][band]['per_spw_stats'][spw]['SNR_orig'],\
                   selfcal_library[target][band]['per_spw_stats'][spw]['SNR_final'],selfcal_library[target][band]['per_spw_stats'][spw]['RMS_orig']*1000.0,selfcal_library[target][band]['per_spw_stats'][spw]['RMS_final']*1000.0))
            if delta_SNR < 0.0:
               print('WARNING SPW '+spw+' HAS LOWER SNR POST SELFCAL')
            if delta_RMS > 0.0:
               print('WARNING SPW '+spw+' HAS HIGHER RMS POST SELFCAL')
            if delta_beamarea > 0.05:
               print('WARNING SPW '+spw+' HAS A >0.05 CHANGE IN BEAM AREA POST SELFCAL')


##
## Save final library results
##
import pickle
with open('selfcal_library.pickle', 'wb') as handle:
    pickle.dump(selfcal_library, handle, protocol=pickle.HIGHEST_PROTOCOL)

with open('solints.pickle', 'wb') as handle:
    pickle.dump(solints, handle, protocol=pickle.HIGHEST_PROTOCOL)

with open('bands.pickle', 'wb') as handle:
    pickle.dump(bands, handle, protocol=pickle.HIGHEST_PROTOCOL)

generate_weblog(selfcal_library,solints,bands)
<|MERGE_RESOLUTION|>--- conflicted
+++ resolved
@@ -325,18 +325,11 @@
          if selfcal_library[target][band][vis]['n_spws'] >= maxspws:
             maxspws=selfcal_library[target][band][vis]['n_spws']
             maxspwvis=vis+''
-<<<<<<< HEAD
-      selfcal_library[target][band][vis]['spwlist']=selfcal_library[target][band][vis]['spws'].split(',')
-      spwlist=selfcal_library[target][band][maxspwvis]['spwlist']
-       
-      spw_bandwidths,spw_effective_bandwidths=get_spw_bandwidth(vis,selfcal_library[target][band][maxspwvis]['spwsarray'],target)
-=======
          selfcal_library[target][band][vis]['spwlist']=selfcal_library[target][band][vis]['spws'].split(',')
       spwlist=selfcal_library[target][band][maxspwvis]['spwlist']
        
       spw_bandwidths,spw_effective_bandwidths=get_spw_bandwidth(vis,selfcal_library[target][band][maxspwvis]['spwsarray'],target)
 
->>>>>>> bb095de8
       selfcal_library[target][band]['total_bandwidth']=0.0
       selfcal_library[target][band]['total_effective_bandwidth']=0.0
       if len(spw_effective_bandwidths.keys()) != len(spw_bandwidths.keys()):
