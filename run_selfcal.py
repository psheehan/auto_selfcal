--- conflicted
+++ resolved
@@ -124,17 +124,13 @@
                      nterms=selfcal_library[target][band]['nterms'],
                      field=target,spw=selfcal_library[target][band]['spws_per_vis'],uvrange=selfcal_library[target][band]['uvrange'],obstype=selfcal_library[target][band]['obstype'], nfrms_multiplier=nfsnr_modifier, resume=resume, image_mosaic_fields_separately=selfcal_library[target][band]['obstype'] == 'mosaic', mosaic_field_phasecenters=selfcal_library[target][band]['sub-fields-phasecenters'], mosaic_field_fid_map=selfcal_library[target][band]['sub-fields-fid_map'], cyclefactor=selfcal_library[target][band]['cyclefactor'])
 
-<<<<<<< HEAD
-         if solint == "inf_EB_fb" or ("inf_fb" in solint and selfcal_library[target][band]['final_solint'] == "inf_EB") or iteration == 0:
-=======
          # Check that a mask was actually created, because if not the model will be empty and gaincal will do bad things and the 
          # code will break.
          if not checkmask(sani_target+'_'+band+'_'+solint+'_'+str(iteration)+'.image.tt0'):
              selfcal_library[target][band]['Stop_Reason'] = 'Empty model for solint '+solint
              break # breakout of loop because the model is empty and gaincal will therefore fail
 
-         if iteration == 0:
->>>>>>> 35d96b54
+         if solint == "inf_EB_fb" or ("inf_fb" in solint and selfcal_library[target][band]['final_solint'] == "inf_EB") or iteration == 0:
             gaincal_preapply_gaintable={}
             gaincal_spwmap={}
             gaincal_interpolate={}
