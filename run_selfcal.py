--- conflicted
+++ resolved
@@ -645,21 +645,6 @@
                    test_gaincal_combine='scan,spw'
                    if selfcal_library[target][band]['obstype']=='mosaic' or mode=="cocal":
                       test_gaincal_combine+=',field'   
-<<<<<<< HEAD
-                   test_gaincal_return = []
-                   for i in range(spws_set[band][vis].shape[0]):  # run gaincal on each spw set to handle spectral scans
-                      if nspw_sets == 1 and spws_set[band][vis].ndim == 1:
-                         spwselect=','.join(str(spw) for spw in spws_set[band][vis].tolist())
-                      else:
-                         spwselect=','.join(str(spw) for spw in spws_set[band][vis][i].tolist())
-
-                      test_gaincal_return += [gaincal(vis=vis,\
-                        caltable='test_inf_EB.g',\
-                        gaintype=gaincal_gaintype, spw=spwselect,
-                        refant=selfcal_library[target][band][vis]['refant'], calmode='p', 
-                        solint=solint.replace('_EB','').replace('_ap','').replace('_fb1','').replace('_fb2','').replace('_fb3',''),minsnr=gaincal_minsnr if applymode == "calflag" else max(gaincal_minsnr,gaincal_unflag_minsnr), minblperant=4,combine=test_gaincal_combine,
-                        field=include_targets[0],scan=include_scans[0],gaintable='',spwmap=[],uvrange=selfcal_library[target][band]['uvrange'], refantmode=refantmode,append=os.path.exists('test_inf_EB.g'))]
-=======
                    test_gaincal_return = {'G':[], 'T':[]}
                    for gaintype in np.unique([gaincal_gaintype,'T']):
                        for i in range(spws_set[band][vis].shape[0]):  # run gaincal on each spw set to handle spectral scans
@@ -674,7 +659,6 @@
                             refant=selfcal_library[target][band][vis]['refant'], calmode='p', 
                             solint=solint.replace('_EB','').replace('_ap',''),minsnr=gaincal_minsnr if applymode == "calflag" else max(gaincal_minsnr,gaincal_unflag_minsnr), minblperant=4,combine=test_gaincal_combine,
                             field=include_targets[0],gaintable='',spwmap=[],uvrange=selfcal_library[target][band]['uvrange'], refantmode=refantmode,append=os.path.exists('test_inf_EB_'+gaintype+'.g'))]
->>>>>>> 52709af4
                    spwlist=selfcal_library[target][band][vis]['spws'].split(',')
                    fallback[vis],map_index,spwmap,applycal_spwmap_inf_EB=analyze_inf_EB_flagging(selfcal_library,band,spwlist,sani_target+'_'+vis+'_'+band+'_'+solint+'_'+str(iteration)+'_'+solmode[band][target][iteration]+'.g',vis,target,'test_inf_EB_'+gaincal_gaintype+'.g',spectral_scan,telescope, solint_snr_per_spw, minsnr_to_proceed,'test_inf_EB_T.g' if gaincal_gaintype=='G' else None)
 
@@ -1247,8 +1231,7 @@
              RMS_change_acceptable = (post_RMS/RMS < 1.05 and post_RMS_NF/RMS_NF < 1.05) or \
                      ((post_RMS/RMS > 1.05 or post_RMS_NF/RMS_NF > 1.05) and solint_snr[target][band][solint] > 5)
 
-<<<<<<< HEAD
-             if (((post_SNR >= SNR) and (post_SNR_NF >= SNR_NF) and (delta_beamarea < delta_beam_thresh)) or (('inf_EB' in solint) and marginal_inf_EB_will_attempt_next_solint and ((post_SNR-SNR)/SNR > -0.02) and ((post_SNR_NF - SNR_NF)/SNR_NF > -0.02) and (delta_beamarea < delta_beam_thresh))) and np.any(field_by_field_success): 
+             if (((post_SNR >= SNR) and (post_SNR_NF >= SNR_NF) and (delta_beamarea < delta_beam_thresh)) or (('inf_EB' in solint) and marginal_inf_EB_will_attempt_next_solint and ((post_SNR-SNR)/SNR > -0.02) and ((post_SNR_NF - SNR_NF)/SNR_NF > -0.02) and (delta_beamarea < delta_beam_thresh))) and np.any(field_by_field_success) and RMS_change_acceptable: 
 
                 if mode == "cocal" and calculate_inf_EB_fb_anyways and solint == "inf_EB_fb" and selfcal_library[target][band]["SC_success"]:
                     for vis in vislist:
@@ -1263,9 +1246,6 @@
                                 selfcal_library[target][band][fid][vis][solint]['Pass'] = False
                     break
 
-=======
-             if (((post_SNR >= SNR) and (post_SNR_NF >= SNR_NF) and (delta_beamarea < delta_beam_thresh)) or ((solint =='inf_EB') and marginal_inf_EB_will_attempt_next_solint and ((post_SNR-SNR)/SNR > -0.02) and ((post_SNR_NF - SNR_NF)/SNR_NF > -0.02) and (delta_beamarea < delta_beam_thresh))) and np.any(field_by_field_success) and RMS_change_acceptable: 
->>>>>>> 52709af4
                 selfcal_library[target][band]['SC_success']=True
                 selfcal_library[target][band]['Stop_Reason']='None'
                 #keep track of whether inf_EB had a S/N decrease
