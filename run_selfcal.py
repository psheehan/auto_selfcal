import numpy as np
from scipy import stats
import glob
import sys
#execfile('selfcal_helpers.py',globals())
sys.path.append("./")
from selfcal_helpers import *
from casampi.MPIEnvironment import MPIEnvironment 
parallel=MPIEnvironment.is_mpi_enabled

def run_selfcal(selfcal_library, target, band, solints, solint_snr, solint_snr_per_field, applycal_mode, solmode, band_properties, telescope, n_ants, cellsize, imsize, \
        inf_EB_gaintype_dict, inf_EB_gaincal_combine_dict, inf_EB_fallback_mode_dict, gaincal_combine, applycal_interp, integration_time, spectral_scan, spws_set, \
        gaincal_minsnr=2.0, gaincal_unflag_minsnr=5.0, minsnr_to_proceed=3.0, delta_beam_thresh=0.05, do_amp_selfcal=True, inf_EB_gaincal_combine='scan', inf_EB_gaintype='G', \
        unflag_only_lbants=False, unflag_only_lbants_onlyap=False, calonly_max_flagged=0.0, second_iter_solmode="", unflag_fb_to_prev_solint=False, \
        rerank_refants=False, mode="selfcal", calibrators="", calculate_inf_EB_fb_anyways=False, preapply_targets_own_inf_EB=False, \
        gaincalibrator_dict={}, allow_gain_interpolation=False, guess_scan_combine=False, aca_use_nfmask=False):

   # If we are running this on a mosaic, we want to rerank reference antennas and have a higher gaincal_minsnr by default.

   if selfcal_library[target][band]["obstype"] == "mosaic":
       gaincal_minsnr = 2.0
       rerank_refants = True
       refantmode = "strict"
   elif mode == "cocal":
       rerank_refants = True
       refantmode = "strict"
   else:
       refantmode = "flex"

   # Start looping over the solints.

   iterjump=-1   # useful if we want to jump iterations
   sani_target=sanitize_string(target)

   if mode == "cocal":
        iterjump = len(solints[band][target]) - 4
        if selfcal_library[target][band]["SC_success"] and not calculate_inf_EB_fb_anyways:
            iterjump += 1

   vislist=selfcal_library[target][band]['vislist'].copy()

   if mode == "cocal":
       # Check whether there are suitable calibrators, otherwise skip this target/band.
       include_targets, include_scans = triage_calibrators(vislist[0], target, calibrators[band][0])
       if include_targets == "":
           print("No suitable calibrators found, skipping "+target)
           return

   print('Starting selfcal procedure on: '+target+' '+band)
   for iteration in range(len(solints[band][target])):
      if (iterjump !=-1) and (iteration < iterjump): # allow jumping to amplitude selfcal and not need to use a while loop
         continue
      elif iteration == iterjump:
         iterjump=-1
      print("Solving for solint="+solints[band][target][iteration])

      # Set some cocal parameters.
      if solints[band][target][iteration] in ["inf_EB_fb","inf_fb1"]:
          calculate_inf_EB_fb_anyways = True
          preapply_targets_own_inf_EB = False
      elif solints[band][target][iteration] == "inf_fb2":
          calculate_inf_EB_fb_anyways = False
          preapply_targets_own_inf_EB = False
          # If there was not a successful inf_EB solint, then this duplicates inf_fb1 so skip
          if "inf_EB" not in selfcal_library[target][band][vislist[0]]:
              continue
          elif not selfcal_library[target][band][vislist[0]]["inf_EB"]['Pass']:
              continue
      elif solints[band][target][iteration] == "inf_fb3":
          calculate_inf_EB_fb_anyways = False
          preapply_targets_own_inf_EB = True
          # If there was no inf solint (e.g. because each source was observed only a single time, skip this as there are no gain tables to stick together.
          if "inf" not in solints[band][target]:
              continue

      if 'ap' in solints[band][target][iteration] and not do_amp_selfcal:
          break

      if mode == "selfcal" and solint_snr[target][band][solints[band][target][iteration]] < minsnr_to_proceed and np.all([solint_snr_per_field[target][band][fid][solints[band][target][iteration]] < minsnr_to_proceed for fid in selfcal_library[target][band]['sub-fields']]):
         print('*********** estimated SNR for solint='+solints[band][target][iteration]+' too low, measured: '+str(solint_snr[target][band][solints[band][target][iteration]])+', Min SNR Required: '+str(minsnr_to_proceed)+' **************')
         if iteration > 1 and solmode[band][target][iteration] !='ap' and do_amp_selfcal:  # if a solution interval shorter than inf for phase-only SC has passed, attempt amplitude selfcal
            iterjump=solmode[band][target].index('ap') 
            print('****************Attempting amplitude selfcal*************')
            continue

         selfcal_library[target][band]['Stop_Reason']='Estimated_SNR_too_low_for_solint '+solints[band][target][iteration]
         break
      else:
         solint=solints[band][target][iteration]
         if iteration == 0:
            print('Starting with solint: '+solint)
         else:
            print('Continuing with solint: '+solint)
         os.system('rm -rf '+sani_target+'_'+band+'_'+solint+'_'+str(iteration)+'*')
         ##
         ## make images using the appropriate tclean heuristics for each telescope
         ## set threshold based on RMS of initial image and lower if value becomes lower
         ## during selfcal by resetting 'RMS_curr' after the post-applycal evaluation
         ##
         if selfcal_library[target][band]['final_solint'] != 'None':
             prev_solint = selfcal_library[target][band]['final_solint']
             prev_iteration = selfcal_library[target][band][vislist[0]][prev_solint]['iteration']

             nterms_changed = (len(glob.glob(sani_target+'_'+band+'_'+prev_solint+'_'+str(prev_iteration)+"_post.model.tt*")) < 
                    selfcal_library[target][band]['nterms'])

             if nterms_changed:
                 resume = False
             else:
                 resume = True
                 files = glob.glob(sani_target+'_'+band+'_'+prev_solint+'_'+str(prev_iteration)+"_post.*")
                 for f in files:
                     if "nearfield" in f:
                         continue
                     os.system("cp -r "+f+" "+f.replace(prev_solint+"_"+str(prev_iteration)+"_post", solint+'_'+str(iteration)))
         else:
             resume = False

         nfsnr_modifier = selfcal_library[target][band]['RMS_NF_curr'] / selfcal_library[target][band]['RMS_curr']
         tclean_wrapper(vislist,sani_target+'_'+band+'_'+solint+'_'+str(iteration),
                     band_properties,band,telescope=telescope,nsigma=selfcal_library[target][band]['nsigma'][iteration], scales=[0],
                     threshold=str(selfcal_library[target][band]['nsigma'][iteration]*selfcal_library[target][band]['RMS_NF_curr'])+'Jy',
                     savemodel='none',parallel=parallel,cellsize=cellsize[band],imsize=imsize[band],
                     nterms=selfcal_library[target][band]['nterms'],
                     field=target,spw=selfcal_library[target][band]['spws_per_vis'],uvrange=selfcal_library[target][band]['uvrange'],obstype=selfcal_library[target][band]['obstype'], nfrms_multiplier=nfsnr_modifier, resume=resume, image_mosaic_fields_separately=selfcal_library[target][band]['obstype'] == 'mosaic', mosaic_field_phasecenters=selfcal_library[target][band]['sub-fields-phasecenters'], mosaic_field_fid_map=selfcal_library[target][band]['sub-fields-fid_map'], cyclefactor=selfcal_library[target][band]['cyclefactor'])

         if solint == "inf_EB_fb" or ("inf_fb" in solint and selfcal_library[target][band]['final_solint'] == "inf_EB") or iteration == 0:
            gaincal_preapply_gaintable={}
            gaincal_spwmap={}
            gaincal_interpolate={}
            applycal_gaintable={}
            applycal_spwmap={}
            fallback={}
            applycal_interpolate={}


         # Loop through up to two times. On the first attempt, try applymode = 'calflag' (assuming this is requested by the user). On the
         # second attempt, use applymode = 'calonly'.
         for applymode in np.unique([applycal_mode[band][target][iteration],'calonly']):
             for vis in vislist:
                ##
                ## Restore original flagging state each time before applying a new gaintable
                ##
                versionname = ("fb_" if mode == "cocal" else "")+'selfcal_starting_flags_'+sani_target
                if not os.path.exists(vis+".flagversions/flags."+versionname):
                   flagmanager(vis=vis,mode='save',versionname=versionname)
                elif mode == "selfcal":
                   flagmanager(vis=vis, mode = 'restore', versionname = versionname, comment = 'Flag states at start of reduction')

                if mode == "cocal":
                    flagmanager(vis=vis, mode = 'restore', versionname = 'selfcal_starting_flags', comment = 'Flag states at start of the reduction')

             # We need to redo saving the model now that we have potentially unflagged some data.
             if applymode == "calflag":
                 tclean_wrapper(vislist,sani_target+'_'+band+'_'+solint+'_'+str(iteration),
                             band_properties,band,telescope=telescope,nsigma=selfcal_library[target][band]['nsigma'][iteration], scales=[0],
                             threshold=str(selfcal_library[target][band]['nsigma'][iteration]*selfcal_library[target][band]['RMS_NF_curr'])+'Jy',
                             savemodel='modelcolumn',parallel=parallel,cellsize=cellsize[band],imsize=imsize[band],
                             nterms=selfcal_library[target][band]['nterms'],
                             field=target,spw=selfcal_library[target][band]['spws_per_vis'],uvrange=selfcal_library[target][band]['uvrange'],obstype=selfcal_library[target][band]['obstype'], nfrms_multiplier=nfsnr_modifier, savemodel_only=True, cyclefactor=selfcal_library[target][band]['cyclefactor'])

             for vis in vislist:
                # Record gaincal details.
                selfcal_library[target][band][vis][solint]={}
                for fid in np.intersect1d(selfcal_library[target][band]['sub-fields-to-selfcal'],list(selfcal_library[target][band]['sub-fields-fid_map'][vis].keys())):
                    selfcal_library[target][band][fid][vis][solint]={}

             # Fields that don't have any mask in the primary beam should be removed from consideration, as their models are likely bad.
             if selfcal_library[target][band]['obstype'] == 'mosaic':
                 new_fields_to_selfcal = []
                 for fid in selfcal_library[target][band]['sub-fields-to-selfcal']:
                     os.system('rm -rf test*.mask')
                     tmp_SNR_NF,tmp_RMS_NF=estimate_near_field_SNR(sani_target+'_field_'+str(fid)+'_'+band+'_'+solint+'_'+str(iteration)+'.image.tt0', \
                             las=selfcal_library[target][band]['LAS'], mosaic_sub_field=True, save_near_field_mask=False)

                     immath(imagename=[sani_target+"_field_"+str(fid)+"_"+band+"_"+solint+"_"+str(iteration)+".image.tt0",\
                             sani_target+"_field_"+str(fid)+"_"+band+"_"+solint+"_"+str(iteration)+".pb.tt0",\
                             sani_target+"_field_"+str(fid)+"_"+band+"_"+solint+"_"+str(iteration)+".mospb.tt0"], outfile="test.mask", \
                             expr="IIF(IM0*IM1/IM2 > "+str(5*tmp_RMS_NF)+", 1., 0.)")

                     bmaj = ''.join(np.array(list(imhead(sani_target+"_field_"+str(fid)+"_"+band+"_"+solint+"_"+str(iteration)+".image.tt0", \
                             mode="get", hdkey="bmaj").values())[::-1]).astype(str))
                     bmin = ''.join(np.array(list(imhead(sani_target+"_field_"+str(fid)+"_"+band+"_"+solint+"_"+str(iteration)+".image.tt0", \
                             mode="get", hdkey="bmin").values())[::-1]).astype(str))
                     bpa = ''.join(np.array(list(imhead(sani_target+"_field_"+str(fid)+"_"+band+"_"+solint+"_"+str(iteration)+".image.tt0", \
                             mode="get", hdkey="bpa").values())[::-1]).astype(str))

                     imsmooth("test.mask", kernel="gauss", major=bmaj, minor=bmin, pa=bpa, outfile="test.smoothed.mask")

                     immath(imagename=["test.smoothed.mask",sani_target+"_field_"+str(fid)+"_"+band+"_"+solint+"_"+str(iteration)+".mask"], \
                             outfile="test.smoothed.truncated.mask", expr="IIF(IM0 > 0.01 || IM1 > 0., 1., 0.)")

                     original_intflux = get_intflux(sani_target+"_field_"+str(fid)+"_"+band+"_"+solint+"_"+str(iteration)+".image.tt0", \
                             rms=tmp_RMS_NF, maskname=sani_target+"_field_"+str(fid)+"_"+band+"_"+solint+"_"+str(iteration)+".mask", \
                             mosaic_sub_field=True)[0]
                     updated_intflux = get_intflux(sani_target+"_field_"+str(fid)+"_"+band+"_"+solint+"_"+str(iteration)+".image.tt0", \
                             rms=tmp_RMS_NF, maskname="test.smoothed.truncated.mask", mosaic_sub_field=True)[0]
                     os.system('rm -rf test*.mask')


                     if not checkmask(sani_target+'_field_'+str(fid)+'_'+band+'_'+solint+'_'+str(iteration)+'.image.tt0'):
                         print("Removing field "+str(fid)+" from "+sani_target+'_'+vis+'_'+band+'_'+solint+'_'+str(iteration)+'_'+\
                                 solmode[band][target][iteration]+'.g'+" because there is no signal within the primary beam.")
                         skip_reason = "No signal"
                     elif solint_snr_per_field[target][band][fid][solints[band][target][iteration]] < minsnr_to_proceed and solint not in ['inf_EB','scan_inf']:
                         print("Removing field "+str(fid)+" from "+sani_target+'_'+vis+'_'+band+'_'+solint+'_'+str(iteration)+'_'+\
                                 solmode[band][target][iteration]+'.g'+' because the estimated solint snr is too low.')
                         skip_reason = "Estimated SNR"
                     elif updated_intflux > 1.25 * original_intflux:
                         print("Removing field "+str(fid)+" from "+sani_target+'_'+vis+'_'+band+'_'+solint+'_'+str(iteration)+'_'+\
                                 solmode[band][target][iteration]+'.g'+" because there appears to be significant flux missing from the model.")
                         skip_reason = "Missing flux"
                     else:
                         new_fields_to_selfcal.append(fid)

                     if fid not in new_fields_to_selfcal and solint != "inf_EB" and not allow_gain_interpolation:
                         for vis in selfcal_library[target][band][fid]['vislist']:
                             #selfcal_library[target][band][fid][vis][solint]['interpolated_gains'] = True
                             #selfcal_library[target][band][fid]['Stop_Reason'] = "Gaincal solutions would be interpolated"
                             selfcal_library[target][band][fid][vis][solint]['Pass'] = "None"
                             selfcal_library[target][band][fid][vis][solint]['Fail_Reason'] = skip_reason

                 selfcal_library[target][band]['sub-fields-to-gaincal'] = new_fields_to_selfcal
                 if solint != 'inf_EB' and not allow_gain_interpolation:
                     selfcal_library[target][band]['sub-fields-to-selfcal'] = new_fields_to_selfcal
             else:
                selfcal_library[target][band]['sub-fields-to-gaincal'] = selfcal_library[target][band]['sub-fields-to-selfcal']

             for vis in vislist:
                if np.intersect1d(selfcal_library[target][band]['sub-fields-to-gaincal'],\
                        list(selfcal_library[target][band]['sub-fields-fid_map'][vis].keys())).size == 0:
                     continue
                applycal_gaintable[vis]=[]
                applycal_spwmap[vis]=[]
                applycal_interpolate[vis]=[]
                gaincal_spwmap[vis]=[]
                gaincal_interpolate[vis]=[]
                gaincal_preapply_gaintable[vis]=[]
                ##
                ## Solve gain solutions per MS, target, solint, and band
                ##
                os.system('rm -rf '+sani_target+'_'+vis+'_'+band+'_'+solint+'_'+str(iteration)+'_'+solmode[band][target][iteration]+'*.g')
                ##
                ## Set gaincal parameters depending on which iteration and whether to use combine=spw for inf_EB or not
                ## Defaults should assume combine='scan' and gaintpe='G' will fallback to combine='scan,spw' if too much flagging
                ## At some point remove the conditional for use_inf_EB_preapply, since there isn't a reason not to do it
                ##

                if solmode[band][target][iteration] == 'p':
                    if 'inf_EB' in solint:
                       gaincal_spwmap[vis]=[]
                       gaincal_preapply_gaintable[vis]=[]
                       gaincal_interpolate[vis]=[]
                       gaincal_gaintype=inf_EB_gaintype_dict[target][band][vis]
                       gaincal_solmode=""
                       gaincal_combine[band][target][iteration]=inf_EB_gaincal_combine_dict[target][band][vis]+\
                               (",field" if "fb" in solint else "")
                       if 'spw' in inf_EB_gaincal_combine_dict[target][band][vis]:
                          applycal_spwmap[vis]=[selfcal_library[target][band][vis]['spwmap']]
                          gaincal_spwmap[vis]=[selfcal_library[target][band][vis]['spwmap']]
                       else:
                          applycal_spwmap[vis]=[]
                       applycal_interpolate[vis]=[applycal_interp[band]]
                       applycal_gaintable[vis]=[sani_target+'_'+vis+'_'+band+'_'+solint+'_'+str(iteration)+'_'+solmode[band][target][iteration]+'.g']
                    #elif solmode[band][target][iteration]=='p':
                    else:
                       gaincal_spwmap[vis]=[]
                       if mode == "cocal":
                           if 'inf_EB' in selfcal_library[target][band][vis]:
                               #gaincal_preapply_gaintable[vis]=[sani_target+'_'+vis+'_'+band+'_inf_EB_0_p.g']
                               if calculate_inf_EB_fb_anyways or not selfcal_library[target][band][vis]["inf_EB"]["Pass"]:
                                   previous_solint = "inf_EB_fb"
                               else:
                                   previous_solint = "inf_EB"
                           else:
                               #gaincal_preapply_gaintable[vis]=[sani_target+'_'+vis+'_'+band+'_inf_EB_fb_'+str(iteration-1)+'_p.g']
                               previous_solint = "inf_EB_fb"
                       else:
                           if solmode[band][target][iteration]=='p':
                               previous_solint = "inf_EB"
                           else:
                               previous_solint = selfcal_library[target][band]['final_phase_solint']

                       gaincal_preapply_gaintable[vis]=selfcal_library[target][band][vis][previous_solint]['gaintable']
                       gaincal_interpolate[vis]=[applycal_interp[band]]
                       gaincal_gaintype='T' if applymode == "calflag" or second_iter_solmode == "" else "GSPLINE" if second_iter_solmode == "GSPLINE" else "G"
                       gaincal_solmode = "" if applymode == "calflag" or second_iter_solmode == "GSPLINE" else second_iter_solmode
                       gaincal_spwmap[vis] = selfcal_library[target][band][vis][previous_solint]['spwmap']
                       """
                       if 'spw' in inf_EB_gaincal_combine_dict[target][band][vis]:
                          applycal_spwmap[vis]=[selfcal_library[target][band][vis]['spwmap'],selfcal_library[target][band][vis]['spwmap']]
                          gaincal_spwmap[vis]=[selfcal_library[target][band][vis]['spwmap']]
                       elif inf_EB_fallback_mode_dict[target][band][vis]=='spwmap':
                          applycal_spwmap[vis]=selfcal_library[target][band][vis]['inf_EB']['spwmap'] + [selfcal_library[target][band][vis]['spwmap']]
                          gaincal_spwmap[vis]=selfcal_library[target][band][vis]['inf_EB']['spwmap']
                       else:
                          applycal_spwmap[vis]=[[],selfcal_library[target][band][vis]['spwmap']]
                          gaincal_spwmap[vis]=[]
                       """
                       # Revert back to applying the inf_EB solution if calculate_inf_EB_fb_anyways, i.e. we just use the inf_EB_fb solution
                       # for gaincal.
                       if mode == "cocal":
                           if selfcal_library[target][band]['final_solint'] == 'inf_EB' and calculate_inf_EB_fb_anyways:
                               previous_solint = "inf_EB"

                       applycal_spwmap[vis] = [selfcal_library[target][band][vis][previous_solint]['spwmap']] + [selfcal_library[target][band][vis]['spwmap']]
                       applycal_interpolate[vis]=[applycal_interp[band],applycal_interp[band]]
                       applycal_gaintable[vis] = selfcal_library[target][band][vis][previous_solint]['gaintable'] + [sani_target+'_'+vis+'_'+band+'_'+solint+'_'+str(iteration)+'_'+solmode[band][target][iteration]+'.g']
                    selfcal_library[target][band][vis][solint]['gaintable']=applycal_gaintable[vis]
                    selfcal_library[target][band][vis][solint]['iteration']=iteration+0
                    selfcal_library[target][band][vis][solint]['spwmap']=applycal_spwmap[vis]
                    selfcal_library[target][band][vis][solint]['applycal_mode']=applycal_mode[band][target][iteration]+''
                    selfcal_library[target][band][vis][solint]['applycal_interpolate']=applycal_interpolate[vis]
                    selfcal_library[target][band][vis][solint]['gaincal_combine']=gaincal_combine[band][target][iteration]+''
                    for fid in np.intersect1d(selfcal_library[target][band]['sub-fields-to-selfcal'],list(selfcal_library[target][band]['sub-fields-fid_map'][vis].keys())):
                        selfcal_library[target][band][fid][vis][solint]['gaintable']=applycal_gaintable[vis]
                        selfcal_library[target][band][fid][vis][solint]['iteration']=iteration+0
                        selfcal_library[target][band][fid][vis][solint]['spwmap']=applycal_spwmap[vis]
                        selfcal_library[target][band][fid][vis][solint]['applycal_mode']=applycal_mode[band][target][iteration]+''
                        selfcal_library[target][band][fid][vis][solint]['applycal_interpolate']=applycal_interpolate[vis]
                        selfcal_library[target][band][fid][vis][solint]['gaincal_combine']=gaincal_combine[band][target][iteration]+''

                    fallback[vis]=''
                    if solmode[band][target][iteration] == 'ap':
                       solnorm=True
                    else:
                       solnorm=False

                    if gaincal_gaintype == "GSPLINE":
                        splinetime = solint.replace('_EB','').replace('_ap','')
                        if splinetime == "inf":
                            splinetime = selfcal_library[target][band]["Median_scan_time"]
                        else:
                            splinetime = float(splinetime[0:-1])

                    if mode == "cocal":
                        # Check which targets are acceptable to use as calibrators.
                        targets = calibrators[band][iteration - len(solints[band][target])]

                        include_targets, include_scans = triage_calibrators(vis, target, targets)
                    else:
                        include_targets = str(selfcal_library[target][band]['sub-fields-fid_map'][vis][0])
                        include_scans = ""

                    if solint == "scan_inf":
                        if len(gaincalibrator_dict[vis]) > 0:
                            scans = []
                            intents = []
                            times = []
                            for t in gaincalibrator_dict[vis].keys():
                                scans += [gaincalibrator_dict[vis][t]["scans"]]
                                intents += [np.repeat(gaincalibrator_dict[vis][t]["intent"],gaincalibrator_dict[vis][t]["scans"].size)]
                                times += [gaincalibrator_dict[vis][t]["times"]]
                            
                            times = np.concatenate(times)
                            order = np.argsort(times)
                            times = times[order]
                            
                            scans = np.concatenate(scans)[order]
                            intents = np.concatenate(intents)[order]

                            is_gaincalibrator = intents == "phase"
                            scans = scans[is_gaincalibrator]

                            msmd.open(vis)
                            include_scans = []
                            for iscan in range(scans.size-1):
                                include_scans.append(",".join(np.intersect1d(msmd.scansforfield(target), \
                                        np.array(list(range(scans[iscan]+1,scans[iscan+1])))).astype(str)))
                            msmd.close()
                        elif guess_scan_combine:
                            msmd.open(vis)
                            
                            scans = msmd.scansforfield(target)

                            include_scans = []
                            for iscan in range(scans.size):
                                if len(include_scans) > 0:
                                    if str(scans[iscan]) in include_scans[-1]:
                                        continue

                                scan_group = str(scans[iscan])

                                if iscan < scans.size-1:
                                    if msmd.fieldsforscan(scans[iscan+1]).size < msmd.fieldsforscan(scans[iscan]).size/3:
                                        scan_group += ","+str(scans[iscan+1])

                                include_scans.append(scan_group)

                            msmd.close()
                        else:
                            msmd.open(vis)
                            include_scans = [str(scan) for scan in msmd.scansforfield(target)]
                            msmd.close()
                    else:
                        include_scans = [include_scans]

                    if mode == "cocal" and preapply_targets_own_inf_EB and "inf_fb" in solint and "inf" in solints[band][target]:
                        ##
                        ## If we want to pre-apply inf_EB solution from each calibrator to itself, all we do is combine all of thier
                        ## individual inf tables, as these were pre-calculated in that way.
                        ##
                        destination_table = sani_target+'_'+vis+'_'+band+'_'+solint+'_'+str(iteration)+'_'+solmode[band][target][iteration]+'.g'
                        for t in include_targets.split(","):
                            if os.path.exists(sanitize_string(t)+'_'+vis+'_'+band+'_'+solint.replace('_fb1','').replace('_fb2','').replace('_fb3','')+'_'+str(1)+'_'+solmode[band][target][iteration]+\
                                    '.pre-pass.g'):
                                table_name = sanitize_string(t)+'_'+vis+'_'+band+'_'+solint.replace('_fb1','').replace('_fb2','').replace('_fb3','')+'_'+str(1)+'_'+solmode[band][target][iteration]+\
                                        '.pre-pass.g'
                            else:
                                table_name = sanitize_string(t)+'_'+vis+'_'+band+'_'+solint.replace('_fb1','').replace('_fb2','').replace('_fb3','')+'_'+str(1)+'_'+solmode[band][target][iteration]+'.g'
                            #t_final_solint = selfcal_library[t][band]["final_phase_solint"]
                            #t_iteration = selfcal_library[t][band][vislist[0]][t_final_solint]["iteration"]
                            #table_name = sanitize_string(t)+'_'+vis+'_'+band+'_'+t_final_solint+'_'+str(t_iteration)+'_'+solmode[band][iteration]+'.g'

                            rerefant(vis, table_name, caltable="tmp0.g", refantmode="strict", refant=selfcal_library[target][band][vis]['refant'])

                            tb.open("tmp0.g")
                            if not os.path.exists("tmp1.g"):
                                tb.copy("tmp1.g", deep=True)
                            else:
                                tb.copyrows("tmp1.g")
                            tb.close()

                            os.system("rm -rf tmp0.g")

                        tb.open("tmp1.g")
                        subt = tb.query("OBSERVATION_ID==0", sortlist="TIME,ANTENNA1")
                        copyt = subt.copy(destination_table, deep=True)
                        tb.close()
                        subt.close()
                        copyt.close()

                        os.system("rm -rf tmp1.g")

                        # Remove all of the scans that failed the triage above.
                        tb.open(destination_table, nomodify=False)
                        scans = tb.getcol("SCAN_NUMBER")

                        bad_scans = np.repeat(True, scans.size)
                        for scan in include_scans[0].split(","):
                            bad_scans[scans == int(scan)] = False

                        tb.removerows(rownrs=np.where(bad_scans)[0])
                        tb.flush()
                        tb.close()
                    else:
                        # Fields that don't have any mask in the primary beam should be removed from consideration, as their models are likely bad.
                        if selfcal_library[target][band]['obstype'] == 'mosaic':
                            msmd.open(vis)
                            include_targets = []
                            remove = []
                            for incl_scan in include_scans:
                                scan_targets = []
                                for fid in [selfcal_library[target][band]['sub-fields-fid_map'][vis][fid] for fid in \
                                        np.intersect1d(selfcal_library[target][band]['sub-fields-to-gaincal'],list(selfcal_library[target][band]['sub-fields-fid_map'][vis].keys()))] if incl_scan == '' else \
                                        np.intersect1d(msmd.fieldsforscans(np.array(incl_scan.split(",")).astype(int)), \
                                        [selfcal_library[target][band]['sub-fields-fid_map'][vis][fid] for fid in \
                                        numpy.intersect1d(selfcal_library[target][band]['sub-fields-to-gaincal'],list(selfcal_library[target][band]['sub-fields-fid_map'][vis].keys()))]):
                                    # Note: because of the msmd above getting actual fids from the MS, we just need to append fid below.
                                    scan_targets.append(fid)

                                if len(scan_targets) > 0:
                                    include_targets.append(','.join(np.array(scan_targets).astype(str)))
                                else:
                                    remove.append(incl_scan)

                            for incl_scan in remove:
                                include_scans.remove(incl_scan)

                            msmd.close()
                        else:
                            include_targets = [include_targets]

                        selfcal_library[target][band][vis][solint]["include_scans"] = include_scans
                        selfcal_library[target][band][vis][solint]["include_targets"] = include_targets

                        for incl_scans, incl_targets in zip(include_scans, include_targets):
                            if 'inf_EB' in solint:
                               if spws_set[band][vis].ndim == 1:
                                  nspw_sets=1
                               else:
                                  nspw_sets=spws_set[band][vis].shape[0]
                            else: #only necessary to loop over gain cal when in inf_EB to avoid inf_EB solving for all spws
                               nspw_sets=1
                            for i in range(nspw_sets):  # run gaincal on each spw set to handle spectral scans
                               if 'inf_EB' in solint:
                                  if nspw_sets == 1 and spws_set[band][vis].ndim == 1:
                                     spwselect=','.join(str(spw) for spw in spws_set[band][vis].tolist())
                                  else:
                                     spwselect=','.join(str(spw) for spw in spws_set[band][vis][i].tolist())
                               else:
                                  spwselect=selfcal_library[target][band][vis]['spws']
                               gaincal(vis=vis,\
                                 caltable=sani_target+'_'+vis+'_'+band+'_'+solint+'_'+str(iteration)+'_'+solmode[band][target][iteration]+'.g',\
                                 gaintype=gaincal_gaintype, spw=spwselect,
                                 refant=selfcal_library[target][band][vis]['refant'], calmode=solmode[band][target][iteration], solnorm=solnorm if applymode=="calflag" else False,
                                 solint=solint.replace('_EB','').replace('_ap','').replace('scan_','').replace('_fb1','').replace('_fb2','').replace('_fb3',''),minsnr=gaincal_minsnr if applymode == 'calflag' else max(gaincal_minsnr,gaincal_unflag_minsnr), minblperant=4,combine=gaincal_combine[band][target][iteration],
                                 field=incl_targets,scan=incl_scans,gaintable=gaincal_preapply_gaintable[vis],spwmap=gaincal_spwmap[vis],uvrange=selfcal_library[target][band]['uvrange'],
                                 interp=gaincal_interpolate[vis], solmode=gaincal_solmode, refantmode='flex', append=os.path.exists(sani_target+'_'+vis+'_'+band+'_'+solint+'_'+str(iteration)+'_'+solmode[band][target][iteration]+'.g'))
                               #
                               if 'inf_EB' not in solint:
                                  break
                else:
                    for fid in np.intersect1d(selfcal_library[target][band]['sub-fields-to-selfcal'],list(selfcal_library[target][band]['sub-fields-fid_map'][vis].keys())):
                        gaincal_spwmap[vis]=[]
                        gaincal_preapply_gaintable[vis]=selfcal_library[target][band][fid][vis][selfcal_library[target][band][fid]['final_phase_solint']]['gaintable']
                        gaincal_interpolate[vis]=[applycal_interp[band]]*len(gaincal_preapply_gaintable[vis])
                        gaincal_gaintype='T' if applymode == "calflag" or second_iter_solmode == "" else "GSPLINE" if second_iter_solmode == "GSPLINE" else "G"
                        gaincal_solmode = "" if applymode == "calflag" or second_iter_solmode == "GSPLINE" else second_iter_solmode
                        if 'spw' in inf_EB_gaincal_combine_dict[target][band][vis]:
                           applycal_spwmap[vis]=[selfcal_library[target][band][fid][vis]['spwmap'],selfcal_library[target][band][fid][vis]['spwmap'],selfcal_library[target][band][fid][vis]['spwmap']]
                           gaincal_spwmap[vis]=[selfcal_library[target][band][fid][vis]['spwmap'],selfcal_library[target][band][fid][vis]['spwmap']]
                        elif inf_EB_fallback_mode_dict[target][band][vis]=='spwmap':
                           applycal_spwmap[vis]=selfcal_library[target][band][fid][vis]['inf_EB']['spwmap'] + [selfcal_library[target][band][fid][vis]['spwmap'],selfcal_library[target][band][fid][vis]['spwmap']]
                           gaincal_spwmap[vis]=selfcal_library[target][band][fid][vis]['inf_EB']['spwmap'] + [selfcal_library[target][band][fid][vis]['spwmap']]
                        else:
                           applycal_spwmap[vis]=[[],selfcal_library[target][band][fid][vis]['spwmap'],selfcal_library[target][band][fid][vis]['spwmap']]
                           gaincal_spwmap[vis]=[[],selfcal_library[target][band][fid][vis]['spwmap']]
                        applycal_interpolate[vis]=[applycal_interp[band]]*len(gaincal_preapply_gaintable[vis])+['linearPD']
                        applycal_gaintable[vis]=selfcal_library[target][band][fid][vis][selfcal_library[target][band][fid]['final_phase_solint']]['gaintable']+[sani_target+'_'+vis+'_'+band+'_'+solint+'_'+str(iteration)+'_ap.g']

                        selfcal_library[target][band][vis][solint]['gaintable']=applycal_gaintable[vis]
                        selfcal_library[target][band][vis][solint]['iteration']=iteration+0
                        selfcal_library[target][band][vis][solint]['spwmap']=applycal_spwmap[vis]
                        selfcal_library[target][band][vis][solint]['applycal_mode']=applycal_mode[band][target][iteration]+''
                        selfcal_library[target][band][vis][solint]['applycal_interpolate']=applycal_interpolate[vis]
                        selfcal_library[target][band][vis][solint]['gaincal_combine']=gaincal_combine[band][target][iteration]+''
                        selfcal_library[target][band][fid][vis][solint]['gaintable']=applycal_gaintable[vis]
                        selfcal_library[target][band][fid][vis][solint]['iteration']=iteration+0
                        selfcal_library[target][band][fid][vis][solint]['spwmap']=applycal_spwmap[vis]
                        selfcal_library[target][band][fid][vis][solint]['applycal_mode']=applycal_mode[band][target][iteration]+''
                        selfcal_library[target][band][fid][vis][solint]['applycal_interpolate']=applycal_interpolate[vis]
                        selfcal_library[target][band][fid][vis][solint]['gaincal_combine']=gaincal_combine[band][target][iteration]+''

                        fallback[vis]=''
                        if solmode[band][target][iteration] == 'ap':
                           solnorm=True
                        else:
                           solnorm=False

                        if gaincal_gaintype == "GSPLINE":
                            splinetime = solint.replace('_EB','').replace('_ap','')
                            if splinetime == "inf":
                                splinetime = selfcal_library[target][band][fid]["Median_scan_time"]
                            else:
                                splinetime = float(splinetime[0:-1])

                        gaincal(vis=vis,\
                             #caltable=sani_target+'_'+vis+'_'+band+'_'+solint+'_'+str(iteration)+'_'+solmode[band][target][iteration]+'.g',\
                             caltable="temp.g",\
                             gaintype=gaincal_gaintype, spw=selfcal_library[target][band][fid][vis]['spws'],
                             refant=selfcal_library[target][band][vis]['refant'], calmode=solmode[band][target][iteration], solnorm=solnorm if applymode=="calflag" else False,
                             solint=solint.replace('_EB','').replace('_ap','').replace('scan_',''),minsnr=gaincal_minsnr if applymode == 'calflag' else max(gaincal_minsnr,gaincal_unflag_minsnr), minblperant=4,combine=gaincal_combine[band][target][iteration],
                             field=str(selfcal_library[target][band]['sub-fields-fid_map'][vis][fid]),gaintable=gaincal_preapply_gaintable[vis],spwmap=gaincal_spwmap[vis],uvrange=selfcal_library[target][band]['uvrange'],
                             #interp=gaincal_interpolate[vis], solmode=gaincal_solmode, append=os.path.exists(sani_target+'_'+vis+'_'+band+'_'+
                             #solint+'_'+str(iteration)+'_'+solmode[band][target][iteration]+'.g'))
                             interp=gaincal_interpolate[vis], solmode=gaincal_solmode, append=os.path.exists('temp.g'), refantmode='flex')

                    tb.open("temp.g")
                    subt = tb.query("OBSERVATION_ID==0", sortlist="TIME,ANTENNA1")
                    tb.close()

                    subt.copy(sani_target+'_'+vis+'_'+band+'_'+solint+'_'+str(iteration)+'_'+solmode[band][target][iteration]+'.g', deep=True)
                    subt.close()

                    os.system("rm -rf temp.g")

                if rerank_refants:
                    selfcal_library[target][band][vis]["refant"] = rank_refants(vis, caltable=sani_target+'_'+vis+'_'+band+'_'+solint+'_'+str(iteration)+'_'+solmode[band][target][iteration]+'.g')

                    # If we are falling back to a previous solution interval on the unflagging, we need to make sure all tracks use a common 
                    # reference antenna.
                    if unflag_fb_to_prev_solint:
                        for it, sint in enumerate(solints[band][target][0:iteration+1]):
                            if not os.path.exists(sani_target+'_'+vis+'_'+band+'_'+sint+'_'+str(it)+'_'+solmode[band][target][it]+'.g'):
                                continue

                            # If a previous iteration went through the unflagging routine, it is possible that some antennas fell back to
                            # a previous solint. In that case, rerefant will flag those antennas because they can't be re-referenced with
                            # a different time interval. So to be safe, we go back to the pre-pass solutions and then re-run the passing.
                            # We could probably check more carefully whether this is the case to avoid having to do this... but the 
                            # computing time isn't significant so it's easy just to run through again.
                            if os.path.exists(sani_target+'_'+vis+'_'+band+'_'+sint+'_'+str(it)+'_'+solmode[band][target][it]+'.pre-pass.g'):
                                rerefant(vis, sani_target+'_'+vis+'_'+band+'_'+sint+'_'+str(it)+'_'+solmode[band][target][it]+'.pre-pass.g', \
                                        refant=selfcal_library[target][band][vis]["refant"], refantmode=refantmode if 'inf_EB' not in sint else 'flex')

                                os.system("rm -rf "+sani_target+'_'+vis+'_'+band+'_'+sint+'_'+str(it)+'_'+solmode[band][target][it]+'.g')
                                os.system("cp -r "+sani_target+'_'+vis+'_'+band+'_'+sint+'_'+str(it)+'_'+solmode[band][target][it]+'.pre-pass.g '+\
                                        sani_target+'_'+vis+'_'+band+'_'+sint+'_'+str(it)+'_'+solmode[band][target][it]+'.g')

                                if sint == "inf_EB" and len(selfcal_library[target][band][vis][sint]["spwmap"][0]) > 0:
                                    unflag_spwmap = selfcal_library[target][band][vis][sint]["spwmap"][0]
                                else:
                                    unflag_spwmap = []

                                unflag_failed_antennas(vis, sani_target+'_'+vis+'_'+band+'_'+sint+'_'+str(it)+'_'+\
                                        solmode[band][target][it]+'.g', flagged_fraction=0.25, solnorm=solnorm, \
                                        only_long_baselines=solmode[band][target][it]=="ap" if unflag_only_lbants and \
                                        unflag_only_lbants_onlyap else unflag_only_lbants, calonly_max_flagged=calonly_max_flagged, \
                                        spwmap=unflag_spwmap, fb_to_prev_solint=unflag_fb_to_prev_solint, solints=solints[band][target], iteration=it)
                            else:
                                rerefant(vis, sani_target+'_'+vis+'_'+band+'_'+sint+'_'+str(it)+'_'+solmode[band][target][it]+'.g', \
                                        refant=selfcal_library[target][band][vis]["refant"], refantmode=refantmode if 'inf_EB' not in sint else 'flex')
                    else:
                        os.system("cp -r "+sani_target+'_'+vis+'_'+band+'_'+solint+'_'+str(iteration)+'_'+solmode[band][target][iteration]+'.g '+\
                                sani_target+'_'+vis+'_'+band+'_'+solint+'_'+str(iteration)+'_'+solmode[band][target][iteration]+'.pre-rerefant.g')
                        rerefant(vis, sani_target+'_'+vis+'_'+band+'_'+solint+'_'+str(iteration)+'_'+solmode[band][target][iteration]+'.g', \
                                refant=selfcal_library[target][band][vis]["refant"], refantmode=refantmode if 'inf_EB' not in solint else 'flex')

                ##
                ## default is to run without combine=spw for inf_EB, here we explicitly run a test inf_EB with combine='scan,spw' to determine
                ## the number of flagged antennas when combine='spw' then determine if it needs spwmapping or to use the gaintable with spwcombine.
                ##
                if 'inf_EB' in solint and fallback[vis]=='':
                   os.system('rm -rf test_inf_EB.g')
                   test_gaincal_combine='scan,spw'
                   if selfcal_library[target][band]['obstype']=='mosaic' or mode=="cocal":
                      test_gaincal_combine+=',field'   
                   for i in range(spws_set[band][vis].shape[0]):  # run gaincal on each spw set to handle spectral scans
                      if nspw_sets == 1 and spws_set[band][vis].ndim == 1:
                         spwselect=','.join(str(spw) for spw in spws_set[band][vis].tolist())
                      else:
                         spwselect=','.join(str(spw) for spw in spws_set[band][vis][i].tolist())

                      gaincal(vis=vis,\
                        caltable='test_inf_EB.g',\
                        gaintype=gaincal_gaintype, spw=spwselect,
                        refant=selfcal_library[target][band][vis]['refant'], calmode='p', 
                        solint=solint.replace('_EB','').replace('_ap','').replace('_fb1','').replace('_fb2','').replace('_fb3',''),minsnr=gaincal_minsnr if applymode == "calflag" else max(gaincal_minsnr,gaincal_unflag_minsnr), minblperant=4,combine=test_gaincal_combine,
                        field=include_targets[0],scan=include_scans[0],gaintable='',spwmap=[],uvrange=selfcal_library[target][band]['uvrange'], refantmode=refantmode,append=os.path.exists('test_inf_EB.g')) 
                   spwlist=selfcal_library[target][band][vis]['spws'].split(',')
                   fallback[vis],map_index,spwmap,applycal_spwmap_inf_EB=analyze_inf_EB_flagging(selfcal_library,band,spwlist,sani_target+'_'+vis+'_'+band+'_'+solint+'_'+str(iteration)+'_'+solmode[band][target][iteration]+'.g',vis,target,'test_inf_EB.g',spectral_scan)

                   inf_EB_fallback_mode_dict[target][band][vis]=fallback[vis]+''
                   print(solint,fallback[vis],applycal_spwmap_inf_EB)
                   if fallback[vis] != '':
                      if fallback[vis] =='combinespw':
                         gaincal_spwmap[vis]=[selfcal_library[target][band][vis]['spwmap']]
                         gaincal_combine[band][target][iteration]='scan,spw'
                         inf_EB_gaincal_combine_dict[target][band][vis]='scan,spw'
                         applycal_spwmap[vis]=[selfcal_library[target][band][vis]['spwmap']]
                         os.system('rm -rf           '+sani_target+'_'+vis+'_'+band+'_'+solint+'_'+str(iteration)+'_'+solmode[band][target][iteration]+'.g')
                         os.system('mv test_inf_EB.g '+sani_target+'_'+vis+'_'+band+'_'+solint+'_'+str(iteration)+'_'+solmode[band][target][iteration]+'.g')
                      if fallback[vis] =='spwmap':
                         gaincal_spwmap[vis]=applycal_spwmap_inf_EB
                         inf_EB_gaincal_combine_dict[target][band][vis]='scan'
                         gaincal_combine[band][target][iteration]='scan'
                         applycal_spwmap[vis]=[applycal_spwmap_inf_EB]

                      # Update the appropriate selfcal_library entries.
                      selfcal_library[target][band][vis][solint]['spwmap']=applycal_spwmap[vis]
                      selfcal_library[target][band][vis][solint]['gaincal_combine']=gaincal_combine[band][target][iteration]+''
                      for fid in np.intersect1d(selfcal_library[target][band]['sub-fields-to-selfcal'],list(selfcal_library[target][band]['sub-fields-fid_map'][vis].keys())):
                          selfcal_library[target][band][fid][vis][solint]['spwmap']=applycal_spwmap[vis]
                          selfcal_library[target][band][fid][vis][solint]['gaincal_combine']=gaincal_combine[band][target][iteration]+''

                   os.system('rm -rf test_inf_EB.g')               

                # If iteration two, try restricting to just the antennas with enough unflagged data.
                # Should we also restrict to just long baseline antennas?
                if applymode == "calonly":
                    # Make a copy of the caltable before unflagging, for reference.
                    os.system("cp -r "+sani_target+'_'+vis+'_'+band+'_'+solint+'_'+str(iteration)+'_'+\
                            solmode[band][target][iteration]+'.g '+sani_target+'_'+vis+'_'+band+'_'+solint+'_'+str(iteration)+'_'+\
                            solmode[band][target][iteration]+'.pre-pass.g')

                    if solint == "inf_EB" and len(applycal_spwmap[vis]) > 0:
                        unflag_spwmap = applycal_spwmap[vis][0]
                    else:
                        unflag_spwmap = []

                    selfcal_library[target][band][vis][solint]['unflag_spwmap'] = unflag_spwmap
                    selfcal_library[target][band][vis][solint]['unflagged_lbs'] = True

                    unflag_failed_antennas(vis, sani_target+'_'+vis+'_'+band+'_'+solint+'_'+str(iteration)+'_'+\
                            solmode[band][target][iteration]+'.g', flagged_fraction=0.25, solnorm=solnorm, \
                            only_long_baselines=solmode[band][target][iteration]=="ap" if unflag_only_lbants and unflag_only_lbants_onlyap else \
                            unflag_only_lbants, calonly_max_flagged=calonly_max_flagged, spwmap=unflag_spwmap, \
                            fb_to_prev_solint=unflag_fb_to_prev_solint, solints=solints[band][target], iteration=iteration)

                # Do some post-gaincal cleanup for mosaics.
                if selfcal_library[target][band]['obstype'] == 'mosaic' or mode == "cocal":
                    os.system("cp -r "+sani_target+'_'+vis+'_'+band+'_'+solint+'_'+str(iteration)+'_'+solmode[band][target][iteration]+'.g '+\
                            sani_target+'_'+vis+'_'+band+'_'+solint+'_'+str(iteration)+'_'+solmode[band][target][iteration]+'.pre-drop.g')
                    tb.open(sani_target+'_'+vis+'_'+band+'_'+solint+'_'+str(iteration)+'_'+solmode[band][target][iteration]+'.g', nomodify=False)
                    antennas = tb.getcol("ANTENNA1")
                    fields = tb.getcol("FIELD_ID")
                    scans = tb.getcol("SCAN_NUMBER")
                    flags = tb.getcol("FLAG")

                    """
                    # Flag any solutions whose S/N ratio is too small.
                    snr = tb.getcol("SNR")
                    flags[snr < 5.] = True
                    """

                    if (solint != "inf_EB" and not allow_gain_interpolation) or (allow_gain_interpolation and "inf" not in solint):
                        # If a given field has > 25% of its solutions flagged then just flag the whole field because it will have too much 
                        # interpolation.
                        if solint == "scan_inf":
                            max_n_solutions = max([(scans == scan).sum() for scan in np.unique(scans)])
                            for scan in np.unique(scans):
                                scan_n_solutions = (flags[0,0,scans == scan] == False).sum()
                                if scan_n_solutions < 0.75 * max_n_solutions:
                                    flags[:,:,scans == scan] = True
                        else:
                            n_all_flagged = np.sum([np.all(flags[:,:,antennas == ant]) for ant in np.unique(antennas)])
                            max_n_solutions = max([(fields == fid).sum() for fid in np.unique(fields)]) - n_all_flagged
                            for fid in np.unique(fields):
                                fid_n_solutions = (flags[0,0,fields == fid] == False).sum()
                                if fid_n_solutions < 0.75 * max_n_solutions:
                                    flags[:,:,fields == fid] = True

                    bad = np.where(flags[0,0,:])[0]
                    tb.removerows(rownrs=bad)
                    tb.flush()
                    tb.close()

             new_fields_to_selfcal = selfcal_library[target][band]['sub-fields-to-selfcal'].copy()
             if selfcal_library[target][band]['obstype'] == 'mosaic' and ((solint != "inf_EB" and not allow_gain_interpolation) or \
                     (allow_gain_interpolation and "inf" not in solint)):
                # With gaincal done and bad fields removed from gain tables if necessary, check whether any fields should no longer be selfcal'd
                # because they have too much interpolation.
                for vis in vislist:
                    ## If an EB had no fields to gaincal on, remove all fields in that EB from being selfcal'd as there is no calibration available
                    ## in this EB.
                    if np.intersect1d(selfcal_library[target][band]['sub-fields-to-gaincal'],\
                            list(selfcal_library[target][band]['sub-fields-fid_map'][vis].keys())).size == 0:
                        for fid in np.intersect1d(new_fields_to_selfcal,list(selfcal_library[target][band]['sub-fields-fid_map'][vis].keys())):
                            new_fields_to_selfcal.remove(fid)

                            selfcal_library[target][band][fid]['Stop_Reason'] = 'No viable calibrator fields in at least 1 EB'
                            for v in selfcal_library[target][band][fid]['vislist']:
                                selfcal_library[target][band][fid][v][solint]['Pass'] = 'None'
                                if 'Fail_Reason' in selfcal_library[target][band][fid][v][solint]:
                                    selfcal_library[target][band][fid][v][solint]['Fail_Reason'] += '; '
                                else:
                                    selfcal_library[target][band][fid][v][solint]['Fail_Reason'] = ''
                                selfcal_library[target][band][fid][v][solint]['Fail_Reason'] += 'No viable fields'
                        continue
                    ## NEXT TO DO: check % of flagged solutions - DONE, see above
                    ## After that enable option for interpolation through inf - DONE
                    tb.open(sani_target+'_'+vis+'_'+band+'_'+solint+'_'+str(iteration)+'_'+solmode[band][target][iteration]+'.g')
                    fields = tb.getcol("FIELD_ID")
                    scans = tb.getcol("SCAN_NUMBER")

                    for fid in np.intersect1d(new_fields_to_selfcal,list(selfcal_library[target][band]['sub-fields-fid_map'][vis].keys())):
                        if solint == "scan_inf":
                            msmd.open(vis)
                            scans_for_field = []
                            cals_for_scan = []
                            total_cals_for_scan = []
                            for incl_scan in selfcal_library[target][band][vis][solint]['include_scans']:
                                scans_array = np.array(incl_scan.split(",")).astype(int)
                                fields_for_scans = msmd.fieldsforscans(scans_array)

                                if selfcal_library[target][band]['sub-fields-fid_map'][vis][fid] in fields_for_scans:
                                    scans_for_field.append(np.intersect1d(scans_array, np.unique(scans)))
                                    cals_for_scan.append((scans == scans_for_field[-1]).sum() if scans_for_field[-1] in scans else 0.)
                                    #total_cals_for_scan.append(len(msmd.antennasforscan(scans_for_field[-1])))
                                    total_cals_for_scan.append(len(msmd.antennanames()))

                            if sum(cals_for_scan) / sum(total_cals_for_scan) < 0.75:
                                new_fields_to_selfcal.remove(fid)

                            msmd.close()
                        else:
                            if selfcal_library[target][band]['sub-fields-fid_map'][vis][fid] not in fields:
                                new_fields_to_selfcal.remove(fid)

                        if fid not in new_fields_to_selfcal:
                            # We need to update all the EBs, not just the one that failed.
                            for v in selfcal_library[target][band][fid]['vislist']:
                                selfcal_library[target][band][fid][v][solint]['Pass'] = 'None'
                                if allow_gain_interpolation:
                                    selfcal_library[target][band][fid][v][solint]['Fail_Reason'] = 'Interpolation beyond inf'
                                else:
                                    selfcal_library[target][band][fid][v][solint]['Fail_Reason'] = 'Bad gaincal solutions'


                    tb.close()
             elif selfcal_library[target][band]['obstype'] == 'mosaic' and solint == "inf_EB":
                ## If an EB had no fields to gaincal on, remove all fields in that EB from being selfcal'd as there is no calibration available
                ## in this EB.
                if np.intersect1d(selfcal_library[target][band]['sub-fields-to-gaincal'],\
                        list(selfcal_library[target][band]['sub-fields-fid_map'][vis].keys())).size == 0:
                    for fid in np.intersect1d(new_fields_to_selfcal,list(selfcal_library[target][band]['sub-fields-fid_map'][vis].keys())):
                        new_fields_to_selfcal.remove(fid)

                        selfcal_library[target][band][fid]['Stop_Reason'] = 'No viable calibrator fields for inf_EB in at least 1 EB'
                        for v in selfcal_library[target][band][fid]['vislist']:
                            selfcal_library[target][band][fid][v][solint]['Pass'] = 'None'
                            selfcal_library[target][band][fid][v][solint]['Fail_Reason'] = 'No viable inf_EB fields'

             selfcal_library[target][band]['sub-fields-to-selfcal'] = new_fields_to_selfcal

             for vis in vislist:
                ##
                ## Apply gain solutions per MS, target, solint, and band
                ##
                if mode == "cocal":
                    flagmanager(vis=vis, mode = 'restore', versionname = 'fb_selfcal_starting_flags_'+sani_target, comment = 'Flag states at start of the fallback reduction')
                for fid in np.intersect1d(selfcal_library[target][band]['sub-fields'],list(selfcal_library[target][band]['sub-fields-fid_map'][vis].keys())):
                    if fid in selfcal_library[target][band]['sub-fields-to-selfcal']:
                        applycal(vis=vis,\
                                 gaintable=selfcal_library[target][band][fid][vis][solint]['gaintable'],\
                                 interp=selfcal_library[target][band][fid][vis][solint]['applycal_interpolate'], calwt=False,\
                                 spwmap=selfcal_library[target][band][fid][vis][solint]['spwmap'],\
                                 #applymode=applymode,field=target,spw=selfcal_library[target][band][vis]['spws'])
                                 applymode='calflag',field=str(selfcal_library[target][band]['sub-fields-fid_map'][vis][fid]),\
                                 spw=selfcal_library[target][band][vis]['spws'])
                    else:
                        if selfcal_library[target][band][fid]['SC_success']:
                            applycal(vis=vis,\
                                    gaintable=selfcal_library[target][band][fid][vis]['gaintable_final'],\
                                    interp=selfcal_library[target][band][fid][vis]['applycal_interpolate_final'],\
                                    calwt=False,spwmap=selfcal_library[target][band][fid][vis]['spwmap_final'],\
                                    applymode=selfcal_library[target][band][fid][vis]['applycal_mode_final'],\
                                    field=str(selfcal_library[target][band]['sub-fields-fid_map'][vis][fid]),\
                                    spw=selfcal_library[target][band][vis]['spws'])    

             ## Create post self-cal image using the model as a startmodel to evaluate how much selfcal helped
             ##

             os.system('rm -rf '+sani_target+'_'+band+'_'+solint+'_'+str(iteration)+'_post*')
             tclean_wrapper(vislist,sani_target+'_'+band+'_'+solint+'_'+str(iteration)+'_post',
                      band_properties,band,telescope=telescope,nsigma=selfcal_library[target][band]['nsigma'][iteration], scales=[0],
                      threshold=str(selfcal_library[target][band]['nsigma'][iteration]*selfcal_library[target][band]['RMS_NF_curr'])+'Jy',
                      savemodel='none',parallel=parallel,cellsize=cellsize[band],imsize=imsize[band],
                      nterms=selfcal_library[target][band]['nterms'],
                      field=target,spw=selfcal_library[target][band]['spws_per_vis'],uvrange=selfcal_library[target][band]['uvrange'],obstype=selfcal_library[target][band]['obstype'], nfrms_multiplier=nfsnr_modifier, image_mosaic_fields_separately=selfcal_library[target][band]['obstype'] == 'mosaic', mosaic_field_phasecenters=selfcal_library[target][band]['sub-fields-phasecenters'], mosaic_field_fid_map=selfcal_library[target][band]['sub-fields-fid_map'], cyclefactor=selfcal_library[target][band]['cyclefactor'])

             ##
             ## Do the assessment of the post- (and pre-) selfcal images.
             ##
             print('Pre selfcal assessemnt: '+target)
             SNR,RMS=estimate_SNR(sani_target+'_'+band+'_'+solint+'_'+str(iteration)+'.image.tt0', \
                     maskname=sani_target+'_'+band+'_'+solint+'_'+str(iteration)+'_post.mask')
             if telescope !='ACA' or aca_use_nfmask:
                SNR_NF,RMS_NF=estimate_near_field_SNR(sani_target+'_'+band+'_'+solint+'_'+str(iteration)+'.image.tt0', \
                        maskname=sani_target+'_'+band+'_'+solint+'_'+str(iteration)+'_post.mask', las=selfcal_library[target][band]['LAS'])
                if RMS_NF < 0:
                    SNR_NF,RMS_NF=estimate_near_field_SNR(sani_target+'_'+band+'_'+solint+'_'+str(iteration)+'.image.tt0', \
                            maskname=sani_target+'_'+band+'_'+solint+'_'+str(iteration)+'.mask', las=selfcal_library[target][band]['LAS'])
             else:
                SNR_NF,RMS_NF=SNR,RMS

             print('Post selfcal assessemnt: '+target)
             post_SNR,post_RMS=estimate_SNR(sani_target+'_'+band+'_'+solint+'_'+str(iteration)+'_post.image.tt0')
             if telescope !='ACA' or aca_use_nfmask:
                post_SNR_NF,post_RMS_NF=estimate_near_field_SNR(sani_target+'_'+band+'_'+solint+'_'+str(iteration)+'_post.image.tt0', \
                        las=selfcal_library[target][band]['LAS'])
                if post_RMS_NF < 0:
                    post_SNR_NF,post_RMS_NF=estimate_near_field_SNR(sani_target+'_'+band+'_'+solint+'_'+str(iteration)+'_post.image.tt0', \
                            maskname=sani_target+'_'+band+'_'+solint+'_'+str(iteration)+'.mask', las=selfcal_library[target][band]['LAS'])
             else:
                post_SNR_NF,post_RMS_NF=post_SNR,post_RMS

             mosaic_SNR, mosaic_RMS, mosaic_SNR_NF, mosaic_RMS_NF = {}, {}, {}, {}
             post_mosaic_SNR, post_mosaic_RMS, post_mosaic_SNR_NF, post_mosaic_RMS_NF = {}, {}, {}, {}
             for fid in selfcal_library[target][band]['sub-fields-to-selfcal']:
                 if selfcal_library[target][band]['obstype'] == 'mosaic':
                     imagename = sani_target+'_field_'+str(fid)+'_'+band+'_'+solint+'_'+str(iteration)
                 else:
                     imagename = sani_target+'_'+band+'_'+solint+'_'+str(iteration)

                 print()
                 print('Pre selfcal assessemnt: '+target+', field '+str(fid))
                 mosaic_SNR[fid], mosaic_RMS[fid] = estimate_SNR(imagename+'.image.tt0', maskname=imagename+'_post.mask', \
                         mosaic_sub_field=selfcal_library[target][band]["obstype"]=="mosaic")
                 if telescope !='ACA' or aca_use_nfmask:
                    mosaic_SNR_NF[fid],mosaic_RMS_NF[fid]=estimate_near_field_SNR(imagename+'.image.tt0', maskname=imagename+'_post.mask', \
                            las=selfcal_library[target][band]['LAS'], mosaic_sub_field=selfcal_library[target][band]["obstype"]=="mosaic")
                    if mosaic_RMS_NF[fid] < 0:
                        mosaic_SNR_NF[fid],mosaic_RMS_NF[fid]=estimate_near_field_SNR(imagename+'.image.tt0', maskname=imagename+'.mask', \
                                las=selfcal_library[target][band]['LAS'], mosaic_sub_field=selfcal_library[target][band]["obstype"]=="mosaic")
                 else:
                    mosaic_SNR_NF[fid],mosaic_RMS_NF[fid]=mosaic_SNR[fid],mosaic_RMS[fid]

                 print('Post selfcal assessemnt: '+target+', field '+str(fid))
                 post_mosaic_SNR[fid], post_mosaic_RMS[fid] = estimate_SNR(imagename+'_post.image.tt0', \
                         mosaic_sub_field=selfcal_library[target][band]["obstype"]=="mosaic")
                 if telescope !='ACA' or aca_use_nfmask:
                    post_mosaic_SNR_NF[fid],post_mosaic_RMS_NF[fid]=estimate_near_field_SNR(imagename+'_post.image.tt0', \
                            las=selfcal_library[target][band]['LAS'], mosaic_sub_field=selfcal_library[target][band]["obstype"]=="mosaic")
                    if post_mosaic_RMS_NF[fid] < 0:
                        post_mosaic_SNR_NF[fid],post_mosaic_RMS_NF[fid]=estimate_near_field_SNR(imagename+'_post.image.tt0', \
                                maskname=imagename+'.mask', las=selfcal_library[target][band]['LAS'], \
                                mosaic_sub_field=selfcal_library[target][band]["obstype"]=="mosaic")
                 else:
                    post_mosaic_SNR_NF[fid],post_mosaic_RMS_NF[fid]=mosaic_SNR[fid],mosaic_RMS[fid]
                 print()

             # change nterms to 2 if needed based on fracbw and SNR
             if selfcal_library[target][band]['nterms'] == 1:
                 selfcal_library[target][band]['nterms']=check_image_nterms(selfcal_library[target][band]['fracbw'],post_SNR)

             for vis in vislist:
                ##
                ## record self cal results/details for this solint
                ##
                #selfcal_library[target][band][vis][solint]={}
                selfcal_library[target][band][vis][solint]['SNR_pre']=SNR.copy()
                selfcal_library[target][band][vis][solint]['RMS_pre']=RMS.copy()
                selfcal_library[target][band][vis][solint]['SNR_NF_pre']=SNR_NF.copy()
                selfcal_library[target][band][vis][solint]['RMS_NF_pre']=RMS_NF.copy()
                header=imhead(imagename=sani_target+'_'+band+'_'+solint+'_'+str(iteration)+'.image.tt0')
                selfcal_library[target][band][vis][solint]['Beam_major_pre']=header['restoringbeam']['major']['value']
                selfcal_library[target][band][vis][solint]['Beam_minor_pre']=header['restoringbeam']['minor']['value']
                selfcal_library[target][band][vis][solint]['Beam_PA_pre']=header['restoringbeam']['positionangle']['value'] 
                #selfcal_library[target][band][vis][solint]['gaintable']=applycal_gaintable[vis]
                #selfcal_library[target][band][vis][solint]['iteration']=iteration+0
                #selfcal_library[target][band][vis][solint]['spwmap']=applycal_spwmap[vis]
                #selfcal_library[target][band][vis][solint]['applycal_mode']=applycal_mode[band][target][iteration]+''
                #selfcal_library[target][band][vis][solint]['applycal_interpolate']=applycal_interpolate[vis]
                #selfcal_library[target][band][vis][solint]['gaincal_combine']=gaincal_combine[band][target][iteration]+''
                selfcal_library[target][band][vis][solint]['clean_threshold']=selfcal_library[target][band]['nsigma'][iteration]*selfcal_library[target][band]['RMS_NF_curr']
                selfcal_library[target][band][vis][solint]['intflux_pre'],selfcal_library[target][band][vis][solint]['e_intflux_pre']=get_intflux(sani_target+'_'+band+'_'+solint+'_'+str(iteration)+'.image.tt0',RMS)
                if vis in fallback:
                    selfcal_library[target][band][vis][solint]['fallback']=fallback[vis]+''
                else:
                    selfcal_library[target][band][vis][solint]['fallback']=''
                selfcal_library[target][band][vis][solint]['solmode']=solmode[band][target][iteration]+''
                selfcal_library[target][band][vis][solint]['SNR_post']=post_SNR.copy()
                selfcal_library[target][band][vis][solint]['RMS_post']=post_RMS.copy()
                selfcal_library[target][band][vis][solint]['SNR_NF_post']=post_SNR_NF.copy()
                selfcal_library[target][band][vis][solint]['RMS_NF_post']=post_RMS_NF.copy()
                ## Update RMS value if necessary
<<<<<<< HEAD
                if selfcal_library[target][band][vis][solint]['RMS_post'] < selfcal_library[target][band]['RMS_curr'] and "inf_EB_fb" not in solint:
                   selfcal_library[target][band]['RMS_curr']=selfcal_library[target][band][vis][solint]['RMS_post'].copy()
                if selfcal_library[target][band][vis][solint]['RMS_NF_post'] < selfcal_library[target][band]['RMS_NF_curr'] and "inf_EB_fb" not in solint and \
                        selfcal_library[target][band][vis][solint]['RMS_NF_post'] > 0:
=======
                if selfcal_library[target][band][vis][solint]['RMS_post'] < selfcal_library[target][band]['RMS_curr'] and vis == vislist[-1]:
                   selfcal_library[target][band]['RMS_curr']=selfcal_library[target][band][vis][solint]['RMS_post'].copy()
                if selfcal_library[target][band][vis][solint]['RMS_NF_post'] < selfcal_library[target][band]['RMS_NF_curr'] and \
                        selfcal_library[target][band][vis][solint]['RMS_NF_post'] > 0 and vis == vislist[-1]:
>>>>>>> db9c713d
                   selfcal_library[target][band]['RMS_NF_curr']=selfcal_library[target][band][vis][solint]['RMS_NF_post'].copy()
                header=imhead(imagename=sani_target+'_'+band+'_'+solint+'_'+str(iteration)+'_post.image.tt0')
                selfcal_library[target][band][vis][solint]['Beam_major_post']=header['restoringbeam']['major']['value']
                selfcal_library[target][band][vis][solint]['Beam_minor_post']=header['restoringbeam']['minor']['value']
                selfcal_library[target][band][vis][solint]['Beam_PA_post']=header['restoringbeam']['positionangle']['value'] 
                selfcal_library[target][band][vis][solint]['intflux_post'],selfcal_library[target][band][vis][solint]['e_intflux_post']=get_intflux(sani_target+'_'+band+'_'+solint+'_'+str(iteration)+'_post.image.tt0',post_RMS)

                for fid in np.intersect1d(selfcal_library[target][band]['sub-fields-to-selfcal'],list(selfcal_library[target][band]['sub-fields-fid_map'][vis].keys())):
                    if selfcal_library[target][band]['obstype'] == 'mosaic':
                        imagename = sani_target+'_field_'+str(fid)+'_'+band+'_'+solint+'_'+str(iteration)
                    else:
                        imagename = sani_target+'_'+band+'_'+solint+'_'+str(iteration)

                    #selfcal_library[target][band][fid][vis][solint]={}
                    selfcal_library[target][band][fid][vis][solint]['SNR_pre']=mosaic_SNR[fid].copy()
                    selfcal_library[target][band][fid][vis][solint]['RMS_pre']=mosaic_RMS[fid].copy()
                    selfcal_library[target][band][fid][vis][solint]['SNR_NF_pre']=mosaic_SNR_NF[fid].copy()
                    selfcal_library[target][band][fid][vis][solint]['RMS_NF_pre']=mosaic_RMS_NF[fid].copy()
                    header=imhead(imagename=imagename+'.image.tt0')
                    selfcal_library[target][band][fid][vis][solint]['Beam_major_pre']=header['restoringbeam']['major']['value']
                    selfcal_library[target][band][fid][vis][solint]['Beam_minor_pre']=header['restoringbeam']['minor']['value']
                    selfcal_library[target][band][fid][vis][solint]['Beam_PA_pre']=header['restoringbeam']['positionangle']['value'] 
                    #selfcal_library[target][band][fid][vis][solint]['gaintable']=applycal_gaintable[vis]
                    #selfcal_library[target][band][fid][vis][solint]['iteration']=iteration+0
                    #selfcal_library[target][band][fid][vis][solint]['spwmap']=applycal_spwmap[vis]
                    #selfcal_library[target][band][fid][vis][solint]['applycal_mode']=applycal_mode[band][target][iteration]+''
                    #selfcal_library[target][band][fid][vis][solint]['applycal_interpolate']=applycal_interpolate[vis]
                    #selfcal_library[target][band][fid][vis][solint]['gaincal_combine']=gaincal_combine[band][target][iteration]+''
                    selfcal_library[target][band][fid][vis][solint]['clean_threshold']=selfcal_library[target][band]['nsigma'][iteration]*selfcal_library[target][band]['RMS_NF_curr']
                    selfcal_library[target][band][fid][vis][solint]['intflux_pre'],selfcal_library[target][band][fid][vis][solint]['e_intflux_pre']=get_intflux(imagename+'.image.tt0',mosaic_RMS[fid], mosaic_sub_field=selfcal_library[target][band]["obstype"]=="mosaic")
                    if vis in fallback:
                        selfcal_library[target][band][fid][vis][solint]['fallback']=fallback[vis]+''
                    else:
                        selfcal_library[target][band][fid][vis][solint]['fallback']=''
                    selfcal_library[target][band][fid][vis][solint]['solmode']=solmode[band][target][iteration]+''
                    selfcal_library[target][band][fid][vis][solint]['SNR_post']=post_mosaic_SNR[fid].copy()
                    selfcal_library[target][band][fid][vis][solint]['RMS_post']=post_mosaic_RMS[fid].copy()
                    selfcal_library[target][band][fid][vis][solint]['SNR_NF_post']=post_mosaic_SNR_NF[fid].copy()
                    selfcal_library[target][band][fid][vis][solint]['RMS_NF_post']=post_mosaic_RMS_NF[fid].copy()
                    ## Update RMS value if necessary
                    """
                    if selfcal_library[target][band][vis][solint]['RMS_post'] < selfcal_library[target][band]['RMS_curr']:
                       selfcal_library[target][band]['RMS_curr']=selfcal_library[target][band][vis][solint]['RMS_post'].copy()
                    if selfcal_library[target][band][vis][solint]['RMS_NF_post'] < selfcal_library[target][band]['RMS_NF_curr']:
                       selfcal_library[target][band]['RMS_NF_curr']=selfcal_library[target][band][vis][solint]['RMS_NF_post'].copy()
                    """
                    header=imhead(imagename=imagename+'_post.image.tt0')
                    selfcal_library[target][band][fid][vis][solint]['Beam_major_post']=header['restoringbeam']['major']['value']
                    selfcal_library[target][band][fid][vis][solint]['Beam_minor_post']=header['restoringbeam']['minor']['value']
                    selfcal_library[target][band][fid][vis][solint]['Beam_PA_post']=header['restoringbeam']['positionangle']['value'] 
                    selfcal_library[target][band][fid][vis][solint]['intflux_post'],selfcal_library[target][band][fid][vis][solint]['e_intflux_post']=get_intflux(imagename+'_post.image.tt0',post_RMS, mosaic_sub_field=selfcal_library[target][band]["obstype"]=="mosaic")

             ##
             ## compare beam relative to original image to ensure we are not incrementally changing the beam in each iteration
             ##
             beamarea_orig=selfcal_library[target][band]['Beam_major_orig']*selfcal_library[target][band]['Beam_minor_orig']
             beamarea_post=selfcal_library[target][band][vislist[0]][solint]['Beam_major_post']*selfcal_library[target][band][vislist[0]][solint]['Beam_minor_post']
             '''
             frac_delta_b_maj=np.abs((b_maj_post-selfcal_library[target]['Beam_major_orig'])/selfcal_library[target]['Beam_major_orig'])
             frac_delta_b_min=np.abs((b_min_post-selfcal_library[target]['Beam_minor_orig'])/selfcal_library[target]['Beam_minor_orig'])
             delta_b_pa=np.abs((b_pa_post-selfcal_library[target]['Beam_PA_orig']))
             '''
             delta_beamarea=(beamarea_post-beamarea_orig)/beamarea_orig
             ## 
             ## if S/N improvement, and beamarea is changing by < delta_beam_thresh, accept solutions to main calibration dictionary
             ## allow to proceed if solint was inf_EB and SNR decrease was less than 2%
             ##
             strict_field_by_field_success = []
             loose_field_by_field_success = []
             beam_field_by_field_success = []
             for fid in selfcal_library[target][band]['sub-fields-to-selfcal']:
                 strict_field_by_field_success += [(post_mosaic_SNR[fid] >= mosaic_SNR[fid]) and (post_mosaic_SNR_NF[fid] >= mosaic_SNR_NF[fid])]
                 loose_field_by_field_success += [((post_mosaic_SNR[fid]-mosaic_SNR[fid])/mosaic_SNR[fid] > -0.02) and \
                         ((post_mosaic_SNR_NF[fid] - mosaic_SNR_NF[fid])/mosaic_SNR_NF[fid] > -0.02)]
                 beam_field_by_field_success += [delta_beamarea < delta_beam_thresh]

             if 'inf_EB' in solint:
                 # If any of the fields succeed in the "strict" sense, then allow for minor reductions in the evaluation quantity in other
                 # fields because there's a good chance that those are just noise being pushed around.
                 field_by_field_success = numpy.logical_and(loose_field_by_field_success, beam_field_by_field_success)
             else:
                 field_by_field_success = numpy.logical_and(strict_field_by_field_success, beam_field_by_field_success)

             # If not all fields were successful, we need to make an additional image to evaluate whether the image as a whole improved,
             # otherwise the _post image won't be exactly representative.
             if selfcal_library[target][band]['obstype'] == "mosaic" and not np.all(field_by_field_success):
                 field_by_field_success_dict = dict(zip(selfcal_library[target][band]['sub-fields-to-selfcal'], field_by_field_success))
                 print('****************Not all fields were successful, so re-applying and re-making _post image*************')
                 for vis in vislist:
                     flagmanager(vis=vis,mode='restore',versionname='selfcal_starting_flags_'+sani_target)
                     for fid in np.intersect1d(selfcal_library[target][band]['sub-fields'],list(selfcal_library[target][band]['sub-fields-fid_map'][vis].keys())):
                         if fid not in field_by_field_success_dict or not field_by_field_success_dict[fid]:
                             if selfcal_library[target][band][fid]['SC_success']:
                                 print('****************Applying '+str(selfcal_library[target][band][fid][vis]['gaintable_final'])+' to '+target+' field '+\
                                         str(fid)+' '+band+'*************')
                                 applycal(vis=vis,\
                                         gaintable=selfcal_library[target][band][fid][vis]['gaintable_final'],\
                                         interp=selfcal_library[target][band][fid][vis]['applycal_interpolate_final'],\
                                         calwt=False,spwmap=selfcal_library[target][band][fid][vis]['spwmap_final'],\
                                         applymode=selfcal_library[target][band][fid][vis]['applycal_mode_final'],\
                                         field=str(selfcal_library[target][band]['sub-fields-fid_map'][vis][fid]),\
                                         spw=selfcal_library[target][band][vis]['spws'])    
                             else:
                                 print('****************Removing all calibrations for '+target+' '+str(fid)+' '+band+'**************')
                                 clearcal(vis=vis,field=str(selfcal_library[target][band]['sub-fields-fid_map'][vis][fid]),\
                                         spw=selfcal_library[target][band][vis]['spws'])
                         else:
                             applycal(vis=vis,\
                                      gaintable=selfcal_library[target][band][fid][vis][solint]['gaintable'],\
                                      interp=selfcal_library[target][band][fid][vis][solint]['applycal_interpolate'], calwt=False,\
                                      spwmap=selfcal_library[target][band][fid][vis][solint]['spwmap'],\
                                      #applymode=applymode,field=target,spw=selfcal_library[target][band][vis]['spws'])
                                      applymode='calflag',field=str(selfcal_library[target][band]['sub-fields-fid_map'][vis][fid]),\
                                      spw=selfcal_library[target][band][vis]['spws'])

                 files = glob.glob(sani_target+'_'+band+'_'+solint+'_'+str(iteration)+"_post.*")
                 for f in files:
                     os.system("mv "+f+" "+f.replace("_post","_post_intermediate"))

                 tclean_wrapper(vislist,sani_target+'_'+band+'_'+solint+'_'+str(iteration)+'_post',
                          band_properties,band,telescope=telescope,nsigma=selfcal_library[target][band]['nsigma'][iteration], scales=[0],
                          threshold=str(selfcal_library[target][band][vislist[0]][solint]['clean_threshold'])+'Jy',
                          savemodel='none',parallel=parallel,cellsize=cellsize[band],imsize=imsize[band],
                          nterms=selfcal_library[target][band]['nterms'],
                          field=target,spw=selfcal_library[target][band]['spws_per_vis'],uvrange=selfcal_library[target][band]['uvrange'],obstype=selfcal_library[target][band]['obstype'], nfrms_multiplier=nfsnr_modifier, image_mosaic_fields_separately=False, mosaic_field_phasecenters=selfcal_library[target][band]['sub-fields-phasecenters'], mosaic_field_fid_map=selfcal_library[target][band]['sub-fields-fid_map'], cyclefactor=selfcal_library[target][band]['cyclefactor'])

                 ##
                 ## Do the assessment of the post- (and pre-) selfcal images.
                 ##
                 print('Pre selfcal assessemnt: '+target)
                 SNR,RMS=estimate_SNR(sani_target+'_'+band+'_'+solint+'_'+str(iteration)+'.image.tt0', \
                         maskname=sani_target+'_'+band+'_'+solint+'_'+str(iteration)+'_post.mask')
                 if telescope !='ACA' or aca_use_nfmask:
                    SNR_NF,RMS_NF=estimate_near_field_SNR(sani_target+'_'+band+'_'+solint+'_'+str(iteration)+'.image.tt0', \
                            maskname=sani_target+'_'+band+'_'+solint+'_'+str(iteration)+'_post.mask', las=selfcal_library[target][band]['LAS'])
                    if RMS_NF < 0:
                        SNR_NF,RMS_NF=estimate_near_field_SNR(sani_target+'_'+band+'_'+solint+'_'+str(iteration)+'.image.tt0', \
                                maskname=sani_target+'_'+band+'_'+solint+'_'+str(iteration)+'.mask', las=selfcal_library[target][band]['LAS'])
                 else:
                    SNR_NF,RMS_NF=SNR,RMS

                 print('Post selfcal assessemnt: '+target)
                 post_SNR,post_RMS=estimate_SNR(sani_target+'_'+band+'_'+solint+'_'+str(iteration)+'_post.image.tt0')
                 if telescope !='ACA' or aca_use_nfmask:
                    post_SNR_NF,post_RMS_NF=estimate_near_field_SNR(sani_target+'_'+band+'_'+solint+'_'+str(iteration)+'_post.image.tt0', \
                            las=selfcal_library[target][band]['LAS'])
                    if post_RMS_NF < 0:
                        post_SNR_NF,post_RMS_NF=estimate_near_field_SNR(sani_target+'_'+band+'_'+solint+'_'+str(iteration)+'_post.image.tt0', \
                                maskname=sani_target+'_'+band+'_'+solint+'_'+str(iteration)+'.mask', las=selfcal_library[target][band]['LAS'])
                 else:
                    post_SNR_NF,post_RMS_NF=post_SNR,post_RMS

                 for vis in vislist:
                    ##
                    ## record self cal results/details for this solint
                    ##
                    #selfcal_library[target][band][vis][solint]={}
                    selfcal_library[target][band][vis][solint]['SNR_pre']=SNR.copy()
                    selfcal_library[target][band][vis][solint]['RMS_pre']=RMS.copy()
                    selfcal_library[target][band][vis][solint]['SNR_NF_pre']=SNR_NF.copy()
                    selfcal_library[target][band][vis][solint]['RMS_NF_pre']=RMS_NF.copy()
                    header=imhead(imagename=sani_target+'_'+band+'_'+solint+'_'+str(iteration)+'.image.tt0')
                    selfcal_library[target][band][vis][solint]['Beam_major_pre']=header['restoringbeam']['major']['value']
                    selfcal_library[target][band][vis][solint]['Beam_minor_pre']=header['restoringbeam']['minor']['value']
                    selfcal_library[target][band][vis][solint]['Beam_PA_pre']=header['restoringbeam']['positionangle']['value'] 
                    #selfcal_library[target][band][vis][solint]['gaintable']=applycal_gaintable[vis]
                    #selfcal_library[target][band][vis][solint]['iteration']=iteration+0
                    #selfcal_library[target][band][vis][solint]['spwmap']=applycal_spwmap[vis]
                    #selfcal_library[target][band][vis][solint]['applycal_mode']=applycal_mode[band][target][iteration]+''
                    #selfcal_library[target][band][vis][solint]['applycal_interpolate']=applycal_interpolate[vis]
                    #selfcal_library[target][band][vis][solint]['gaincal_combine']=gaincal_combine[band][target][iteration]+''
                    selfcal_library[target][band][vis][solint]['clean_threshold']=selfcal_library[target][band]['nsigma'][iteration]*selfcal_library[target][band]['RMS_NF_curr']
                    selfcal_library[target][band][vis][solint]['intflux_pre'],selfcal_library[target][band][vis][solint]['e_intflux_pre']=get_intflux(sani_target+'_'+band+'_'+solint+'_'+str(iteration)+'.image.tt0',RMS)
                    if vis in fallback:
                        selfcal_library[target][band][vis][solint]['fallback']=fallback[vis]+''
                    else:
                        selfcal_library[target][band][vis][solint]['fallback']=''
                    selfcal_library[target][band][vis][solint]['solmode']=solmode[band][target][iteration]+''
                    selfcal_library[target][band][vis][solint]['SNR_post']=post_SNR.copy()
                    selfcal_library[target][band][vis][solint]['RMS_post']=post_RMS.copy()
                    selfcal_library[target][band][vis][solint]['SNR_NF_post']=post_SNR_NF.copy()
                    selfcal_library[target][band][vis][solint]['RMS_NF_post']=post_RMS_NF.copy()
                    ## Update RMS value if necessary
                    if selfcal_library[target][band][vis][solint]['RMS_post'] < selfcal_library[target][band]['RMS_curr']:
                       selfcal_library[target][band]['RMS_curr']=selfcal_library[target][band][vis][solint]['RMS_post'].copy()
                    if selfcal_library[target][band][vis][solint]['RMS_NF_post'] < selfcal_library[target][band]['RMS_NF_curr'] and \
                            selfcal_library[target][band][vis][solint]['RMS_NF_post'] > 0:
                       selfcal_library[target][band]['RMS_NF_curr']=selfcal_library[target][band][vis][solint]['RMS_NF_post'].copy()
                    header=imhead(imagename=sani_target+'_'+band+'_'+solint+'_'+str(iteration)+'_post.image.tt0')
                    selfcal_library[target][band][vis][solint]['Beam_major_post']=header['restoringbeam']['major']['value']
                    selfcal_library[target][band][vis][solint]['Beam_minor_post']=header['restoringbeam']['minor']['value']
                    selfcal_library[target][band][vis][solint]['Beam_PA_post']=header['restoringbeam']['positionangle']['value'] 
                    selfcal_library[target][band][vis][solint]['intflux_post'],selfcal_library[target][band][vis][solint]['e_intflux_post']=get_intflux(sani_target+'_'+band+'_'+solint+'_'+str(iteration)+'_post.image.tt0',post_RMS)

             if mode == "cocal" and calculate_inf_EB_fb_anyways and solint == "inf_EB_fb" and selfcal_library[target][band]["SC_success"]:
                # Since we just want to calculate inf_EB_fb for use in inf_fb, we just want to revert to the original state and go back for inf_fb.
                print('****************Reapplying previous solint solutions*************')
                for vis in vislist:
                   print('****************Applying '+str(selfcal_library[target][band][vis]['gaintable_final'])+' to '+target+' '+band+'*************')
                   ## NOTE: should this be selfcal_starting_flags instead of fb_selfcal_starting_flags ???
                   flagmanager(vis=vis,mode='restore',versionname='fb_selfcal_starting_flags_'+sani_target)
                   applycal(vis=vis,\
                           gaintable=selfcal_library[target][band][vis]['gaintable_final'],\
                           interp=selfcal_library[target][band][vis]['applycal_interpolate_final'],\
                           calwt=True,spwmap=selfcal_library[target][band][vis]['spwmap_final'],\
                           applymode=selfcal_library[target][band][vis]['applycal_mode_final'],\
                           field=target,spw=selfcal_library[target][band][vis]['spws'])

             if (((post_SNR >= SNR) and (post_SNR_NF >= SNR_NF) and (delta_beamarea < delta_beam_thresh)) or (('inf_EB' in solint) and ((post_SNR-SNR)/SNR > -0.02) and ((post_SNR_NF - SNR_NF)/SNR_NF > -0.02) and (delta_beamarea < delta_beam_thresh))) and np.any(field_by_field_success): 

                if mode == "cocal" and calculate_inf_EB_fb_anyways and solint == "inf_EB_fb" and selfcal_library[target][band]["SC_success"]:
                    for vis in vislist:
                        selfcal_library[target][band][vis][solint]['Pass'] = True
                        selfcal_library[target][band][vis][solint]['Fail_Reason'] = 'None'
                    for ind, fid in enumerate(selfcal_library[target][band]['sub-fields-to-selfcal']):
                        for vis in vislist:
                            if field_by_field_success[ind]:
                                selfcal_library[target][band][fid][vis][solint]['Pass'] = True
                                selfcal_library[target][band][fid][vis][solint]['Fail_Reason'] = 'None'
                            else:
                                selfcal_library[target][band][fid][vis][solint]['Pass'] = False
                    break

                selfcal_library[target][band]['SC_success']=True
                selfcal_library[target][band]['Stop_Reason']='None'
                for vis in vislist:
                   selfcal_library[target][band][vis]['gaintable_final']=selfcal_library[target][band][vis][solint]['gaintable']
                   selfcal_library[target][band][vis]['spwmap_final']=selfcal_library[target][band][vis][solint]['spwmap'].copy()
                   selfcal_library[target][band][vis]['applycal_mode_final']=selfcal_library[target][band][vis][solint]['applycal_mode']
                   selfcal_library[target][band][vis]['applycal_interpolate_final']=selfcal_library[target][band][vis][solint]['applycal_interpolate']
                   selfcal_library[target][band][vis]['gaincal_combine_final']=selfcal_library[target][band][vis][solint]['gaincal_combine']
                   selfcal_library[target][band][vis][solint]['Pass']=True
                   selfcal_library[target][band][vis][solint]['Fail_Reason']='None'
                if solmode[band][target][iteration]=='p':            
                   selfcal_library[target][band]['final_phase_solint']=solint
                selfcal_library[target][band]['final_solint']=solint
                selfcal_library[target][band]['final_solint_mode']=solmode[band][target][iteration]
                selfcal_library[target][band]['iteration']=iteration

                for ind, fid in enumerate(selfcal_library[target][band]['sub-fields-to-selfcal']):
                    if field_by_field_success[ind]:
                        selfcal_library[target][band][fid]['SC_success']=True
                        selfcal_library[target][band][fid]['Stop_Reason']='None'
                        for vis in selfcal_library[target][band][fid]['vislist']:
                           selfcal_library[target][band][fid][vis]['gaintable_final']=selfcal_library[target][band][fid][vis][solint]['gaintable']
                           selfcal_library[target][band][fid][vis]['spwmap_final']=selfcal_library[target][band][fid][vis][solint]['spwmap'].copy()
                           selfcal_library[target][band][fid][vis]['applycal_mode_final']=selfcal_library[target][band][fid][vis][solint]['applycal_mode']
                           selfcal_library[target][band][fid][vis]['applycal_interpolate_final']=selfcal_library[target][band][fid][vis][solint]['applycal_interpolate']
                           selfcal_library[target][band][fid][vis]['gaincal_combine_final']=selfcal_library[target][band][fid][vis][solint]['gaincal_combine']
                           selfcal_library[target][band][fid][vis][solint]['Pass']=True
                           selfcal_library[target][band][fid][vis][solint]['Fail_Reason']='None'
                        if solmode[band][target][iteration]=='p':            
                           selfcal_library[target][band][fid]['final_phase_solint']=solint
                        selfcal_library[target][band][fid]['final_solint']=solint
                        selfcal_library[target][band][fid]['final_solint_mode']=solmode[band][target][iteration]
                        selfcal_library[target][band][fid]['iteration']=iteration
                    else:
                        for vis in selfcal_library[target][band][fid]['vislist']:
                            selfcal_library[target][band][fid][vis][solint]['Pass']=False

                # To exit out of the applymode loop.
                break
             ##
             ## If the beam area got larger, this could be because of flagging of long baseline antennas. Try with applymode = "calonly".
             ##

             elif delta_beamarea > delta_beam_thresh and applymode == "calflag":
                 print('****************************Selfcal failed**************************')
                 print('REASON: Beam change beyond '+str(delta_beam_thresh))
                 if iteration > 0: # reapply only the previous gain tables, to get rid of solutions from this selfcal round
                    print('****************Reapplying previous solint solutions*************')
                    for vis in vislist:
                       versionname = ("fb_" if mode == "cocal" else "")+'selfcal_starting_flags_'+sani_target
                       flagmanager(vis=vis,mode='restore',versionname=versionname)
                       for fid in np.intersect1d(selfcal_library[target][band]['sub-fields'],list(selfcal_library[target][band]['sub-fields-fid_map'][vis].keys())):
                           if selfcal_library[target][band][fid]['SC_success']:
                               print('****************Applying '+str(selfcal_library[target][band][vis]['gaintable_final'])+' to '+target+\
                                       ' field '+str(fid)+' '+band+'*************')
                               applycal(vis=vis,\
                                       gaintable=selfcal_library[target][band][fid][vis]['gaintable_final'],\
                                       interp=selfcal_library[target][band][fid][vis]['applycal_interpolate_final'],\
                                       calwt=False,spwmap=selfcal_library[target][band][fid][vis]['spwmap_final'],\
                                       applymode=selfcal_library[target][band][fid][vis]['applycal_mode_final'],\
                                       field=str(selfcal_library[target][band]['sub-fields-fid_map'][vis][fid]),\
                                       spw=selfcal_library[target][band][vis]['spws'])    
                 else:
                    for vis in vislist:
                       inf_EB_gaincal_combine_dict[target][band][vis]=inf_EB_gaincal_combine #'scan'
                       if selfcal_library[target][band]['obstype']=='mosaic':
                          inf_EB_gaincal_combine_dict[target][band][vis]+=',field'   
                       inf_EB_gaintype_dict[target][band][vis]=inf_EB_gaintype #G
                       inf_EB_fallback_mode_dict[target][band][vis]='' #'scan'
                 print('****************Attempting applymode="calonly" fallback*************')
             else:
                for vis in vislist:
                   selfcal_library[target][band][vis][solint]['Pass']=False

                for fid in selfcal_library[target][band]['sub-fields-to-selfcal']:
                    for vis in selfcal_library[target][band][fid]['vislist']:
                        selfcal_library[target][band][fid][vis][solint]['Pass']=False
                break


         ## 
         ## if S/N worsens, and/or beam area increases reject current solutions and reapply previous (or revert to origional data)
         ##

         if not selfcal_library[target][band][vislist[0]][solint]['Pass']:
            reason=''
            if (post_SNR <= SNR):
               reason=reason+' S/N decrease'
            if (post_SNR_NF < SNR_NF):
               if reason != '':
                   reason += '; '
               reason = reason + ' NF S/N decrease'
            if (delta_beamarea > delta_beam_thresh):
               if reason !='':
                  reason=reason+'; '
               reason=reason+'Beam change beyond '+str(delta_beam_thresh)
            if not np.any(field_by_field_success):
                if reason != '':
                    reason=reason+'; '
                reason=reason+'All sub-fields failed'
            selfcal_library[target][band]['Stop_Reason']=reason
            for vis in vislist:
               selfcal_library[target][band][vis][solint]['Pass']=False
               selfcal_library[target][band][vis][solint]['Fail_Reason']=reason

         mosaic_reason = {}
         new_fields_to_selfcal = []
         for fid in selfcal_library[target][band]['sub-fields-to-selfcal']:
             if not selfcal_library[target][band][fid][selfcal_library[target][band][fid]['vislist'][0]][solint]['Pass']:
                 mosaic_reason[fid]=''
                 if (post_mosaic_SNR[fid] <= mosaic_SNR[fid]):
                    mosaic_reason[fid]=mosaic_reason[fid]+' SNR decrease'
                 if (post_mosaic_SNR_NF[fid] < mosaic_SNR_NF[fid]):
                    if mosaic_reason[fid] != '':
                        mosaic_reason[fid] += '; '
                    mosaic_reason[fid] = mosaic_reason[fid] + ' NF SNR decrease'
                 if (delta_beamarea > delta_beam_thresh):
                    if mosaic_reason[fid] !='':
                       mosaic_reason[fid]=mosaic_reason[fid]+'; '
                    mosaic_reason[fid]=mosaic_reason[fid]+'Beam change beyond '+str(delta_beam_thresh)
                 if mosaic_reason[fid] == '':
                     mosaic_reason[fid] = "Global selfcal failed"
                 selfcal_library[target][band][fid]['Stop_Reason']=mosaic_reason[fid]
                 for vis in selfcal_library[target][band][fid]['vislist']:
                    selfcal_library[target][band][fid][vis][solint]['Pass']=False
                    selfcal_library[target][band][fid][vis][solint]['Fail_Reason']=mosaic_reason[fid]
             else:
                 new_fields_to_selfcal.append(fid)

         # If any of the fields failed self-calibration, we need to re-apply calibrations for all fields because we need to revert flagging back
         # to the starting point.
         if np.any([selfcal_library[target][band][fid][selfcal_library[target][band][fid]['vislist'][0]][solint]['Pass'] == False for fid in \
                 selfcal_library[target][band]['sub-fields-to-selfcal']]) or len(selfcal_library[target][band]['sub-fields-to-selfcal']) < \
                 len(selfcal_library[target][band]['sub-fields']):
             print('****************Selfcal failed for some sub-fields:*************')
             for fid in selfcal_library[target][band]['sub-fields']:
                 if fid in selfcal_library[target][band]['sub-fields-to-selfcal']:
                     if selfcal_library[target][band][fid][selfcal_library[target][band][fid]['vislist'][0]][solint]['Pass'] == False:
                         print('FIELD: '+str(fid)+', REASON: '+mosaic_reason[fid])
                 else:
                     print('FIELD: '+str(fid)+', REASON: Failed earlier solint')
             print('****************Reapplying previous solint solutions where available*************')
             for vis in vislist:
                 versionname = ("fb_" if mode == "cocal" else "")+'selfcal_starting_flags_'+sani_target
                 flagmanager(vis=vis,mode='restore',versionname=versionname)
                 for fid in np.intersect1d(selfcal_library[target][band]['sub-fields'],list(selfcal_library[target][band]['sub-fields-fid_map'][vis].keys())):
                     if selfcal_library[target][band][fid]['SC_success']:
                         print('****************Applying '+str(selfcal_library[target][band][fid][vis]['gaintable_final'])+' to '+target+' field '+\
                                 str(fid)+' '+band+'*************')
                         applycal(vis=vis,\
                                 gaintable=selfcal_library[target][band][fid][vis]['gaintable_final'],\
                                 interp=selfcal_library[target][band][fid][vis]['applycal_interpolate_final'],\
                                 calwt=False,spwmap=selfcal_library[target][band][fid][vis]['spwmap_final'],\
                                 applymode=selfcal_library[target][band][fid][vis]['applycal_mode_final'],\
                                 field=str(selfcal_library[target][band]['sub-fields-fid_map'][vis][fid]),\
                                 spw=selfcal_library[target][band][vis]['spws'])    
                     else:
                         print('****************Removing all calibrations for '+target+' '+str(fid)+' '+band+'**************')
                         clearcal(vis=vis,field=str(selfcal_library[target][band]['sub-fields-fid_map'][vis][fid]),\
                                 spw=selfcal_library[target][band][vis]['spws'])
                         selfcal_library[target][band]['SNR_post']=selfcal_library[target][band]['SNR_orig'].copy()
                         selfcal_library[target][band]['RMS_post']=selfcal_library[target][band]['RMS_orig'].copy()

                         for fid in selfcal_library[target][band]['sub-fields']:
                             selfcal_library[target][band][fid]['SNR_post']=selfcal_library[target][band][fid]['SNR_orig'].copy()
                             selfcal_library[target][band][fid]['RMS_post']=selfcal_library[target][band][fid]['RMS_orig'].copy()

         # If any of the sub-fields passed, and the whole mosaic passed, then we can move on to the next solint, otherwise we have to back out.
         if selfcal_library[target][band][vislist[0]][solint]['Pass'] == True and \
                 np.any([selfcal_library[target][band][fid][selfcal_library[target][band][fid]['vislist'][0]][solint]['Pass'] == True for fid in \
                 selfcal_library[target][band]['sub-fields-to-selfcal']]):
             if mode == "selfcal" and (iteration < len(solints[band][target])-1) and (selfcal_library[target][band][vis][solint]['SNR_post'] > \
                     selfcal_library[target][band]['SNR_orig']): #(iteration == 0) and 
                print('Updating solint = '+solints[band][target][iteration+1]+' SNR')
                print('Was: ',solint_snr[target][band][solints[band][target][iteration+1]])
                get_SNR_self_update([target],band,vislist,selfcal_library[target][band],n_ants,solint,solints[band][target][iteration+1],integration_time,solint_snr[target][band])
                print('Now: ',solint_snr[target][band][solints[band][target][iteration+1]])

                for fid in selfcal_library[target][band]['sub-fields-to-selfcal']:
                    print('Field '+str(fid)+' Was: ',solint_snr_per_field[target][band][fid][solints[band][target][iteration+1]])
                    get_SNR_self_update([target],band,vislist,selfcal_library[target][band][fid],n_ants,solint,solints[band][target][iteration+1],integration_time,solint_snr_per_field[target][band][fid])
                    print('FIeld '+str(fid)+' Now: ',solint_snr_per_field[target][band][fid][solints[band][target][iteration+1]])

             # If not all fields succeed for inf_EB or scan_inf/inf, depending on mosaic or single field, then don't go on to amplitude selfcal,
             # even if *some* fields succeeded.
             if iteration <= 1 and ((not np.all([selfcal_library[target][band][fid][selfcal_library[target][band][fid]['vislist'][0]][solint]['Pass'] == True for fid in \
                    selfcal_library[target][band]['sub-fields-to-selfcal']])) or len(selfcal_library[target][band]['sub-fields-to-selfcal']) < \
                    len(selfcal_library[target][band]['sub-fields'])) and do_amp_selfcal:
                 print("***** NOTE: Amplitude self-calibration turned off because not all fields succeeded at non-inf_EB phase self-calibration")
                 do_amp_selfcal = False
                
             if iteration < (len(solints[band][target])-1):
                print('****************Selfcal passed, shortening solint*************')
             else:
                print('****************Selfcal passed for Minimum solint*************')
         elif mode == "cocal" and solint == "inf_EB_fb" and (selfcal_library[target][band][vislist[0]]["inf_EB"]['Pass'] if "inf_EB" in \
                 selfcal_library[target][band][vislist[0]] else False):
            print('****************Selfcal failed for inf_EB_fb, skipping inf_fb1*****************')
            iterjump = solints[band][target].index('inf_fb2')
            continue
         else:   
            print('****************Selfcal failed*************')
            print('REASON: '+reason)
            if mode == "selfcal" and iteration > 1 and solmode[band][target][iteration] !='ap' and do_amp_selfcal:  # if a solution interval shorter than inf for phase-only SC has passed, attempt amplitude selfcal
               iterjump=solmode[band][target].index('ap') 
               selfcal_library[target][band]['sub-fields-to-selfcal'] = selfcal_library[target][band]['sub-fields']
               print('****************Selfcal halted for phase, attempting amplitude*************')
               continue
            elif mode == "cocal" and "inf_fb" in solint:
               print('****************Cocal failed, attempting next inf_fb option*************')
               continue
            else:
               print('****************Aborting further self-calibration attempts for '+target+' '+band+'**************')
               break # breakout of loops of successive solints since solutions are getting worse

         # Finally, update the list of fields to be self-calibrated now that we don't need to know the list at the beginning of this solint.
         new_fields_to_selfcal = []
         for fid in selfcal_library[target][band]['sub-fields']:
             if mode == "cocal":
                 if ("inf_EB" in selfcal_library[target][band][fid]['vislist'][0] and selfcal_library[target][band][fid][selfcal_library[target][band][fid]['vislist'][0]]["inf_EB"]["Pass"]) or selfcal_library[target][band][fid][selfcal_library[target][band][fid]['vislist'][0]]["inf_EB_fb"]["Pass"]:
                     new_fields_to_selfcal.append(fid)
             else:
                 if selfcal_library[target][band][fid][selfcal_library[target][band][fid]['vislist'][0]]["inf_EB"]["Pass"]:
                     new_fields_to_selfcal.append(fid)

         selfcal_library[target][band]['sub-fields-to-selfcal'] = new_fields_to_selfcal<|MERGE_RESOLUTION|>--- conflicted
+++ resolved
@@ -926,17 +926,11 @@
                 selfcal_library[target][band][vis][solint]['SNR_NF_post']=post_SNR_NF.copy()
                 selfcal_library[target][band][vis][solint]['RMS_NF_post']=post_RMS_NF.copy()
                 ## Update RMS value if necessary
-<<<<<<< HEAD
-                if selfcal_library[target][band][vis][solint]['RMS_post'] < selfcal_library[target][band]['RMS_curr'] and "inf_EB_fb" not in solint:
+                if selfcal_library[target][band][vis][solint]['RMS_post'] < selfcal_library[target][band]['RMS_curr'] and "inf_EB_fb" not in solint 
+                        and vis == vislist[-1]:
                    selfcal_library[target][band]['RMS_curr']=selfcal_library[target][band][vis][solint]['RMS_post'].copy()
-                if selfcal_library[target][band][vis][solint]['RMS_NF_post'] < selfcal_library[target][band]['RMS_NF_curr'] and "inf_EB_fb" not in solint and \
-                        selfcal_library[target][band][vis][solint]['RMS_NF_post'] > 0:
-=======
-                if selfcal_library[target][band][vis][solint]['RMS_post'] < selfcal_library[target][band]['RMS_curr'] and vis == vislist[-1]:
-                   selfcal_library[target][band]['RMS_curr']=selfcal_library[target][band][vis][solint]['RMS_post'].copy()
-                if selfcal_library[target][band][vis][solint]['RMS_NF_post'] < selfcal_library[target][band]['RMS_NF_curr'] and \
-                        selfcal_library[target][band][vis][solint]['RMS_NF_post'] > 0 and vis == vislist[-1]:
->>>>>>> db9c713d
+                if selfcal_library[target][band][vis][solint]['RMS_NF_post'] < selfcal_library[target][band]['RMS_NF_curr'] and 
+                        "inf_EB_fb" not in solint and selfcal_library[target][band][vis][solint]['RMS_NF_post'] > 0 and vis == vislist[-1]:
                    selfcal_library[target][band]['RMS_NF_curr']=selfcal_library[target][band][vis][solint]['RMS_NF_post'].copy()
                 header=imhead(imagename=sani_target+'_'+band+'_'+solint+'_'+str(iteration)+'_post.image.tt0')
                 selfcal_library[target][band][vis][solint]['Beam_major_post']=header['restoringbeam']['major']['value']
