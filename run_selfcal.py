--- conflicted
+++ resolved
@@ -56,14 +56,6 @@
            selfcal_library['Stop_Reason'] += '; No suitable co-calibrators'
            return
 
-<<<<<<< HEAD
-   counter = 0
-   repeat_solint=False
-   do_fallback_combinespw=False
-   print('Starting selfcal procedure on: '+target+' '+band)
-   while iteration  < len(selfcal_plan['solints']):
-
-=======
    if selfcal_library['usermodel'] != '':
       print('Setting model column to user model')
       usermodel_wrapper(selfcal_library,sani_target+'_'+band,
@@ -73,14 +65,12 @@
                      field=target,spw=selfcal_library['spws_per_vis'],resume=False, 
                      cyclefactor=selfcal_library['cyclefactor'])
 
+   counter = 0
+   repeat_solint=False
+   do_fallback_combinespw=False
    print('Starting selfcal procedure on: '+target+' '+band)
-
-   for iteration in range(len(selfcal_plan['solints'])):
-      if (iterjump !=-1) and (iteration < iterjump): # allow jumping to amplitude selfcal and not need to use a while loop
-         continue
-      elif iteration == iterjump:
-         iterjump=-1
->>>>>>> 6a9b205e
+   while iteration  < len(selfcal_plan['solints']):
+
       print("Solving for solint="+selfcal_plan['solints'][iteration])
 
       # Set some cocal parameters.
@@ -154,10 +144,12 @@
              resume = False
 
          nfsnr_modifier = selfcal_library['RMS_NF_curr'] / selfcal_library['RMS_curr']
-<<<<<<< HEAD
          
          # we don't want to re-run tclean and gaincal if we're trying to fallback to combinespw
          if not repeat_solint:
+             #remove mask if exists from previous selfcal _post image user is specifying a mask
+             if os.path.exists(sani_target+'_'+band+'_'+solint+'_'+str(iteration)+'.mask') and selfcal_library['usermask'] != '':
+                os.system('rm -rf '+sani_target+'_'+band+'_'+solint+'_'+str(iteration)+'.mask')
              tclean_wrapper(selfcal_library,sani_target+'_'+band+'_'+solint+'_'+str(iteration),
                          band,telescope=telescope,nsigma=selfcal_library['nsigma'][iteration], scales=[0],
                          threshold=str(selfcal_library['nsigma'][iteration]*selfcal_library['RMS_NF_curr'])+'Jy',
@@ -193,47 +185,6 @@
                             threshold=str(selfcal_library['nsigma'][iteration]*selfcal_library['RMS_NF_curr'])+'Jy',
                             savemodel='modelcolumn',parallel=parallel,
                             field=target, nfrms_multiplier=nfsnr_modifier, savemodel_only=True)
-=======
-         #remove mask if exists from previous selfcal _post image user is specifying a mask
-         if os.path.exists(sani_target+'_'+band+'_'+solint+'_'+str(iteration)+'.mask') and selfcal_library['usermask'] != '':
-            os.system('rm -rf '+sani_target+'_'+band+'_'+solint+'_'+str(iteration)+'.mask')
-         tclean_wrapper(selfcal_library,sani_target+'_'+band+'_'+solint+'_'+str(iteration),
-                     band,telescope=telescope,nsigma=selfcal_library['nsigma'][iteration], scales=[0],
-                     threshold=str(selfcal_library['nsigma'][iteration]*selfcal_library['RMS_NF_curr'])+'Jy',
-                     savemodel='none',parallel=parallel,
-                     field=target, nfrms_multiplier=nfsnr_modifier, resume=resume)
-
-         # Check that a mask was actually created, because if not the model will be empty and gaincal will do bad things and the 
-         # code will break.
-         if not checkmask(sani_target+'_'+band+'_'+solint+'_'+str(iteration)+'.image.tt0'):
-             selfcal_library['Stop_Reason'] = 'Empty model for solint '+solint
-             break # breakout of loop because the model is empty and gaincal will therefore fail
-
-
-         # Loop through up to two times. On the first attempt, try applymode = 'calflag' (assuming this is requested by the user). On the
-         # second attempt, use applymode = 'calonly'.
-         for applymode in np.unique([selfcal_plan['applycal_mode'][iteration],'calonly']):
-             for vis in vislist:
-                ##
-                ## Restore original flagging state each time before applying a new gaintable
-                ##
-                versionname = ("fb_" if mode == "cocal" else "")+'selfcal_starting_flags_'+sani_target
-                if not os.path.exists(vis+".flagversions/flags."+versionname):
-                   flagmanager(vis=vis,mode='save',versionname=versionname)
-                elif mode == "selfcal":
-                   flagmanager(vis=vis, mode = 'restore', versionname = versionname, comment = 'Flag states at start of reduction')
-
-                if mode == "cocal":
-                    flagmanager(vis=vis, mode = 'restore', versionname = 'selfcal_starting_flags', comment = 'Flag states at start of the reduction')
-
-             # We need to redo saving the model now that we have potentially unflagged some data.
-             if applymode == "calflag":
-                 tclean_wrapper(selfcal_library,sani_target+'_'+band+'_'+solint+'_'+str(iteration),
-                             band,telescope=telescope,nsigma=selfcal_library['nsigma'][iteration], scales=[0],
-                             threshold=str(selfcal_library['nsigma'][iteration]*selfcal_library['RMS_NF_curr'])+'Jy',
-                             savemodel='modelcolumn',parallel=parallel,
-                             field=target, nfrms_multiplier=nfsnr_modifier, savemodel_only=True)
->>>>>>> 6a9b205e
 
             for vis in vislist:
                # Record gaincal details.
@@ -258,7 +209,7 @@
                        list(selfcal_library['sub-fields-fid_map'][vis].keys())).size == 0:
                     continue
 
-               gaincal_wrapper(selfcal_library, selfcal_plan, target, band, vis, solint, selfcal_plan['applycal_mode'][iteration], iteration, gaincal_minsnr, 
+               gaincal_wrapper(selfcal_library, selfcal_plan, target, band, vis, solint, selfcal_plan['applycal_mode'][iteration], iteration, telescope, gaincal_minsnr, 
                        gaincal_unflag_minsnr=gaincal_unflag_minsnr, rerank_refants=rerank_refants, unflag_only_lbants=unflag_only_lbants, 
                        unflag_only_lbants_onlyap=unflag_only_lbants_onlyap, calonly_max_flagged=calonly_max_flagged, 
                        second_iter_solmode=second_iter_solmode, unflag_fb_to_prev_solint=unflag_fb_to_prev_solint, \
@@ -271,7 +222,6 @@
                 selfcal_library['sub-fields-to-selfcal'] = evaluate_subfields_after_gaincal(selfcal_library, target, band, 
                         solint, iteration, selfcal_plan['solmode'], allow_gain_interpolation=allow_gain_interpolation)
 
-<<<<<<< HEAD
          ##
          ## Apply gain solutions per MS, target, solint, and band
          ##
@@ -283,20 +233,6 @@
 
          ## Create post self-cal image using the model as a startmodel to evaluate how much selfcal helped
          ##
-=======
-             # Calculate the complex gains
-             for vis in vislist:
-                if np.intersect1d(selfcal_library['sub-fields-to-gaincal'],\
-                        list(selfcal_library['sub-fields-fid_map'][vis].keys())).size == 0:
-                     continue
-
-                gaincal_wrapper(selfcal_library, selfcal_plan, target, band, vis, solint, applymode, iteration, telescope, gaincal_minsnr, 
-                        gaincal_unflag_minsnr=gaincal_unflag_minsnr, rerank_refants=rerank_refants, unflag_only_lbants=unflag_only_lbants, 
-                        unflag_only_lbants_onlyap=unflag_only_lbants_onlyap, calonly_max_flagged=calonly_max_flagged, 
-                        second_iter_solmode=second_iter_solmode, unflag_fb_to_prev_solint=unflag_fb_to_prev_solint, \
-                        refantmode=refantmode, mode=mode, calibrators=calibrators, gaincalibrator_dict=gaincalibrator_dict, 
-                        allow_gain_interpolation=allow_gain_interpolation)
->>>>>>> 6a9b205e
 
          os.system('rm -rf '+sani_target+'_'+band+'_'+solint+'_'+str(iteration)+'_post*')
          tclean_wrapper(selfcal_library,sani_target+'_'+band+'_'+solint+'_'+str(iteration)+'_post',
@@ -457,7 +393,15 @@
                        applymode=selfcal_library[vis]['applycal_mode_final'],\
                        field=target,spw=selfcal_library[vis]['spws'])
 
-         if (((post_SNR >= SNR) and (post_SNR_NF >= SNR_NF) and (delta_beamarea < delta_beam_thresh)) or (('inf_EB' in solint) and ((post_SNR-SNR)/SNR > -0.02) and ((post_SNR_NF - SNR_NF)/SNR_NF > -0.02) and (delta_beamarea < delta_beam_thresh))) and np.any(field_by_field_success): 
+         #run a pre-check as to whether a marginal inf_EB result will go on to attempt inf, if not we will fail a marginal inf_EB
+         if (solint =='inf_EB') and ((post_SNR-SNR)/SNR > -0.02) and ((post_SNR-SNR)/SNR < 0.00) and ((post_SNR_NF - SNR_NF)/SNR_NF > -0.02) and ((post_SNR_NF - SNR_NF)/SNR_NF < 0.00) and (delta_beamarea < delta_beam_thresh):
+            if solint_snr[solints[band][target][iteration+1]] < minsnr_to_proceed and np.all([solint_snr_per_field[fid][solints[band][target][iteration+1]] < minsnr_to_proceed for fid in selfcal_library['sub-fields']]):
+               marginal_inf_EB_will_attempt_next_solint = False
+            else:
+               marginal_inf_EB_will_attempt_next_solint =  True
+
+
+         if (((post_SNR >= SNR) and (post_SNR_NF >= SNR_NF) and (delta_beamarea < delta_beam_thresh)) or (('inf_EB' in solint) and marginal_inf_EB_will_attempt_next_solint and ((post_SNR-SNR)/SNR > -0.02) and ((post_SNR_NF - SNR_NF)/SNR_NF > -0.02) and (delta_beamarea < delta_beam_thresh))) and np.any(field_by_field_success): 
 
             if do_fallback_combinespw:
                 for vis in vislist:
@@ -467,7 +411,6 @@
 
             if mode == "cocal" and calculate_inf_EB_fb_anyways and solint == "inf_EB_fb" and selfcal_library["SC_success"]:
                 for vis in vislist:
-<<<<<<< HEAD
                     selfcal_library[vis][solint]['Pass'] = True
                     selfcal_library[vis][solint]['Fail_Reason'] = 'None'
                 for ind, fid in enumerate(selfcal_library['sub-fields-to-selfcal']):
@@ -482,6 +425,11 @@
 
             selfcal_library['SC_success']=True
             selfcal_library['Stop_Reason']='None'
+            #keep track of whether inf_EB had a S/N decrease
+            if (solint =='inf_EB') and (((post_SNR-SNR)/SNR < 0.0) or ((post_SNR_NF - SNR_NF)/SNR_NF < 0.0)):
+               selfcal_library['inf_EB_SNR_decrease']=True
+            elif (solint =='inf_EB') and (((post_SNR-SNR)/SNR > 0.0) and ((post_SNR_NF - SNR_NF)/SNR_NF > 0.0)):
+               selfcal_library['inf_EB_SNR_decrease']=False
             for vis in vislist:
                selfcal_library[vis]['gaintable_final']=selfcal_library[vis][solint]['gaintable']
                selfcal_library[vis]['spwmap_final']=selfcal_library[vis][solint]['spwmap'].copy()
@@ -501,6 +449,11 @@
                 if field_by_field_success[ind]:
                     selfcal_library[fid]['SC_success']=True
                     selfcal_library[fid]['Stop_Reason']='None'
+                    if (solint =='inf_EB') and not strict_field_by_field_success[ind]:
+                       selfcal_library[fid]['inf_EB_SNR_decrease']=True
+                    elif (solint =='inf_EB') and strict_field_by_field_success[ind]:
+                       selfcal_library[fid]['inf_EB_SNR_decrease']=False
+
                     for vis in selfcal_library[fid]['vislist']:
                        selfcal_library[fid][vis]['gaintable_final']=selfcal_library[fid][vis][solint]['gaintable']
                        selfcal_library[fid][vis]['spwmap_final']=selfcal_library[fid][vis][solint]['spwmap'].copy()
@@ -517,6 +470,8 @@
                 else:
                     for vis in selfcal_library[fid]['vislist']:
                         selfcal_library[fid][vis][solint]['Pass']=False
+                    if solint == 'inf_EB':
+                        selfcal_library[fid]['inf_EB_SNR_decrease']=False
             repeat_solint = False
             counter = 0
          ##
@@ -526,95 +481,6 @@
 
          elif (delta_beamarea > delta_beam_thresh and selfcal_plan['applycal_mode'][iteration] == "calflag") or \
                  ('combinespw' not in selfcal_library[vis][solint]['final_mode'] and not do_fallback_combinespw):
-=======
-                   print('****************Applying '+str(selfcal_library[vis]['gaintable_final'])+' to '+target+' '+band+'*************')
-                   ## NOTE: should this be selfcal_starting_flags instead of fb_selfcal_starting_flags ???
-                   flagmanager(vis=vis,mode='restore',versionname='fb_selfcal_starting_flags_'+sani_target)
-                   applycal(vis=vis,\
-                           gaintable=selfcal_library[vis]['gaintable_final'],\
-                           interp=selfcal_library[vis]['applycal_interpolate_final'],\
-                           calwt=True,spwmap=selfcal_library[vis]['spwmap_final'],\
-                           applymode=selfcal_library[vis]['applycal_mode_final'],\
-                           field=target,spw=selfcal_library[vis]['spws'])
-
-             #run a pre-check as to whether a marginal inf_EB result will go on to attempt inf, if not we will fail a marginal inf_EB
-             if (solint =='inf_EB') and ((post_SNR-SNR)/SNR > -0.02) and ((post_SNR-SNR)/SNR < 0.00) and ((post_SNR_NF - SNR_NF)/SNR_NF > -0.02) and ((post_SNR_NF - SNR_NF)/SNR_NF < 0.00) and (delta_beamarea < delta_beam_thresh):
-                if solint_snr[solints[band][target][iteration+1]] < minsnr_to_proceed and np.all([solint_snr_per_field[fid][solints[band][target][iteration+1]] < minsnr_to_proceed for fid in selfcal_library['sub-fields']]):
-                   marginal_inf_EB_will_attempt_next_solint = False
-                else:
-                   marginal_inf_EB_will_attempt_next_solint =  True
-
-
-             if (((post_SNR >= SNR) and (post_SNR_NF >= SNR_NF) and (delta_beamarea < delta_beam_thresh)) or (('inf_EB' in solint) and marginal_inf_EB_will_attempt_next_solint and ((post_SNR-SNR)/SNR > -0.02) and ((post_SNR_NF - SNR_NF)/SNR_NF > -0.02) and (delta_beamarea < delta_beam_thresh))) and np.any(field_by_field_success): 
-
-                if mode == "cocal" and calculate_inf_EB_fb_anyways and solint == "inf_EB_fb" and selfcal_library["SC_success"]:
-                    for vis in vislist:
-                        selfcal_library[vis][solint]['Pass'] = True
-                        selfcal_library[vis][solint]['Fail_Reason'] = 'None'
-                    for ind, fid in enumerate(selfcal_library['sub-fields-to-selfcal']):
-                        for vis in vislist:
-                            if field_by_field_success[ind]:
-                                selfcal_library[fid][vis][solint]['Pass'] = True
-                                selfcal_library[fid][vis][solint]['Fail_Reason'] = 'None'
-                            else:
-                                selfcal_library[fid][vis][solint]['Pass'] = False
-                    break
-
-                selfcal_library['SC_success']=True
-                selfcal_library['Stop_Reason']='None'
-                #keep track of whether inf_EB had a S/N decrease
-                if (solint =='inf_EB') and (((post_SNR-SNR)/SNR < 0.0) or ((post_SNR_NF - SNR_NF)/SNR_NF < 0.0)):
-                   selfcal_library['inf_EB_SNR_decrease']=True
-                elif (solint =='inf_EB') and (((post_SNR-SNR)/SNR > 0.0) and ((post_SNR_NF - SNR_NF)/SNR_NF > 0.0)):
-                   selfcal_library['inf_EB_SNR_decrease']=False
-                for vis in vislist:
-                   selfcal_library[vis]['gaintable_final']=selfcal_library[vis][solint]['gaintable']
-                   selfcal_library[vis]['spwmap_final']=selfcal_library[vis][solint]['spwmap'].copy()
-                   selfcal_library[vis]['applycal_mode_final']=selfcal_library[vis][solint]['applycal_mode']
-                   selfcal_library[vis]['applycal_interpolate_final']=selfcal_library[vis][solint]['applycal_interpolate']
-                   selfcal_library[vis]['gaincal_combine_final']=selfcal_library[vis][solint]['gaincal_combine']
-                   selfcal_library[vis][solint]['Pass']=True
-                   selfcal_library[vis][solint]['Fail_Reason']='None'
-                if selfcal_plan['solmode'][iteration]=='p':            
-                   selfcal_library['final_phase_solint']=solint
-                selfcal_library['final_solint']=solint
-                selfcal_library['final_solint_mode']=selfcal_plan['solmode'][iteration]
-                selfcal_library['iteration']=iteration
-
-                for ind, fid in enumerate(selfcal_library['sub-fields-to-selfcal']):
-                    if field_by_field_success[ind]:
-                        selfcal_library[fid]['SC_success']=True
-                        selfcal_library[fid]['Stop_Reason']='None'
-                        if (solint =='inf_EB') and not strict_field_by_field_success[ind]:
-                           selfcal_library[fid]['inf_EB_SNR_decrease']=True
-                        elif (solint =='inf_EB') and strict_field_by_field_success[ind]:
-                           selfcal_library[fid]['inf_EB_SNR_decrease']=False
-
-                        for vis in selfcal_library[fid]['vislist']:
-                           selfcal_library[fid][vis]['gaintable_final']=selfcal_library[fid][vis][solint]['gaintable']
-                           selfcal_library[fid][vis]['spwmap_final']=selfcal_library[fid][vis][solint]['spwmap'].copy()
-                           selfcal_library[fid][vis]['applycal_mode_final']=selfcal_library[fid][vis][solint]['applycal_mode']
-                           selfcal_library[fid][vis]['applycal_interpolate_final']=selfcal_library[fid][vis][solint]['applycal_interpolate']
-                           selfcal_library[fid][vis]['gaincal_combine_final']=selfcal_library[fid][vis][solint]['gaincal_combine']
-                           selfcal_library[fid][vis][solint]['Pass']=True
-                           selfcal_library[fid][vis][solint]['Fail_Reason']='None'
-                        if selfcal_plan['solmode'][iteration]=='p':            
-                           selfcal_library[fid]['final_phase_solint']=solint
-                        selfcal_library[fid]['final_solint']=solint
-                        selfcal_library[fid]['final_solint_mode']=selfcal_plan['solmode'][iteration]
-                        selfcal_library[fid]['iteration']=iteration
-                    else:
-                        for vis in selfcal_library[fid]['vislist']:
-                            selfcal_library[fid][vis][solint]['Pass']=False
-                        if solint == 'inf_EB':
-                            selfcal_library[fid]['inf_EB_SNR_decrease']=False
-
-                # To exit out of the applymode loop.
-                break
-             ##
-             ## If the beam area got larger, this could be because of flagging of long baseline antennas. Try with applymode = "calonly".
-             ##
->>>>>>> 6a9b205e
 
              print('****************************Selfcal failed**************************')
              if delta_beamarea > delta_beam_thresh:
