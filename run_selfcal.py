--- conflicted
+++ resolved
@@ -12,10 +12,8 @@
         inf_EB_gaintype_dict, inf_EB_gaincal_combine_dict, inf_EB_fallback_mode_dict, gaincal_combine, applycal_interp, integration_time, \
         gaincal_minsnr=2.0, gaincal_unflag_minsnr=5.0, minsnr_to_proceed=3.0, delta_beam_thresh=0.05, do_amp_selfcal=True, inf_EB_gaincal_combine='scan', inf_EB_gaintype='G', \
         unflag_only_lbants=False, unflag_only_lbants_onlyap=False, calonly_max_flagged=0.0, second_iter_solmode="", unflag_fb_to_prev_solint=False, \
-<<<<<<< HEAD
-        rerank_refants=False, mode="selfcal", calibrators="", calculate_inf_EB_fb_anyways=False, preapply_targets_own_inf_EB=False):
-=======
-        rerank_refants=False, gaincalibrator_dict={}):
+        rerank_refants=False, mode="selfcal", calibrators="", calculate_inf_EB_fb_anyways=False, preapply_targets_own_inf_EB=False, \
+                gaincalibrator_dict={}):
 
    # If we are running this on a mosaic, we want to rerank reference antennas and have a higher gaincal_minsnr by default.
 
@@ -28,7 +26,6 @@
 
    # Start looping over the solints.
 
->>>>>>> b9309bbd
    iterjump=-1   # useful if we want to jump iterations
    sani_target=sanitize_string(target)
 
@@ -51,13 +48,9 @@
          continue
       elif iteration == iterjump:
          iterjump=-1
-<<<<<<< HEAD
       print("Solving for solint="+solints[band][iteration])
 
-      if mode == "selfcal" and solint_snr[target][band][solints[band][iteration]] < minsnr_to_proceed:
-=======
-      if solint_snr[target][band][solints[band][iteration]] < minsnr_to_proceed and np.all([solint_snr_per_field[target][band][fid][solints[band][iteration]] < minsnr_to_proceed for fid in selfcal_library[target][band]['sub-fields']]):
->>>>>>> b9309bbd
+      if mode == "selfcal" and solint_snr[target][band][solints[band][iteration]] < minsnr_to_proceed and np.all([solint_snr_per_field[target][band][fid][solints[band][iteration]] < minsnr_to_proceed for fid in selfcal_library[target][band]['sub-fields']]):
          print('*********** estimated SNR for solint='+solints[band][iteration]+' too low, measured: '+str(solint_snr[target][band][solints[band][iteration]])+', Min SNR Required: '+str(minsnr_to_proceed)+' **************')
          if iteration > 1 and solmode[band][iteration] !='ap' and do_amp_selfcal:  # if a solution interval shorter than inf for phase-only SC has passed, attempt amplitude selfcal
             iterjump=solmode[band].index('ap') 
@@ -244,7 +237,6 @@
                         else:
                             splinetime = float(splinetime[0:-1])
 
-<<<<<<< HEAD
                     if mode == "cocal":
                         # Check which targets are acceptable to use as calibrators.
                         targets = calibrators[band][iteration - len(solints[band])]
@@ -254,36 +246,6 @@
                         include_targets = target
                         include_scans = ""
 
-                    if mode == "cocal" and preapply_targets_own_inf_EB and solint == "inf_fb" and "inf" in solints[band]:
-                        ##
-                        ## If we want to pre-apply inf_EB solution from each calibrator to itself, all we do is combine all of thier
-                        ## individual inf tables, as these were pre-calculated in that way.
-                        ##
-                        destination_table = sani_target+'_'+vis+'_'+band+'_'+solint+'_'+str(iteration)+'_'+solmode[band][iteration]+'.g'
-                        for t in include_targets.split(","):
-                            table_name = sanitize_string(t)+'_'+vis+'_'+band+'_'+solint.replace('_fb','')+'_'+str(1)+'_'+solmode[band][iteration]+'.g'
-                            #t_final_solint = selfcal_library[t][band]["final_phase_solint"]
-                            #t_iteration = selfcal_library[t][band][vislist[0]][t_final_solint]["iteration"]
-                            #table_name = sanitize_string(t)+'_'+vis+'_'+band+'_'+t_final_solint+'_'+str(t_iteration)+'_'+solmode[band][iteration]+'.g'
-
-                            tb.open(table_name)
-                            if not os.path.exists("tmp1.g"):
-                                tb.copy("tmp1.g", deep=True)
-                            else:
-                                tb.copyrows("tmp1.g")
-                            tb.close()
-
-                        tb.open("tmp1.g")
-                        tb.query("OBSERVATION_ID==0", name="tmp2.g", sortlist="TIME,ANTENNA1")
-                        tb.close()
-
-                        tb.open("tmp2.g")
-                        tb.copy(destination_table, deep=True)
-                        tb.close()
-
-                        os.system("rm -rf tmp1.g tmp2.g")
-                    else:
-=======
                     if solint == "scan_inf":
                         if len(gaincalibrator_dict) > 0:
                             scans = []
@@ -328,18 +290,45 @@
 
                             msmd.close()
                     else:
-                        include_scans = ['']
-
-                    for incl_scans in include_scans:
->>>>>>> b9309bbd
-                        gaincal(vis=vis,\
-                             caltable=sani_target+'_'+vis+'_'+band+'_'+solint+'_'+str(iteration)+'_'+solmode[band][iteration]+'.g',\
-                             gaintype=gaincal_gaintype, spw=selfcal_library[target][band][vis]['spws'],
-                             refant=selfcal_library[target][band][vis]['refant'], calmode=solmode[band][iteration], solnorm=solnorm if applymode=="calflag" else False,
-<<<<<<< HEAD
-                             solint=solint.replace('_EB','').replace('_ap','').replace('scan_','').replace('_fb',''),minsnr=gaincal_minsnr if applymode == 'calflag' else max(gaincal_minsnr,gaincal_unflag_minsnr), minblperant=4,combine=gaincal_combine[band][iteration],
-                             field=include_targets,scan=include_scans,gaintable=gaincal_preapply_gaintable[vis],spwmap=gaincal_spwmap[vis],uvrange=selfcal_library[target][band]['uvrange'],
-                             interp=gaincal_interpolate[vis], solmode=gaincal_solmode)
+                        include_scans = [include_scans]
+
+                    if mode == "cocal" and preapply_targets_own_inf_EB and solint == "inf_fb" and "inf" in solints[band]:
+                        ##
+                        ## If we want to pre-apply inf_EB solution from each calibrator to itself, all we do is combine all of thier
+                        ## individual inf tables, as these were pre-calculated in that way.
+                        ##
+                        destination_table = sani_target+'_'+vis+'_'+band+'_'+solint+'_'+str(iteration)+'_'+solmode[band][iteration]+'.g'
+                        for t in include_targets.split(","):
+                            table_name = sanitize_string(t)+'_'+vis+'_'+band+'_'+solint.replace('_fb','')+'_'+str(1)+'_'+solmode[band][iteration]+'.g'
+                            #t_final_solint = selfcal_library[t][band]["final_phase_solint"]
+                            #t_iteration = selfcal_library[t][band][vislist[0]][t_final_solint]["iteration"]
+                            #table_name = sanitize_string(t)+'_'+vis+'_'+band+'_'+t_final_solint+'_'+str(t_iteration)+'_'+solmode[band][iteration]+'.g'
+
+                            tb.open(table_name)
+                            if not os.path.exists("tmp1.g"):
+                                tb.copy("tmp1.g", deep=True)
+                            else:
+                                tb.copyrows("tmp1.g")
+                            tb.close()
+
+                        tb.open("tmp1.g")
+                        tb.query("OBSERVATION_ID==0", name="tmp2.g", sortlist="TIME,ANTENNA1")
+                        tb.close()
+
+                        tb.open("tmp2.g")
+                        tb.copy(destination_table, deep=True)
+                        tb.close()
+
+                        os.system("rm -rf tmp1.g tmp2.g")
+                    else:
+                        for incl_scans in include_scans:
+                            gaincal(vis=vis,\
+                                 caltable=sani_target+'_'+vis+'_'+band+'_'+solint+'_'+str(iteration)+'_'+solmode[band][iteration]+'.g',\
+                                 gaintype=gaincal_gaintype, spw=selfcal_library[target][band][vis]['spws'],
+                                 refant=selfcal_library[target][band][vis]['refant'], calmode=solmode[band][iteration], solnorm=solnorm if applymode=="calflag" else False,
+                                 solint=solint.replace('_EB','').replace('_ap','').replace('scan_','').replace('_fb',''),minsnr=gaincal_minsnr if applymode == 'calflag' else max(gaincal_minsnr,gaincal_unflag_minsnr), minblperant=4,combine=gaincal_combine[band][iteration],
+                                 field=include_targets,scan=incl_scans,gaintable=gaincal_preapply_gaintable[vis],spwmap=gaincal_spwmap[vis],uvrange=selfcal_library[target][band]['uvrange'],
+                                 interp=gaincal_interpolate[vis], solmode=gaincal_solmode, refantmode=refantmode, append=os.path.exists(sani_target+'_'+vis+'_'+band+'_'+solint+'_'+str(iteration)+'_'+solmode[band][iteration]+'.g'))
 
                     if mode == "cocal":
                         ##
@@ -371,11 +360,6 @@
                         tb.removerows(rownrs=bad)
                         tb.flush()
                         tb.close()
-=======
-                             solint=solint.replace('_EB','').replace('_ap','').replace('scan_',''),minsnr=gaincal_minsnr if applymode == 'calflag' else max(gaincal_minsnr,gaincal_unflag_minsnr), minblperant=4,combine=gaincal_combine[band][iteration],
-                             field=target,scan=incl_scans,gaintable=gaincal_preapply_gaintable[vis],spwmap=gaincal_spwmap[vis],uvrange=selfcal_library[target][band]['uvrange'],
-                             interp=gaincal_interpolate[vis], solmode=gaincal_solmode, refantmode=refantmode, append=os.path.exists(sani_target+'_'+vis+'_'+band+'_'+solint+'_'+str(iteration)+'_'+solmode[band][iteration]+'.g'))
->>>>>>> b9309bbd
                 else:
                     for fid in selfcal_library[target][band]['sub-fields-to-selfcal']:
                         gaincal_spwmap[vis]=[]
@@ -494,13 +478,8 @@
                      caltable='test_inf_EB.g',\
                      gaintype=gaincal_gaintype, spw=selfcal_library[target][band][vis]['spws'],
                      refant=selfcal_library[target][band][vis]['refant'], calmode='p', 
-<<<<<<< HEAD
                      solint=solint.replace('_EB','').replace('_ap','').replace('_fb',''),minsnr=gaincal_minsnr if applymode == "calflag" else max(gaincal_minsnr,gaincal_unflag_minsnr), minblperant=4,combine=test_gaincal_combine,
-                     field=include_targets,scan=include_scans,gaintable='',spwmap=[],uvrange=selfcal_library[target][band]['uvrange']) 
-=======
-                     solint=solint.replace('_EB','').replace('_ap',''),minsnr=gaincal_minsnr if applymode == "calflag" else max(gaincal_minsnr,gaincal_unflag_minsnr), minblperant=4,combine=test_gaincal_combine,
-                     field=target,gaintable='',spwmap=[],uvrange=selfcal_library[target][band]['uvrange'], refantmode=refantmode) 
->>>>>>> b9309bbd
+                     field=include_targets,scan=include_scans,gaintable='',spwmap=[],uvrange=selfcal_library[target][band]['uvrange'], refantmode=refantmode) 
                    spwlist=selfcal_library[target][band][vis]['spws'].split(',')
                    fallback[vis],map_index,spwmap,applycal_spwmap_inf_EB=analyze_inf_EB_flagging(selfcal_library,band,spwlist,sani_target+'_'+vis+'_'+band+'_'+solint+'_'+str(iteration)+'_'+solmode[band][iteration]+'.g',vis,target,'test_inf_EB.g')
 
