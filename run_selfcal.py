--- conflicted
+++ resolved
@@ -33,12 +33,11 @@
    sani_target=sanitize_string(target)
 
    if mode == "cocal":
-        iterjump = len(solints[band]) - 4
+        iterjump = len(solints[band][target]) - 4
         if selfcal_library[target][band]["SC_success"] and not calculate_inf_EB_fb_anyways:
             iterjump += 1
 
    vislist=selfcal_library[target][band]['vislist'].copy()
-<<<<<<< HEAD
 
    if mode == "cocal":
        # Check whether there are suitable calibrators, otherwise skip this target/band.
@@ -47,22 +46,19 @@
            print("No suitable calibrators found, skipping "+target)
            return
 
-   for iteration in range(len(solints[band])):
-=======
    print('Starting selfcal procedure on: '+target+' '+band)
    for iteration in range(len(solints[band][target])):
->>>>>>> bb0e0e6b
       if (iterjump !=-1) and (iteration < iterjump): # allow jumping to amplitude selfcal and not need to use a while loop
          continue
       elif iteration == iterjump:
          iterjump=-1
-      print("Solving for solint="+solints[band][iteration])
+      print("Solving for solint="+solints[band][target][iteration])
 
       # Set some cocal parameters.
-      if solints[band][iteration] in ["inf_EB_fb","inf_fb1"]:
+      if solints[band][target][iteration] in ["inf_EB_fb","inf_fb1"]:
           calculate_inf_EB_fb_anyways = True
           preapply_targets_own_inf_EB = False
-      elif solints[band][iteration] == "inf_fb2":
+      elif solints[band][target][iteration] == "inf_fb2":
           calculate_inf_EB_fb_anyways = False
           preapply_targets_own_inf_EB = False
           # If there was not a successful inf_EB solint, then this duplicates inf_fb1 so skip
@@ -70,27 +66,20 @@
               continue
           elif not selfcal_library[target][band][vislist[0]]["inf_EB"]['Pass']:
               continue
-      elif solints[band][iteration] == "inf_fb3":
+      elif solints[band][target][iteration] == "inf_fb3":
           calculate_inf_EB_fb_anyways = False
           preapply_targets_own_inf_EB = True
           # If there was no inf solint (e.g. because each source was observed only a single time, skip this as there are no gain tables to stick together.
-          if "inf" not in solints[band]:
+          if "inf" not in solints[band][target]:
               continue
 
       if 'ap' in solints[band][target][iteration] and not do_amp_selfcal:
           break
 
-<<<<<<< HEAD
-      if mode == "selfcal" and solint_snr[target][band][solints[band][iteration]] < minsnr_to_proceed and np.all([solint_snr_per_field[target][band][fid][solints[band][iteration]] < minsnr_to_proceed for fid in selfcal_library[target][band]['sub-fields']]):
-         print('*********** estimated SNR for solint='+solints[band][iteration]+' too low, measured: '+str(solint_snr[target][band][solints[band][iteration]])+', Min SNR Required: '+str(minsnr_to_proceed)+' **************')
-         if iteration > 1 and solmode[band][iteration] !='ap' and do_amp_selfcal:  # if a solution interval shorter than inf for phase-only SC has passed, attempt amplitude selfcal
-            iterjump=solmode[band].index('ap') 
-=======
-      if solint_snr[target][band][solints[band][target][iteration]] < minsnr_to_proceed and np.all([solint_snr_per_field[target][band][fid][solints[band][target][iteration]] < minsnr_to_proceed for fid in selfcal_library[target][band]['sub-fields']]):
+      if mode == "selfcal" and solint_snr[target][band][solints[band][target][iteration]] < minsnr_to_proceed and np.all([solint_snr_per_field[target][band][fid][solints[band][target][iteration]] < minsnr_to_proceed for fid in selfcal_library[target][band]['sub-fields']]):
          print('*********** estimated SNR for solint='+solints[band][target][iteration]+' too low, measured: '+str(solint_snr[target][band][solints[band][target][iteration]])+', Min SNR Required: '+str(minsnr_to_proceed)+' **************')
          if iteration > 1 and solmode[band][target][iteration] !='ap' and do_amp_selfcal:  # if a solution interval shorter than inf for phase-only SC has passed, attempt amplitude selfcal
             iterjump=solmode[band][target].index('ap') 
->>>>>>> bb0e0e6b
             print('****************Attempting amplitude selfcal*************')
             continue
 
@@ -257,24 +246,15 @@
                 ## At some point remove the conditional for use_inf_EB_preapply, since there isn't a reason not to do it
                 ##
 
-<<<<<<< HEAD
-                if solmode[band][iteration] == 'p':
+                if solmode[band][target][iteration] == 'p':
                     if 'inf_EB' in solint:
-=======
-                if solmode[band][target][iteration] == 'p':
-                    if solint == 'inf_EB':
->>>>>>> bb0e0e6b
                        gaincal_spwmap[vis]=[]
                        gaincal_preapply_gaintable[vis]=[]
                        gaincal_interpolate[vis]=[]
                        gaincal_gaintype=inf_EB_gaintype_dict[target][band][vis]
                        gaincal_solmode=""
-<<<<<<< HEAD
-                       gaincal_combine[band][iteration]=inf_EB_gaincal_combine_dict[target][band][vis]+\
+                       gaincal_combine[band][target][iteration]=inf_EB_gaincal_combine_dict[target][band][vis]+\
                                (",field" if "fb" in solint else "")
-=======
-                       gaincal_combine[band][target][iteration]=inf_EB_gaincal_combine_dict[target][band][vis]
->>>>>>> bb0e0e6b
                        if 'spw' in inf_EB_gaincal_combine_dict[target][band][vis]:
                           applycal_spwmap[vis]=[selfcal_library[target][band][vis]['spwmap']]
                           gaincal_spwmap[vis]=[selfcal_library[target][band][vis]['spwmap']]
@@ -296,7 +276,7 @@
                                #gaincal_preapply_gaintable[vis]=[sani_target+'_'+vis+'_'+band+'_inf_EB_fb_'+str(iteration-1)+'_p.g']
                                previous_solint = "inf_EB_fb"
                        else:
-                           if solmode[band][iteration]=='p':
+                           if solmode[band][target][iteration]=='p':
                                previous_solint = "inf_EB"
                            else:
                                previous_solint = selfcal_library[target][band]['final_phase_solint']
@@ -325,7 +305,7 @@
 
                        applycal_spwmap[vis] = [selfcal_library[target][band][vis][previous_solint]['spwmap']] + [selfcal_library[target][band][vis]['spwmap']]
                        applycal_interpolate[vis]=[applycal_interp[band],applycal_interp[band]]
-                       applycal_gaintable[vis] = selfcal_library[target][band][vis][previous_solint]['gaintable'] + [sani_target+'_'+vis+'_'+band+'_'+solint+'_'+str(iteration)+'_'+solmode[band][iteration]+'.g']
+                       applycal_gaintable[vis] = selfcal_library[target][band][vis][previous_solint]['gaintable'] + [sani_target+'_'+vis+'_'+band+'_'+solint+'_'+str(iteration)+'_'+solmode[band][target][iteration]+'.g']
                     selfcal_library[target][band][vis][solint]['gaintable']=applycal_gaintable[vis]
                     selfcal_library[target][band][vis][solint]['iteration']=iteration+0
                     selfcal_library[target][band][vis][solint]['spwmap']=applycal_spwmap[vis]
@@ -355,7 +335,7 @@
 
                     if mode == "cocal":
                         # Check which targets are acceptable to use as calibrators.
-                        targets = calibrators[band][iteration - len(solints[band])]
+                        targets = calibrators[band][iteration - len(solints[band][target])]
 
                         include_targets, include_scans = triage_calibrators(vis, target, targets)
                     else:
@@ -415,19 +395,19 @@
                     else:
                         include_scans = [include_scans]
 
-                    if mode == "cocal" and preapply_targets_own_inf_EB and "inf_fb" in solint and "inf" in solints[band]:
+                    if mode == "cocal" and preapply_targets_own_inf_EB and "inf_fb" in solint and "inf" in solints[band][target]:
                         ##
                         ## If we want to pre-apply inf_EB solution from each calibrator to itself, all we do is combine all of thier
                         ## individual inf tables, as these were pre-calculated in that way.
                         ##
-                        destination_table = sani_target+'_'+vis+'_'+band+'_'+solint+'_'+str(iteration)+'_'+solmode[band][iteration]+'.g'
+                        destination_table = sani_target+'_'+vis+'_'+band+'_'+solint+'_'+str(iteration)+'_'+solmode[band][target][iteration]+'.g'
                         for t in include_targets.split(","):
-                            if os.path.exists(sanitize_string(t)+'_'+vis+'_'+band+'_'+solint.replace('_fb1','').replace('_fb2','').replace('_fb3','')+'_'+str(1)+'_'+solmode[band][iteration]+\
+                            if os.path.exists(sanitize_string(t)+'_'+vis+'_'+band+'_'+solint.replace('_fb1','').replace('_fb2','').replace('_fb3','')+'_'+str(1)+'_'+solmode[band][target][iteration]+\
                                     '.pre-pass.g'):
-                                table_name = sanitize_string(t)+'_'+vis+'_'+band+'_'+solint.replace('_fb1','').replace('_fb2','').replace('_fb3','')+'_'+str(1)+'_'+solmode[band][iteration]+\
+                                table_name = sanitize_string(t)+'_'+vis+'_'+band+'_'+solint.replace('_fb1','').replace('_fb2','').replace('_fb3','')+'_'+str(1)+'_'+solmode[band][target][iteration]+\
                                         '.pre-pass.g'
                             else:
-                                table_name = sanitize_string(t)+'_'+vis+'_'+band+'_'+solint.replace('_fb1','').replace('_fb2','').replace('_fb3','')+'_'+str(1)+'_'+solmode[band][iteration]+'.g'
+                                table_name = sanitize_string(t)+'_'+vis+'_'+band+'_'+solint.replace('_fb1','').replace('_fb2','').replace('_fb3','')+'_'+str(1)+'_'+solmode[band][target][iteration]+'.g'
                             #t_final_solint = selfcal_library[t][band]["final_phase_solint"]
                             #t_iteration = selfcal_library[t][band][vislist[0]][t_final_solint]["iteration"]
                             #table_name = sanitize_string(t)+'_'+vis+'_'+band+'_'+t_final_solint+'_'+str(t_iteration)+'_'+solmode[band][iteration]+'.g'
@@ -487,7 +467,6 @@
                             for incl_scan in remove:
                                 include_scans.remove(incl_scan)
 
-<<<<<<< HEAD
                             msmd.close()
                         else:
                             include_targets = [include_targets]
@@ -497,59 +476,30 @@
 
                         for incl_scans, incl_targets in zip(include_scans, include_targets):
                             if solint == 'inf_EB':
-                               if spws_set[vis].ndim == 1:
+                               if spws_set[band][vis].ndim == 1:
                                   nspw_sets=1
                                else:
-                                  nspw_sets=spws_set[vis].shape[0]
+                                  nspw_sets=spws_set[band][vis].shape[0]
                             else: #only necessary to loop over gain cal when in inf_EB to avoid inf_EB solving for all spws
                                nspw_sets=1
                             for i in range(nspw_sets):  # run gaincal on each spw set to handle spectral scans
                                if solint == 'inf_EB':
-                                  if nspw_sets == 1 and spws_set[vis].ndim == 1:
-                                     spwselect=','.join(str(spw) for spw in spws_set[vis].tolist())
+                                  if nspw_sets == 1 and spws_set[band][vis].ndim == 1:
+                                     spwselect=','.join(str(spw) for spw in spws_set[band][vis].tolist())
                                   else:
-                                     spwselect=','.join(str(spw) for spw in spws_set[vis][i].tolist())
+                                     spwselect=','.join(str(spw) for spw in spws_set[band][vis][i].tolist())
                                else:
                                   spwselect=selfcal_library[target][band][vis]['spws']
                                gaincal(vis=vis,\
-                                 caltable=sani_target+'_'+vis+'_'+band+'_'+solint+'_'+str(iteration)+'_'+solmode[band][iteration]+'.g',\
+                                 caltable=sani_target+'_'+vis+'_'+band+'_'+solint+'_'+str(iteration)+'_'+solmode[band][target][iteration]+'.g',\
                                  gaintype=gaincal_gaintype, spw=spwselect,
-                                 refant=selfcal_library[target][band][vis]['refant'], calmode=solmode[band][iteration], solnorm=solnorm if applymode=="calflag" else False,
-                                 solint=solint.replace('_EB','').replace('_ap','').replace('scan_','').replace('_fb1','').replace('_fb2','').replace('_fb3',''),minsnr=gaincal_minsnr if applymode == 'calflag' else max(gaincal_minsnr,gaincal_unflag_minsnr), minblperant=4,combine=gaincal_combine[band][iteration],
+                                 refant=selfcal_library[target][band][vis]['refant'], calmode=solmode[band][target][iteration], solnorm=solnorm if applymode=="calflag" else False,
+                                 solint=solint.replace('_EB','').replace('_ap','').replace('scan_','').replace('_fb1','').replace('_fb2','').replace('_fb3',''),minsnr=gaincal_minsnr if applymode == 'calflag' else max(gaincal_minsnr,gaincal_unflag_minsnr), minblperant=4,combine=gaincal_combine[band][target][iteration],
                                  field=incl_targets,scan=incl_scans,gaintable=gaincal_preapply_gaintable[vis],spwmap=gaincal_spwmap[vis],uvrange=selfcal_library[target][band]['uvrange'],
-                                 interp=gaincal_interpolate[vis], solmode=gaincal_solmode, refantmode='flex', append=os.path.exists(sani_target+'_'+vis+'_'+band+'_'+solint+'_'+str(iteration)+'_'+solmode[band][iteration]+'.g'))
+                                 interp=gaincal_interpolate[vis], solmode=gaincal_solmode, refantmode='flex', append=os.path.exists(sani_target+'_'+vis+'_'+band+'_'+solint+'_'+str(iteration)+'_'+solmode[band][target][iteration]+'.g'))
                                #
                                if solint != 'inf_EB':
                                   break
-=======
-                    for incl_scans, incl_targets in zip(include_scans, include_targets):
-                        if solint == 'inf_EB':
-                           if spws_set[band][vis].ndim == 1:
-                              nspw_sets=1
-                           else:
-                              nspw_sets=spws_set[band][vis].shape[0]
-                        else: #only necessary to loop over gain cal when in inf_EB to avoid inf_EB solving for all spws
-                           nspw_sets=1
-                        for i in range(nspw_sets):  # run gaincal on each spw set to handle spectral scans
-                           if solint == 'inf_EB':
-                              if nspw_sets == 1 and spws_set[band][vis].ndim == 1:
-                                 spwselect=','.join(str(spw) for spw in spws_set[band][vis].tolist())
-                              else:
-                                 spwselect=','.join(str(spw) for spw in spws_set[band][vis][i].tolist())
-                           else:
-                              spwselect=selfcal_library[target][band][vis]['spws']
-                           print('Running gaincal on '+spwselect+' for '+sani_target+'_'+vis+'_'+band+'_'+solint+'_'+str(iteration)+'_'+solmode[band][target][iteration]+'.g')
-                           gaincal(vis=vis,\
-                             caltable=sani_target+'_'+vis+'_'+band+'_'+solint+'_'+str(iteration)+'_'+solmode[band][target][iteration]+'.g',\
-                             gaintype=gaincal_gaintype, spw=spwselect,
-                             refant=selfcal_library[target][band][vis]['refant'], calmode=solmode[band][target][iteration], solnorm=solnorm if applymode=="calflag" else False,
-                             solint=solint.replace('_EB','').replace('_ap','').replace('scan_',''),minsnr=gaincal_minsnr if applymode == 'calflag' else max(gaincal_minsnr,gaincal_unflag_minsnr), minblperant=4,combine=gaincal_combine[band][target][iteration],
-                             field=incl_targets,scan=incl_scans,gaintable=gaincal_preapply_gaintable[vis],spwmap=gaincal_spwmap[vis],uvrange=selfcal_library[target][band]['uvrange'],
-                             interp=gaincal_interpolate[vis], solmode=gaincal_solmode, refantmode='flex', append=os.path.exists(sani_target+'_'+vis+'_'+band+'_'+solint+'_'+str(iteration)+'_'+solmode[band][target][iteration]+'.g'))
-                           #
-                           if solint != 'inf_EB':
-                              break
->>>>>>> bb0e0e6b
                 else:
                     for fid in np.intersect1d(selfcal_library[target][band]['sub-fields-to-selfcal'],list(selfcal_library[target][band]['sub-fields-fid_map'][vis].keys())):
                         gaincal_spwmap[vis]=[]
@@ -726,17 +676,10 @@
                             fb_to_prev_solint=unflag_fb_to_prev_solint, solints=solints[band][target], iteration=iteration)
 
                 # Do some post-gaincal cleanup for mosaics.
-<<<<<<< HEAD
                 if selfcal_library[target][band]['obstype'] == 'mosaic' or mode == "cocal":
-                    os.system("cp -r "+sani_target+'_'+vis+'_'+band+'_'+solint+'_'+str(iteration)+'_'+solmode[band][iteration]+'.g '+\
-                            sani_target+'_'+vis+'_'+band+'_'+solint+'_'+str(iteration)+'_'+solmode[band][iteration]+'.pre-drop.g')
-                    tb.open(sani_target+'_'+vis+'_'+band+'_'+solint+'_'+str(iteration)+'_'+solmode[band][iteration]+'.g', nomodify=False)
-=======
-                if selfcal_library[target][band]['obstype'] == 'mosaic':
                     os.system("cp -r "+sani_target+'_'+vis+'_'+band+'_'+solint+'_'+str(iteration)+'_'+solmode[band][target][iteration]+'.g '+\
                             sani_target+'_'+vis+'_'+band+'_'+solint+'_'+str(iteration)+'_'+solmode[band][target][iteration]+'.pre-drop.g')
                     tb.open(sani_target+'_'+vis+'_'+band+'_'+solint+'_'+str(iteration)+'_'+solmode[band][target][iteration]+'.g', nomodify=False)
->>>>>>> bb0e0e6b
                     antennas = tb.getcol("ANTENNA1")
                     fields = tb.getcol("FIELD_ID")
                     scans = tb.getcol("SCAN_NUMBER")
@@ -1378,11 +1321,7 @@
          if selfcal_library[target][band][vislist[0]][solint]['Pass'] == True and \
                  np.any([selfcal_library[target][band][fid][selfcal_library[target][band][fid]['vislist'][0]][solint]['Pass'] == True for fid in \
                  selfcal_library[target][band]['sub-fields-to-selfcal']]):
-<<<<<<< HEAD
-             if mode == "selfcal" and (iteration < len(solints[band])-1) and (selfcal_library[target][band][vis][solint]['SNR_post'] > \
-=======
-             if (iteration < len(solints[band][target])-1) and (selfcal_library[target][band][vis][solint]['SNR_post'] > \
->>>>>>> bb0e0e6b
+             if mode == "selfcal" and (iteration < len(solints[band][target])-1) and (selfcal_library[target][band][vis][solint]['SNR_post'] > \
                      selfcal_library[target][band]['SNR_orig']): #(iteration == 0) and 
                 print('Updating solint = '+solints[band][target][iteration+1]+' SNR')
                 print('Was: ',solint_snr[target][band][solints[band][target][iteration+1]])
@@ -1409,18 +1348,13 @@
          elif mode == "cocal" and solint == "inf_EB_fb" and (selfcal_library[target][band][vislist[0]]["inf_EB"]['Pass'] if "inf_EB" in \
                  selfcal_library[target][band][vislist[0]] else False):
             print('****************Selfcal failed for inf_EB_fb, skipping inf_fb1*****************')
-            iterjump = solints[band].index('inf_fb2')
+            iterjump = solints[band][target].index('inf_fb2')
             continue
          else:   
             print('****************Selfcal failed*************')
             print('REASON: '+reason)
-<<<<<<< HEAD
-            if mode == "selfcal" and iteration > 1 and solmode[band][iteration] !='ap' and do_amp_selfcal:  # if a solution interval shorter than inf for phase-only SC has passed, attempt amplitude selfcal
-               iterjump=solmode[band].index('ap') 
-=======
-            if iteration > 1 and solmode[band][target][iteration] !='ap' and do_amp_selfcal:  # if a solution interval shorter than inf for phase-only SC has passed, attempt amplitude selfcal
+            if mode == "selfcal" and iteration > 1 and solmode[band][target][iteration] !='ap' and do_amp_selfcal:  # if a solution interval shorter than inf for phase-only SC has passed, attempt amplitude selfcal
                iterjump=solmode[band][target].index('ap') 
->>>>>>> bb0e0e6b
                selfcal_library[target][band]['sub-fields-to-selfcal'] = selfcal_library[target][band]['sub-fields']
                print('****************Selfcal halted for phase, attempting amplitude*************')
                continue
