--- conflicted
+++ resolved
@@ -491,7 +491,6 @@
                             for incl_scan in remove:
                                 include_scans.remove(incl_scan)
 
-<<<<<<< HEAD
                             msmd.close()
                         else:
                             include_targets = [include_targets]
@@ -515,7 +514,8 @@
                                      spwselect=','.join(str(spw) for spw in spws_set[band][vis][i].tolist())
                                else:
                                   spwselect=selfcal_library[target][band][vis]['spws']
-                               gaincal(vis=vis,\
+                               print('Running gaincal on '+spwselect+' for '+sani_target+'_'+vis+'_'+band+'_'+solint+'_'+str(iteration)+'_'+solmode[band][target][iteration]+'.g')
+                               gaincal_return = gaincal(vis=vis,\
                                  caltable=sani_target+'_'+vis+'_'+band+'_'+solint+'_'+str(iteration)+'_'+solmode[band][target][iteration]+'.g',\
                                  gaintype=gaincal_gaintype, spw=spwselect,
                                  refant=selfcal_library[target][band][vis]['refant'], calmode=solmode[band][target][iteration], solnorm=solnorm if applymode=="calflag" else False,
@@ -525,35 +525,6 @@
                                #
                                if 'inf_EB' not in solint:
                                   break
-=======
-                    for incl_scans, incl_targets in zip(include_scans, include_targets):
-                        if solint == 'inf_EB':
-                           if spws_set[band][vis].ndim == 1:
-                              nspw_sets=1
-                           else:
-                              nspw_sets=spws_set[band][vis].shape[0]
-                        else: #only necessary to loop over gain cal when in inf_EB to avoid inf_EB solving for all spws
-                           nspw_sets=1
-                        for i in range(nspw_sets):  # run gaincal on each spw set to handle spectral scans
-                           if solint == 'inf_EB':
-                              if nspw_sets == 1 and spws_set[band][vis].ndim == 1:
-                                 spwselect=','.join(str(spw) for spw in spws_set[band][vis].tolist())
-                              else:
-                                 spwselect=','.join(str(spw) for spw in spws_set[band][vis][i].tolist())
-                           else:
-                              spwselect=selfcal_library[target][band][vis]['spws']
-                           print('Running gaincal on '+spwselect+' for '+sani_target+'_'+vis+'_'+band+'_'+solint+'_'+str(iteration)+'_'+solmode[band][target][iteration]+'.g')
-                           gaincal_return = gaincal(vis=vis,\
-                             caltable=sani_target+'_'+vis+'_'+band+'_'+solint+'_'+str(iteration)+'_'+solmode[band][target][iteration]+'.g',\
-                             gaintype=gaincal_gaintype, spw=spwselect,
-                             refant=selfcal_library[target][band][vis]['refant'], calmode=solmode[band][target][iteration], solnorm=solnorm if applymode=="calflag" else False,
-                             solint=solint.replace('_EB','').replace('_ap','').replace('scan_',''),minsnr=gaincal_minsnr if applymode == 'calflag' else max(gaincal_minsnr,gaincal_unflag_minsnr), minblperant=4,combine=gaincal_combine[band][target][iteration],
-                             field=incl_targets,scan=incl_scans,gaintable=gaincal_preapply_gaintable[vis],spwmap=gaincal_spwmap[vis],uvrange=selfcal_library[target][band]['uvrange'],
-                             interp=gaincal_interpolate[vis], solmode=gaincal_solmode, refantmode='flex', append=os.path.exists(sani_target+'_'+vis+'_'+band+'_'+solint+'_'+str(iteration)+'_'+solmode[band][target][iteration]+'.g'))
-                           #
-                           if solint != 'inf_EB':
-                              break
->>>>>>> ae9f200a
                 else:
                     for fid in np.intersect1d(selfcal_library[target][band]['sub-fields-to-selfcal'],list(selfcal_library[target][band]['sub-fields-fid_map'][vis].keys())):
                         gaincal_spwmap[vis]=[]
@@ -1216,7 +1187,6 @@
                     else:
                         selfcal_library[target][band][vis][solint]['intflux_post'],selfcal_library[target][band][vis][solint]['e_intflux_post']=-99.0,-99.0
 
-<<<<<<< HEAD
              if mode == "cocal" and calculate_inf_EB_fb_anyways and solint == "inf_EB_fb" and selfcal_library[target][band]["SC_success"]:
                 # Since we just want to calculate inf_EB_fb for use in inf_fb, we just want to revert to the original state and go back for inf_fb.
                 print('****************Reapplying previous solint solutions*************')
@@ -1231,7 +1201,15 @@
                            applymode=selfcal_library[target][band][vis]['applycal_mode_final'],\
                            field=target,spw=selfcal_library[target][band][vis]['spws'])
 
-             if (((post_SNR >= SNR) and (post_SNR_NF >= SNR_NF) and (delta_beamarea < delta_beam_thresh)) or (('inf_EB' in solint) and ((post_SNR-SNR)/SNR > -0.02) and ((post_SNR_NF - SNR_NF)/SNR_NF > -0.02) and (delta_beamarea < delta_beam_thresh))) and np.any(field_by_field_success): 
+             #run a pre-check as to whether a marginal inf_EB result will go on to attempt inf, if not we will fail a marginal inf_EB
+             if (solint =='inf_EB') and ((post_SNR-SNR)/SNR > -0.02) and ((post_SNR-SNR)/SNR < 0.00) and ((post_SNR_NF - SNR_NF)/SNR_NF > -0.02) and ((post_SNR_NF - SNR_NF)/SNR_NF < 0.00) and (delta_beamarea < delta_beam_thresh):
+                if solint_snr[target][band][solints[band][target][iteration+1]] < minsnr_to_proceed and np.all([solint_snr_per_field[target][band][fid][solints[band][target][iteration+1]] < minsnr_to_proceed for fid in selfcal_library[target][band]['sub-fields']]):
+                   marginal_inf_EB_will_attempt_next_solint = False
+                else:
+                   marginal_inf_EB_will_attempt_next_solint =  True
+
+
+             if (((post_SNR >= SNR) and (post_SNR_NF >= SNR_NF) and (delta_beamarea < delta_beam_thresh)) or (('inf_EB' in solint) and marginal_inf_EB_will_attempt_next_solint and ((post_SNR-SNR)/SNR > -0.02) and ((post_SNR_NF - SNR_NF)/SNR_NF > -0.02) and (delta_beamarea < delta_beam_thresh))) and np.any(field_by_field_success): 
 
                 if mode == "cocal" and calculate_inf_EB_fb_anyways and solint == "inf_EB_fb" and selfcal_library[target][band]["SC_success"]:
                     for vis in vislist:
@@ -1246,17 +1224,6 @@
                                 selfcal_library[target][band][fid][vis][solint]['Pass'] = False
                     break
 
-=======
-             #run a pre-check as to whether a marginal inf_EB result will go on to attempt inf, if not we will fail a marginal inf_EB
-             if (solint =='inf_EB') and ((post_SNR-SNR)/SNR > -0.02) and ((post_SNR-SNR)/SNR < 0.00) and ((post_SNR_NF - SNR_NF)/SNR_NF > -0.02) and ((post_SNR_NF - SNR_NF)/SNR_NF < 0.00) and (delta_beamarea < delta_beam_thresh):
-                if solint_snr[target][band][solints[band][target][iteration+1]] < minsnr_to_proceed and np.all([solint_snr_per_field[target][band][fid][solints[band][target][iteration+1]] < minsnr_to_proceed for fid in selfcal_library[target][band]['sub-fields']]):
-                   marginal_inf_EB_will_attempt_next_solint = False
-                else:
-                   marginal_inf_EB_will_attempt_next_solint =  True
-
-
-             if (((post_SNR >= SNR) and (post_SNR_NF >= SNR_NF) and (delta_beamarea < delta_beam_thresh)) or ((solint =='inf_EB') and marginal_inf_EB_will_attempt_next_solint and ((post_SNR-SNR)/SNR > -0.02) and ((post_SNR_NF - SNR_NF)/SNR_NF > -0.02) and (delta_beamarea < delta_beam_thresh))) and np.any(field_by_field_success): 
->>>>>>> ae9f200a
                 selfcal_library[target][band]['SC_success']=True
                 selfcal_library[target][band]['Stop_Reason']='None'
                 #keep track of whether inf_EB had a S/N decrease
