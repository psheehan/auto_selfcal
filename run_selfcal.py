--- conflicted
+++ resolved
@@ -190,13 +190,9 @@
                         list(selfcal_library['sub-fields-fid_map'][vis].keys())).size == 0:
                      continue
 
-<<<<<<< HEAD
-                gaincal_wrapper(selfcal_library, selfcal_plan, target, band, vis, solint, applymode, iteration, gaincal_minsnr, gaincal_unflag_minsnr,
-                        rerank_refants=rerank_refants, unflag_only_lbants=unflag_only_lbants, 
-=======
+
                 gaincal_wrapper(selfcal_library, selfcal_plan, target, band, vis, solint, applymode, iteration, gaincal_minsnr, 
                         gaincal_unflag_minsnr=gaincal_unflag_minsnr, rerank_refants=rerank_refants, unflag_only_lbants=unflag_only_lbants, 
->>>>>>> ff1b977d
                         unflag_only_lbants_onlyap=unflag_only_lbants_onlyap, calonly_max_flagged=calonly_max_flagged, 
                         second_iter_solmode=second_iter_solmode, unflag_fb_to_prev_solint=unflag_fb_to_prev_solint, \
                         refantmode=refantmode, mode=mode, calibrators=calibrators, gaincalibrator_dict=gaincalibrator_dict, 
