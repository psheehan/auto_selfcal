import numpy as np
from scipy import stats
import glob
import sys
#execfile('selfcal_helpers.py',globals())
sys.path.append("./")
from selfcal_helpers import *
from casampi.MPIEnvironment import MPIEnvironment 
parallel=MPIEnvironment.is_mpi_enabled

def run_selfcal(selfcal_library, target, band, solints, solint_snr, solint_snr_per_field, applycal_mode, solmode, band_properties, telescope, n_ants, cellsize, imsize, \
        inf_EB_gaintype_dict, inf_EB_gaincal_combine_dict, inf_EB_fallback_mode_dict, gaincal_combine, applycal_interp, integration_time, \
        gaincal_minsnr=2.0, gaincal_unflag_minsnr=5.0, minsnr_to_proceed=3.0, delta_beam_thresh=0.05, do_amp_selfcal=True, inf_EB_gaincal_combine='scan', inf_EB_gaintype='G', \
        unflag_only_lbants=False, unflag_only_lbants_onlyap=False, calonly_max_flagged=0.0, second_iter_solmode="", unflag_fb_to_prev_solint=False, \
<<<<<<< HEAD
        rerank_refants=False, mode="selfcal", calibrators="", calculate_inf_EB_fb_anyways=False, preapply_targets_own_inf_EB=False, \
                gaincalibrator_dict={}):
=======
        rerank_refants=False, gaincalibrator_dict={}, allow_gain_interpolation=False):
>>>>>>> 97cf8507

   # If we are running this on a mosaic, we want to rerank reference antennas and have a higher gaincal_minsnr by default.

   if selfcal_library[target][band]["obstype"] == "mosaic":
       gaincal_minsnr = 2.0
       rerank_refants = True
       refantmode = "strict"
   elif mode == "cocal":
       rerank_refants = True
       refantmode = "strict"
   else:
       refantmode = "flex"

   # Start looping over the solints.

   iterjump=-1   # useful if we want to jump iterations
   sani_target=sanitize_string(target)

   if mode == "cocal":
        iterjump = len(solints[band]) - 4
        if selfcal_library[target][band]["SC_success"] and not calculate_inf_EB_fb_anyways:
            iterjump += 1

   vislist=selfcal_library[target][band]['vislist'].copy()

   if mode == "cocal":
       # Check whether there are suitable calibrators, otherwise skip this target/band.
       include_targets, include_scans = triage_calibrators(vislist[0], target, calibrators[band][0])
       if include_targets == "":
           print("No suitable calibrators found, skipping "+target)
           return

   for iteration in range(len(solints[band])):
      if (iterjump !=-1) and (iteration < iterjump): # allow jumping to amplitude selfcal and not need to use a while loop
         continue
      elif iteration == iterjump:
         iterjump=-1
<<<<<<< HEAD
      print("Solving for solint="+solints[band][iteration])

      # Set some cocal parameters.
      if solints[band][iteration] in ["inf_EB_fb","inf_fb1"]:
          calculate_inf_EB_fb_anyways = True
          preapply_targets_own_inf_EB = False
      elif solints[band][iteration] == "inf_fb2":
          calculate_inf_EB_fb_anyways = False
          preapply_targets_own_inf_EB = False
          # If there was not a successful inf_EB solint, then this duplicates inf_fb1 so skip
          if "inf_EB" not in selfcal_library[target][band][vislist[0]]:
              continue
          elif not selfcal_library[target][band][vislist[0]]["inf_EB"]['Pass']:
              continue
      elif solints[band][iteration] == "inf_fb3":
          calculate_inf_EB_fb_anyways = False
          preapply_targets_own_inf_EB = True
          # If there was no inf solint (e.g. because each source was observed only a single time, skip this as there are no gain tables to stick together.
          if "inf" not in solints[band]:
              continue

      if mode == "selfcal" and solint_snr[target][band][solints[band][iteration]] < minsnr_to_proceed and np.all([solint_snr_per_field[target][band][fid][solints[band][iteration]] < minsnr_to_proceed for fid in selfcal_library[target][band]['sub-fields']]):
=======

      if 'ap' in solints[band][iteration] and not do_amp_selfcal:
          break

      if solint_snr[target][band][solints[band][iteration]] < minsnr_to_proceed and np.all([solint_snr_per_field[target][band][fid][solints[band][iteration]] < minsnr_to_proceed for fid in selfcal_library[target][band]['sub-fields']]):
>>>>>>> 97cf8507
         print('*********** estimated SNR for solint='+solints[band][iteration]+' too low, measured: '+str(solint_snr[target][band][solints[band][iteration]])+', Min SNR Required: '+str(minsnr_to_proceed)+' **************')
         if iteration > 1 and solmode[band][iteration] !='ap' and do_amp_selfcal:  # if a solution interval shorter than inf for phase-only SC has passed, attempt amplitude selfcal
            iterjump=solmode[band].index('ap') 
            print('****************Attempting amplitude selfcal*************')
            continue

         selfcal_library[target][band]['Stop_Reason']='Estimated_SNR_too_low_for_solint '+solints[band][iteration]
         break
      else:
         solint=solints[band][iteration]
         if iteration == 0:
            print('Starting with solint: '+solint)
         else:
            print('Continuing with solint: '+solint)
         os.system('rm -rf '+sani_target+'_'+band+'_'+solint+'_'+str(iteration)+'*')
         ##
         ## make images using the appropriate tclean heuristics for each telescope
         ## set threshold based on RMS of initial image and lower if value becomes lower
         ## during selfcal by resetting 'RMS_curr' after the post-applycal evaluation
         ##
         if selfcal_library[target][band]['final_solint'] != 'None':
             prev_solint = selfcal_library[target][band]['final_solint']
             prev_iteration = selfcal_library[target][band][vislist[0]][prev_solint]['iteration']

             nterms_changed = (len(glob.glob(sani_target+'_'+band+'_'+prev_solint+'_'+str(prev_iteration)+"_post.model.tt*")) < 
                    selfcal_library[target][band]['nterms'])

             if nterms_changed:
                 resume = False
             else:
                 resume = True
                 files = glob.glob(sani_target+'_'+band+'_'+prev_solint+'_'+str(prev_iteration)+"_post.*")
                 for f in files:
                     if "nearfield" in f:
                         continue
                     os.system("cp -r "+f+" "+f.replace(prev_solint+"_"+str(prev_iteration)+"_post", solint+'_'+str(iteration)))
         else:
             resume = False

         nfsnr_modifier = selfcal_library[target][band]['RMS_NF_curr'] / selfcal_library[target][band]['RMS_curr']
         tclean_wrapper(vislist,sani_target+'_'+band+'_'+solint+'_'+str(iteration),
                     band_properties,band,telescope=telescope,nsigma=selfcal_library[target][band]['nsigma'][iteration], scales=[0],
                     threshold=str(selfcal_library[target][band]['nsigma'][iteration]*selfcal_library[target][band]['RMS_NF_curr'])+'Jy',
                     savemodel='none',parallel=parallel,cellsize=cellsize[band],imsize=imsize[band],
                     nterms=selfcal_library[target][band]['nterms'],
                     field=target,spw=selfcal_library[target][band]['spws_per_vis'],uvrange=selfcal_library[target][band]['uvrange'],obstype=selfcal_library[target][band]['obstype'], nfrms_multiplier=nfsnr_modifier, resume=resume, image_mosaic_fields_separately=selfcal_library[target][band]['obstype'] == 'mosaic', cyclefactor=selfcal_library[target][band]['cyclefactor'])

         if solint == "inf_EB_fb" or ("inf_fb" in solint and selfcal_library[target][band]['final_solint'] == "inf_EB") or iteration == 0:
            gaincal_preapply_gaintable={}
            gaincal_spwmap={}
            gaincal_interpolate={}
            applycal_gaintable={}
            applycal_spwmap={}
            fallback={}
            applycal_interpolate={}


         # Loop through up to two times. On the first attempt, try applymode = 'calflag' (assuming this is requested by the user). On the
         # second attempt, use applymode = 'calonly'.
         for applymode in np.unique([applycal_mode[band][iteration],'calonly']):
             for vis in vislist:
                ##
                ## Restore original flagging state each time before applying a new gaintable
                ##
                versionname = ("fb_" if mode == "cocal" else "")+'selfcal_starting_flags_'+sani_target
                if not os.path.exists(vis+".flagversions/flags."+versionname):
                   flagmanager(vis=vis,mode='save',versionname=versionname)
                elif mode == "selfcal":
                   flagmanager(vis=vis, mode = 'restore', versionname = versionname, comment = 'Flag states at start of reduction')

                if mode == "cocal":
                    flagmanager(vis=vis, mode = 'restore', versionname = 'selfcal_starting_flags', comment = 'Flag states at start of the reduction')

             # We need to redo saving the model now that we have potentially unflagged some data.
             if applymode == "calflag":
                 tclean_wrapper(vislist,sani_target+'_'+band+'_'+solint+'_'+str(iteration),
                             band_properties,band,telescope=telescope,nsigma=selfcal_library[target][band]['nsigma'][iteration], scales=[0],
                             threshold=str(selfcal_library[target][band]['nsigma'][iteration]*selfcal_library[target][band]['RMS_NF_curr'])+'Jy',
                             savemodel='modelcolumn',parallel=parallel,cellsize=cellsize[band],imsize=imsize[band],
                             nterms=selfcal_library[target][band]['nterms'],
                             field=target,spw=selfcal_library[target][band]['spws_per_vis'],uvrange=selfcal_library[target][band]['uvrange'],obstype=selfcal_library[target][band]['obstype'], nfrms_multiplier=nfsnr_modifier, savemodel_only=True, cyclefactor=selfcal_library[target][band]['cyclefactor'])

             for vis in vislist:
                # Record gaincal details.
                selfcal_library[target][band][vis][solint]={}
                for fid in selfcal_library[target][band]['sub-fields-to-selfcal']:
                    selfcal_library[target][band][fid][vis][solint]={}

             # Fields that don't have any mask in the primary beam should be removed from consideration, as their models are likely bad.
             if selfcal_library[target][band]['obstype'] == 'mosaic':
                 new_fields_to_selfcal = []
                 for fid in selfcal_library[target][band]['sub-fields-to-selfcal']:
                     os.system('rm -rf test*.mask')
                     tmp_SNR_NF,tmp_RMS_NF=estimate_near_field_SNR(sani_target+'_field_'+str(fid)+'_'+band+'_'+solint+'_'+str(iteration)+'.image.tt0', \
                             las=selfcal_library[target][band]['LAS'], mosaic_sub_field=True, save_near_field_mask=False)

                     immath(imagename=[sani_target+"_field_"+str(fid)+"_"+band+"_"+solint+"_"+str(iteration)+".image.tt0",\
                             sani_target+"_field_"+str(fid)+"_"+band+"_"+solint+"_"+str(iteration)+".pb.tt0",\
                             sani_target+"_field_"+str(fid)+"_"+band+"_"+solint+"_"+str(iteration)+".mospb.tt0"], outfile="test.mask", \
                             expr="IIF(IM0*IM1/IM2 > "+str(5*tmp_RMS_NF)+", 1., 0.)")

                     bmaj = ''.join(np.array(list(imhead(sani_target+"_field_"+str(fid)+"_"+band+"_"+solint+"_"+str(iteration)+".image.tt0", \
                             mode="get", hdkey="bmaj").values())[::-1]).astype(str))
                     bmin = ''.join(np.array(list(imhead(sani_target+"_field_"+str(fid)+"_"+band+"_"+solint+"_"+str(iteration)+".image.tt0", \
                             mode="get", hdkey="bmin").values())[::-1]).astype(str))
                     bpa = ''.join(np.array(list(imhead(sani_target+"_field_"+str(fid)+"_"+band+"_"+solint+"_"+str(iteration)+".image.tt0", \
                             mode="get", hdkey="bpa").values())[::-1]).astype(str))

                     imsmooth("test.mask", kernel="gauss", major=bmaj, minor=bmin, pa=bpa, outfile="test.smoothed.mask")

                     immath(imagename=["test.smoothed.mask",sani_target+"_field_"+str(fid)+"_"+band+"_"+solint+"_"+str(iteration)+".mask"], \
                             outfile="test.smoothed.truncated.mask", expr="IIF(IM0 > 0.01 || IM1 > 0., 1., 0.)")

                     original_intflux = get_intflux(sani_target+"_field_"+str(fid)+"_"+band+"_"+solint+"_"+str(iteration)+".image.tt0", \
                             rms=tmp_RMS_NF, maskname=sani_target+"_field_"+str(fid)+"_"+band+"_"+solint+"_"+str(iteration)+".mask", \
                             mosaic_sub_field=True)[0]
                     updated_intflux = get_intflux(sani_target+"_field_"+str(fid)+"_"+band+"_"+solint+"_"+str(iteration)+".image.tt0", \
                             rms=tmp_RMS_NF, maskname="test.smoothed.truncated.mask", mosaic_sub_field=True)[0]
                     os.system('rm -rf test*.mask')


                     if not checkmask(sani_target+'_field_'+str(fid)+'_'+band+'_'+solint+'_'+str(iteration)+'.image.tt0'):
                         print("Removing field "+str(fid)+" from "+sani_target+'_'+vis+'_'+band+'_'+solint+'_'+str(iteration)+'_'+\
                                 solmode[band][iteration]+'.g'+" because there is no signal within the primary beam.")
                         skip_reason = "No signal"
                     elif solint_snr_per_field[target][band][fid][solints[band][iteration]] < minsnr_to_proceed and solint not in ['inf_EB','scan_inf']:
                         print("Removing field "+str(fid)+" from "+sani_target+'_'+vis+'_'+band+'_'+solint+'_'+str(iteration)+'_'+\
                                 solmode[band][iteration]+'.g'+' because the estimated solint snr is too low.')
                         skip_reason = "Estimated SNR"
                     elif updated_intflux > 1.25 * original_intflux:
                         print("Removing field "+str(fid)+" from "+sani_target+'_'+vis+'_'+band+'_'+solint+'_'+str(iteration)+'_'+\
                                 solmode[band][iteration]+'.g'+" because there appears to be significant flux missing from the model.")
                         skip_reason = "Missing flux"
                     else:
                         new_fields_to_selfcal.append(fid)

                     if fid not in new_fields_to_selfcal and solint != "inf_EB" and not allow_gain_interpolation:
                         for vis in vislist:
                             #selfcal_library[target][band][fid][vis][solint]['interpolated_gains'] = True
                             #selfcal_library[target][band][fid]['Stop_Reason'] = "Gaincal solutions would be interpolated"
                             selfcal_library[target][band][fid][vis][solint]['Pass'] = "None"
                             selfcal_library[target][band][fid][vis][solint]['Fail_Reason'] = skip_reason

                 selfcal_library[target][band]['sub-fields-to-gaincal'] = new_fields_to_selfcal
                 if solint != 'inf_EB' and not allow_gain_interpolation:
                     selfcal_library[target][band]['sub-fields-to-selfcal'] = new_fields_to_selfcal

             for vis in vislist:
                applycal_gaintable[vis]=[]
                applycal_spwmap[vis]=[]
                applycal_interpolate[vis]=[]
                gaincal_spwmap[vis]=[]
                gaincal_interpolate[vis]=[]
                gaincal_preapply_gaintable[vis]=[]
                ##
                ## Solve gain solutions per MS, target, solint, and band
                ##
                os.system('rm -rf '+sani_target+'_'+vis+'_'+band+'_'+solint+'_'+str(iteration)+'_'+solmode[band][iteration]+'*.g')
                ##
                ## Set gaincal parameters depending on which iteration and whether to use combine=spw for inf_EB or not
                ## Defaults should assume combine='scan' and gaintpe='G' will fallback to combine='scan,spw' if too much flagging
                ## At some point remove the conditional for use_inf_EB_preapply, since there isn't a reason not to do it
                ##

                if solmode[band][iteration] == 'p':
                    if 'inf_EB' in solint:
                       gaincal_spwmap[vis]=[]
                       gaincal_preapply_gaintable[vis]=[]
                       gaincal_interpolate[vis]=[]
                       gaincal_gaintype=inf_EB_gaintype_dict[target][band][vis]
                       gaincal_solmode=""
                       gaincal_combine[band][iteration]=inf_EB_gaincal_combine_dict[target][band][vis]+\
                               (",field" if "fb" in solint else "")
                       if 'spw' in inf_EB_gaincal_combine_dict[target][band][vis]:
                          applycal_spwmap[vis]=[selfcal_library[target][band][vis]['spwmap']]
                          gaincal_spwmap[vis]=[selfcal_library[target][band][vis]['spwmap']]
                       else:
                          applycal_spwmap[vis]=[]
                       applycal_interpolate[vis]=[applycal_interp[band]]
                       applycal_gaintable[vis]=[sani_target+'_'+vis+'_'+band+'_'+solint+'_'+str(iteration)+'_'+solmode[band][iteration]+'.g']
                    #elif solmode[band][iteration]=='p':
                    else:
                       gaincal_spwmap[vis]=[]
                       if mode == "cocal":
                           if 'inf_EB' in selfcal_library[target][band][vis]:
                               #gaincal_preapply_gaintable[vis]=[sani_target+'_'+vis+'_'+band+'_inf_EB_0_p.g']
                               if calculate_inf_EB_fb_anyways or not selfcal_library[target][band][vis]["inf_EB"]["Pass"]:
                                   previous_solint = "inf_EB_fb"
                               else:
                                   previous_solint = "inf_EB"
                           else:
                               #gaincal_preapply_gaintable[vis]=[sani_target+'_'+vis+'_'+band+'_inf_EB_fb_'+str(iteration-1)+'_p.g']
                               previous_solint = "inf_EB_fb"
                       else:
                           if solmode[band][iteration]=='p':
                               previous_solint = "inf_EB"
                           else:
                               previous_solint = selfcal_library[target][band]['final_phase_solint']

                       gaincal_preapply_gaintable[vis]=selfcal_library[target][band][vis][previous_solint]['gaintable']
                       gaincal_interpolate[vis]=[applycal_interp[band]]
                       gaincal_gaintype='T' if applymode == "calflag" or second_iter_solmode == "" else "GSPLINE" if second_iter_solmode == "GSPLINE" else "G"
                       gaincal_solmode = "" if applymode == "calflag" or second_iter_solmode == "GSPLINE" else second_iter_solmode
                       gaincal_spwmap[vis] = selfcal_library[target][band][vis][previous_solint]['spwmap']
                       """
                       if 'spw' in inf_EB_gaincal_combine_dict[target][band][vis]:
                          applycal_spwmap[vis]=[selfcal_library[target][band][vis]['spwmap'],selfcal_library[target][band][vis]['spwmap']]
                          gaincal_spwmap[vis]=[selfcal_library[target][band][vis]['spwmap']]
                       elif inf_EB_fallback_mode_dict[target][band][vis]=='spwmap':
                          applycal_spwmap[vis]=[selfcal_library[target][band][vis]['inf_EB']['spwmap'],selfcal_library[target][band][vis]['spwmap']]
                          gaincal_spwmap[vis]=selfcal_library[target][band][vis]['inf_EB']['spwmap']
                       else:
                          applycal_spwmap[vis]=[[],selfcal_library[target][band][vis]['spwmap']]
                          gaincal_spwmap[vis]=[]
                       """
                       # Revert back to applying the inf_EB solution if calculate_inf_EB_fb_anyways, i.e. we just use the inf_EB_fb solution
                       # for gaincal.
                       if mode == "cocal":
                           if selfcal_library[target][band]['final_solint'] == 'inf_EB' and calculate_inf_EB_fb_anyways:
                               previous_solint = "inf_EB"

                       applycal_spwmap[vis] = [selfcal_library[target][band][vis][previous_solint]['spwmap']] + [selfcal_library[target][band][vis]['spwmap']]
                       applycal_interpolate[vis]=[applycal_interp[band],applycal_interp[band]]
                       applycal_gaintable[vis] = selfcal_library[target][band][vis][previous_solint]['gaintable'] + [sani_target+'_'+vis+'_'+band+'_'+solint+'_'+str(iteration)+'_'+solmode[band][iteration]+'.g']
                    selfcal_library[target][band][vis][solint]['gaintable']=applycal_gaintable[vis]
                    selfcal_library[target][band][vis][solint]['iteration']=iteration+0
                    selfcal_library[target][band][vis][solint]['spwmap']=applycal_spwmap[vis]
                    selfcal_library[target][band][vis][solint]['applycal_mode']=applycal_mode[band][iteration]+''
                    selfcal_library[target][band][vis][solint]['applycal_interpolate']=applycal_interpolate[vis]
                    selfcal_library[target][band][vis][solint]['gaincal_combine']=gaincal_combine[band][iteration]+''
                    for fid in selfcal_library[target][band]['sub-fields-to-selfcal']:
                        selfcal_library[target][band][fid][vis][solint]['gaintable']=applycal_gaintable[vis]
                        selfcal_library[target][band][fid][vis][solint]['iteration']=iteration+0
                        selfcal_library[target][band][fid][vis][solint]['spwmap']=applycal_spwmap[vis]
                        selfcal_library[target][band][fid][vis][solint]['applycal_mode']=applycal_mode[band][iteration]+''
                        selfcal_library[target][band][fid][vis][solint]['applycal_interpolate']=applycal_interpolate[vis]
                        selfcal_library[target][band][fid][vis][solint]['gaincal_combine']=gaincal_combine[band][iteration]+''

                    fallback[vis]=''
                    if solmode[band][iteration] == 'ap':
                       solnorm=True
                    else:
                       solnorm=False

                    if gaincal_gaintype == "GSPLINE":
                        splinetime = solint.replace('_EB','').replace('_ap','')
                        if splinetime == "inf":
                            splinetime = selfcal_library[target][band]["Median_scan_time"]
                        else:
                            splinetime = float(splinetime[0:-1])

                    if mode == "cocal":
                        # Check which targets are acceptable to use as calibrators.
                        targets = calibrators[band][iteration - len(solints[band])]

                        include_targets, include_scans = triage_calibrators(vis, target, targets)
                    else:
                        include_targets = target
                        include_scans = ""

                    if solint == "scan_inf":
                        if len(gaincalibrator_dict[vis]) > 0:
                            scans = []
                            intents = []
                            times = []
                            for t in gaincalibrator_dict[vis].keys():
                                scans += [gaincalibrator_dict[vis][t]["scans"]]
                                intents += [np.repeat(gaincalibrator_dict[vis][t]["intent"],gaincalibrator_dict[vis][t]["scans"].size)]
                                times += [gaincalibrator_dict[vis][t]["times"]]
                            
                            times = np.concatenate(times)
                            order = np.argsort(times)
                            times = times[order]
                            
                            scans = np.concatenate(scans)[order]
                            intents = np.concatenate(intents)[order]

                            is_gaincalibrator = intents == "phase"
                            scans = scans[is_gaincalibrator]

                            include_scans = []
                            for iscan in range(scans.size-1):
                                include_scans.append(",".join(np.array(list(range(scans[iscan]+1,scans[iscan+1]))).astype(str)))
                        else:
                            msmd.open(vis)
                            
                            scans = msmd.scansforfield(target)

                            include_scans = []
                            for iscan in range(scans.size):
                                if len(include_scans) > 0:
                                    if str(scans[iscan]) in include_scans[-1]:
                                        continue

                                scan_group = str(scans[iscan])

                                if iscan < scans.size-1:
                                    if msmd.fieldsforscan(scans[iscan+1]).size < msmd.fieldsforscan(scans[iscan]).size/3:
                                        scan_group += ","+str(scans[iscan+1])

                                include_scans.append(scan_group)

                            msmd.close()
                    else:
                        include_scans = [include_scans]

                    if mode == "cocal" and preapply_targets_own_inf_EB and "inf_fb" in solint and "inf" in solints[band]:
                        ##
                        ## If we want to pre-apply inf_EB solution from each calibrator to itself, all we do is combine all of thier
                        ## individual inf tables, as these were pre-calculated in that way.
                        ##
                        destination_table = sani_target+'_'+vis+'_'+band+'_'+solint+'_'+str(iteration)+'_'+solmode[band][iteration]+'.g'
                        for t in include_targets.split(","):
                            if os.path.exists(sanitize_string(t)+'_'+vis+'_'+band+'_'+solint.replace('_fb1','').replace('_fb2','').replace('_fb3','')+'_'+str(1)+'_'+solmode[band][iteration]+\
                                    '.pre-pass.g'):
                                table_name = sanitize_string(t)+'_'+vis+'_'+band+'_'+solint.replace('_fb1','').replace('_fb2','').replace('_fb3','')+'_'+str(1)+'_'+solmode[band][iteration]+\
                                        '.pre-pass.g'
                            else:
                                table_name = sanitize_string(t)+'_'+vis+'_'+band+'_'+solint.replace('_fb1','').replace('_fb2','').replace('_fb3','')+'_'+str(1)+'_'+solmode[band][iteration]+'.g'
                            #t_final_solint = selfcal_library[t][band]["final_phase_solint"]
                            #t_iteration = selfcal_library[t][band][vislist[0]][t_final_solint]["iteration"]
                            #table_name = sanitize_string(t)+'_'+vis+'_'+band+'_'+t_final_solint+'_'+str(t_iteration)+'_'+solmode[band][iteration]+'.g'

<<<<<<< HEAD
                            rerefant(vis, table_name, caltable="tmp0.g", refantmode="strict", refant=selfcal_library[target][band][vis]['refant'])
=======
                    # Fields that don't have any mask in the primary beam should be removed from consideration, as their models are likely bad.
                    if selfcal_library[target][band]['obstype'] == 'mosaic':
                        msmd.open(vis)
                        include_targets = []
                        remove = []
                        for incl_scan in include_scans:
                            scan_targets = []
                            for fid in selfcal_library[target][band]['sub-fields-to-gaincal'] if incl_scan == '' else \
                                    np.intersect1d(msmd.fieldsforscans(np.array(incl_scan.split(",")).astype(int)), \
                                    selfcal_library[target][band]['sub-fields-to-gaincal']):
                                scan_targets.append(fid)
>>>>>>> 97cf8507

                            tb.open("tmp0.g")
                            if not os.path.exists("tmp1.g"):
                                tb.copy("tmp1.g", deep=True)
                            else:
                                tb.copyrows("tmp1.g")
                            tb.close()

                            os.system("rm -rf tmp0.g")

                        tb.open("tmp1.g")
                        subt = tb.query("OBSERVATION_ID==0", sortlist="TIME,ANTENNA1")
                        copyt = subt.copy(destination_table, deep=True)
                        tb.close()
                        subt.close()
                        copyt.close()

                        os.system("rm -rf tmp1.g")

                        # Remove all of the scans that failed the triage above.
                        tb.open(destination_table, nomodify=False)
                        scans = tb.getcol("SCAN_NUMBER")

                        bad_scans = np.repeat(True, scans.size)
                        for scan in include_scans[0].split(","):
                            bad_scans[scans == int(scan)] = False

                        tb.removerows(rownrs=np.where(bad_scans)[0])
                        tb.flush()
                        tb.close()
                    else:
                        # Fields that don't have any mask in the primary beam should be removed from consideration, as their models are likely bad.
                        if selfcal_library[target][band]['obstype'] == 'mosaic':
                            msmd.open(vis)
                            include_targets = []
                            remove = []
                            for incl_scan in include_scans:
                                scan_targets = []
                                for fid in selfcal_library[target][band]['sub-fields'] if incl_scan == '' else \
                                        msmd.fieldsforscans(np.array(incl_scan.split(",")).astype(int)):
                                    os.system('rm -rf test*.mask')
                                    SNR_NF,RMS_NF=estimate_near_field_SNR(sani_target+'_field_'+str(fid)+'_'+band+'_'+solint+'_'+str(iteration)+'.image.tt0', \
                                            las=selfcal_library[target][band]['LAS'], mosaic_sub_field=True)

                                    immath(imagename=[sani_target+"_field_"+str(fid)+"_"+band+"_"+solint+"_"+str(iteration)+".image.tt0",\
                                            sani_target+"_field_"+str(fid)+"_"+band+"_"+solint+"_"+str(iteration)+".pb.tt0",\
                                            sani_target+"_field_"+str(fid)+"_"+band+"_"+solint+"_"+str(iteration)+".mospb.tt0"], outfile="test.mask", \
                                            expr="IIF(IM0*IM1/IM2 > "+str(5*RMS_NF)+", 1., 0.)")

                                    bmaj = ''.join(np.array(list(imhead(sani_target+"_field_"+str(fid)+"_"+band+"_"+solint+"_"+str(iteration)+".image.tt0", \
                                            mode="get", hdkey="bmaj").values())[::-1]).astype(str))
                                    bmin = ''.join(np.array(list(imhead(sani_target+"_field_"+str(fid)+"_"+band+"_"+solint+"_"+str(iteration)+".image.tt0", \
                                            mode="get", hdkey="bmin").values())[::-1]).astype(str))
                                    bpa = ''.join(np.array(list(imhead(sani_target+"_field_"+str(fid)+"_"+band+"_"+solint+"_"+str(iteration)+".image.tt0", \
                                            mode="get", hdkey="bpa").values())[::-1]).astype(str))

                                    imsmooth("test.mask", kernel="gauss", major=bmaj, minor=bmin, pa=bpa, outfile="test.smoothed.mask")

                                    immath(imagename=["test.smoothed.mask",sani_target+"_field_"+str(fid)+"_"+band+"_"+solint+"_"+str(iteration)+".mask"], \
                                            outfile="test.smoothed.truncated.mask", expr="IIF(IM0 > 0.01 || IM1 > 0., 1., 0.)")

                                    original_intflux = get_intflux(sani_target+"_field_"+str(fid)+"_"+band+"_"+solint+"_"+str(iteration)+".image.tt0", \
                                            rms=RMS_NF, maskname=sani_target+"_field_"+str(fid)+"_"+band+"_"+solint+"_"+str(iteration)+".mask", \
                                            mosaic_sub_field=True)[0]
                                    updated_intflux = get_intflux(sani_target+"_field_"+str(fid)+"_"+band+"_"+solint+"_"+str(iteration)+".image.tt0", \
                                            rms=RMS_NF, maskname="test.smoothed.truncated.mask", mosaic_sub_field=True)[0]
                                    os.system('rm -rf test*.mask')


                                    if not checkmask(sani_target+'_field_'+str(fid)+'_'+band+'_'+solint+'_'+str(iteration)+'.image.tt0'):
                                        print("Removing field "+str(fid)+" from "+sani_target+'_'+vis+'_'+band+'_'+solint+'_'+str(iteration)+'_'+\
                                                solmode[band][iteration]+'.g'+" because there is no signal within the primary beam.")
                                    elif solint_snr_per_field[target][band][fid][solints[band][iteration]] < minsnr_to_proceed and solint not in ['inf_EB','scan_inf']:
                                        print("Removing field "+str(fid)+" from "+sani_target+'_'+vis+'_'+band+'_'+solint+'_'+str(iteration)+'_'+\
                                                solmode[band][iteration]+'.g'+' because the estimated solint snr is too low.')
                                    elif updated_intflux > 1.25 * original_intflux:
                                        print("Removing field "+str(fid)+" from "+sani_target+'_'+vis+'_'+band+'_'+solint+'_'+str(iteration)+'_'+\
                                                solmode[band][iteration]+'.g'+" because there appears to be significant flux missing from the model.")
                                    else:
                                        scan_targets.append(fid)

                                if len(scan_targets) > 0:
                                    include_targets.append(','.join(np.array(scan_targets).astype(str)))
                                else:
                                    remove.append(incl_scan)

                            for incl_scan in remove:
                                include_scans.remove(incl_scan)

                            msmd.close()
                        else:
                            include_targets = [include_targets]

                        for incl_scans, incl_targets in zip(include_scans, include_targets):
                            gaincal(vis=vis,\
                                 caltable=sani_target+'_'+vis+'_'+band+'_'+solint+'_'+str(iteration)+'_'+solmode[band][iteration]+'.g',\
                                 gaintype=gaincal_gaintype, spw=selfcal_library[target][band][vis]['spws'],
                                 refant=selfcal_library[target][band][vis]['refant'], calmode=solmode[band][iteration], solnorm=solnorm if applymode=="calflag" else False,
                                 solint=solint.replace('_EB','').replace('_ap','').replace('scan_','').replace('_fb1','').replace('_fb2','').replace('_fb3',''),minsnr=gaincal_minsnr if applymode == 'calflag' else max(gaincal_minsnr,gaincal_unflag_minsnr), minblperant=4,combine=gaincal_combine[band][iteration],
                                 field=incl_targets,scan=incl_scans,gaintable=gaincal_preapply_gaintable[vis],spwmap=gaincal_spwmap[vis],uvrange=selfcal_library[target][band]['uvrange'],
                                 interp=gaincal_interpolate[vis], solmode=gaincal_solmode, refantmode='flex', append=os.path.exists(sani_target+'_'+vis+'_'+band+'_'+solint+'_'+str(iteration)+'_'+solmode[band][iteration]+'.g'))

                else:
                    for fid in selfcal_library[target][band]['sub-fields-to-selfcal']:
                        gaincal_spwmap[vis]=[]
                        gaincal_preapply_gaintable[vis]=selfcal_library[target][band][fid][vis][selfcal_library[target][band][fid]['final_phase_solint']]['gaintable']
                        gaincal_interpolate[vis]=[applycal_interp[band]]*len(gaincal_preapply_gaintable[vis])
                        gaincal_gaintype='T' if applymode == "calflag" or second_iter_solmode == "" else "GSPLINE" if second_iter_solmode == "GSPLINE" else "G"
                        gaincal_solmode = "" if applymode == "calflag" or second_iter_solmode == "GSPLINE" else second_iter_solmode
                        if 'spw' in inf_EB_gaincal_combine_dict[target][band][vis]:
                           applycal_spwmap[vis]=[selfcal_library[target][band][fid][vis]['spwmap'],selfcal_library[target][band][fid][vis]['spwmap'],selfcal_library[target][band][fid][vis]['spwmap']]
                           gaincal_spwmap[vis]=[selfcal_library[target][band][fid][vis]['spwmap'],selfcal_library[target][band][fid][vis]['spwmap']]
                        elif inf_EB_fallback_mode_dict[target][band][vis]=='spwmap':
                           applycal_spwmap[vis]=[selfcal_library[target][band][fid][vis]['inf_EB']['spwmap'],selfcal_library[target][band][fid][vis]['spwmap'],selfcal_library[target][band][fid][vis]['spwmap']]
                           gaincal_spwmap[vis]=[selfcal_library[target][band][fid][vis]['inf_EB']['spwmap'],selfcal_library[target][band][fid][vis]['spwmap']]
                        else:
                           applycal_spwmap[vis]=[[],selfcal_library[target][band][fid][vis]['spwmap'],selfcal_library[target][band][fid][vis]['spwmap']]
                           gaincal_spwmap[vis]=[[],selfcal_library[target][band][fid][vis]['spwmap']]
                        applycal_interpolate[vis]=[applycal_interp[band]]*len(gaincal_preapply_gaintable[vis])+['linearPD']
                        applycal_gaintable[vis]=selfcal_library[target][band][fid][vis][selfcal_library[target][band][fid]['final_phase_solint']]['gaintable']+[sani_target+'_'+vis+'_'+band+'_'+solint+'_'+str(iteration)+'_ap.g']

                        selfcal_library[target][band][vis][solint]['gaintable']=applycal_gaintable[vis]
                        selfcal_library[target][band][vis][solint]['iteration']=iteration+0
                        selfcal_library[target][band][vis][solint]['spwmap']=applycal_spwmap[vis]
                        selfcal_library[target][band][vis][solint]['applycal_mode']=applycal_mode[band][iteration]+''
                        selfcal_library[target][band][vis][solint]['applycal_interpolate']=applycal_interpolate[vis]
                        selfcal_library[target][band][vis][solint]['gaincal_combine']=gaincal_combine[band][iteration]+''
                        selfcal_library[target][band][fid][vis][solint]['gaintable']=applycal_gaintable[vis]
                        selfcal_library[target][band][fid][vis][solint]['iteration']=iteration+0
                        selfcal_library[target][band][fid][vis][solint]['spwmap']=applycal_spwmap[vis]
                        selfcal_library[target][band][fid][vis][solint]['applycal_mode']=applycal_mode[band][iteration]+''
                        selfcal_library[target][band][fid][vis][solint]['applycal_interpolate']=applycal_interpolate[vis]
                        selfcal_library[target][band][fid][vis][solint]['gaincal_combine']=gaincal_combine[band][iteration]+''

                        fallback[vis]=''
                        if solmode[band][iteration] == 'ap':
                           solnorm=True
                        else:
                           solnorm=False

                        if gaincal_gaintype == "GSPLINE":
                            splinetime = solint.replace('_EB','').replace('_ap','')
                            if splinetime == "inf":
                                splinetime = selfcal_library[target][band][fid]["Median_scan_time"]
                            else:
                                splinetime = float(splinetime[0:-1])

                        gaincal(vis=vis,\
                             #caltable=sani_target+'_'+vis+'_'+band+'_'+solint+'_'+str(iteration)+'_'+solmode[band][iteration]+'.g',\
                             caltable="temp.g",\
                             gaintype=gaincal_gaintype, spw=selfcal_library[target][band][fid][vis]['spws'],
                             refant=selfcal_library[target][band][vis]['refant'], calmode=solmode[band][iteration], solnorm=solnorm if applymode=="calflag" else False,
                             solint=solint.replace('_EB','').replace('_ap','').replace('scan_',''),minsnr=gaincal_minsnr if applymode == 'calflag' else max(gaincal_minsnr,gaincal_unflag_minsnr), minblperant=4,combine=gaincal_combine[band][iteration],
                             field=str(fid),gaintable=gaincal_preapply_gaintable[vis],spwmap=gaincal_spwmap[vis],uvrange=selfcal_library[target][band]['uvrange'],
                             #interp=gaincal_interpolate[vis], solmode=gaincal_solmode, append=os.path.exists(sani_target+'_'+vis+'_'+band+'_'+
                             #solint+'_'+str(iteration)+'_'+solmode[band][iteration]+'.g'))
                             interp=gaincal_interpolate[vis], solmode=gaincal_solmode, append=os.path.exists('temp.g'), refantmode='flex')

                    tb.open("temp.g")
                    subt = tb.query("OBSERVATION_ID==0", sortlist="TIME,ANTENNA1")
                    tb.close()

                    subt.copy(sani_target+'_'+vis+'_'+band+'_'+solint+'_'+str(iteration)+'_'+solmode[band][iteration]+'.g', deep=True)
                    subt.close()

                    os.system("rm -rf temp.g")

                if rerank_refants:
                    selfcal_library[target][band][vis]["refant"] = rank_refants(vis, caltable=sani_target+'_'+vis+'_'+band+'_'+solint+'_'+str(iteration)+'_'+solmode[band][iteration]+'.g')

                    # If we are falling back to a previous solution interval on the unflagging, we need to make sure all tracks use a common 
                    # reference antenna.
                    if unflag_fb_to_prev_solint:
                        for it, sint in enumerate(solints[band][0:iteration+1]):
                            if not os.path.exists(sani_target+'_'+vis+'_'+band+'_'+sint+'_'+str(it)+'_'+solmode[band][it]+'.g'):
                                continue

                            # If a previous iteration went through the unflagging routine, it is possible that some antennas fell back to
                            # a previous solint. In that case, rerefant will flag those antennas because they can't be re-referenced with
                            # a different time interval. So to be safe, we go back to the pre-pass solutions and then re-run the passing.
                            # We could probably check more carefully whether this is the case to avoid having to do this... but the 
                            # computing time isn't significant so it's easy just to run through again.
                            if os.path.exists(sani_target+'_'+vis+'_'+band+'_'+sint+'_'+str(it)+'_'+solmode[band][it]+'.pre-pass.g'):
                                rerefant(vis, sani_target+'_'+vis+'_'+band+'_'+sint+'_'+str(it)+'_'+solmode[band][it]+'.pre-pass.g', \
                                        refant=selfcal_library[target][band][vis]["refant"], refantmode=refantmode if 'inf_EB' not in sint else 'flex')

                                os.system("rm -rf "+sani_target+'_'+vis+'_'+band+'_'+sint+'_'+str(it)+'_'+solmode[band][it]+'.g')
                                os.system("cp -r "+sani_target+'_'+vis+'_'+band+'_'+sint+'_'+str(it)+'_'+solmode[band][it]+'.pre-pass.g '+\
                                        sani_target+'_'+vis+'_'+band+'_'+sint+'_'+str(it)+'_'+solmode[band][it]+'.g')

                                if sint == "inf_EB" and len(selfcal_library[target][band][vis][sint]["spwmap"][0]) > 0:
                                    unflag_spwmap = selfcal_library[target][band][vis][sint]["spwmap"][0]
                                else:
                                    unflag_spwmap = []

                                unflag_failed_antennas(vis, sani_target+'_'+vis+'_'+band+'_'+sint+'_'+str(it)+'_'+\
                                        solmode[band][it]+'.g', flagged_fraction=0.25, solnorm=solnorm, \
                                        only_long_baselines=solmode[band][it]=="ap" if unflag_only_lbants and \
                                        unflag_only_lbants_onlyap else unflag_only_lbants, calonly_max_flagged=calonly_max_flagged, \
                                        spwmap=unflag_spwmap, fb_to_prev_solint=unflag_fb_to_prev_solint, solints=solints[band], iteration=it)
                            else:
                                rerefant(vis, sani_target+'_'+vis+'_'+band+'_'+sint+'_'+str(it)+'_'+solmode[band][it]+'.g', \
                                        refant=selfcal_library[target][band][vis]["refant"], refantmode=refantmode if 'inf_EB' not in sint else 'flex')
                    else:
                        os.system("cp -r "+sani_target+'_'+vis+'_'+band+'_'+solint+'_'+str(iteration)+'_'+solmode[band][iteration]+'.g '+\
                                sani_target+'_'+vis+'_'+band+'_'+solint+'_'+str(iteration)+'_'+solmode[band][iteration]+'.pre-rerefant.g')
                        rerefant(vis, sani_target+'_'+vis+'_'+band+'_'+solint+'_'+str(iteration)+'_'+solmode[band][iteration]+'.g', \
                                refant=selfcal_library[target][band][vis]["refant"], refantmode=refantmode if 'inf_EB' not in solint else 'flex')

                ##
                ## default is to run without combine=spw for inf_EB, here we explicitly run a test inf_EB with combine='scan,spw' to determine
                ## the number of flagged antennas when combine='spw' then determine if it needs spwmapping or to use the gaintable with spwcombine.
                ##
                if 'inf_EB' in solint and fallback[vis]=='':
                   os.system('rm -rf test_inf_EB.g')
                   test_gaincal_combine='scan,spw'
                   if selfcal_library[target][band]['obstype']=='mosaic' or mode=="cocal":
                      test_gaincal_combine+=',field'   
                   gaincal(vis=vis,\
                     caltable='test_inf_EB.g',\
                     gaintype=gaincal_gaintype, spw=selfcal_library[target][band][vis]['spws'],
                     refant=selfcal_library[target][band][vis]['refant'], calmode='p', 
                     solint=solint.replace('_EB','').replace('_ap','').replace('_fb1','').replace('_fb2','').replace('_fb3',''),minsnr=gaincal_minsnr if applymode == "calflag" else max(gaincal_minsnr,gaincal_unflag_minsnr), minblperant=4,combine=test_gaincal_combine,
                     field=include_targets[0],scan=include_scans[0],gaintable='',spwmap=[],uvrange=selfcal_library[target][band]['uvrange'], refantmode='flex') 
                   spwlist=selfcal_library[target][band][vis]['spws'].split(',')
                   fallback[vis],map_index,spwmap,applycal_spwmap_inf_EB=analyze_inf_EB_flagging(selfcal_library,band,spwlist,sani_target+'_'+vis+'_'+band+'_'+solint+'_'+str(iteration)+'_'+solmode[band][iteration]+'.g',vis,target,'test_inf_EB.g')

                   inf_EB_fallback_mode_dict[target][band][vis]=fallback[vis]+''
                   print(solint,fallback[vis],applycal_spwmap_inf_EB)
                   if fallback[vis] != '':
                      if fallback[vis] =='combinespw':
                         gaincal_spwmap[vis]=[selfcal_library[target][band][vis]['spwmap']]
                         gaincal_combine[band][iteration]='scan,spw'
                         inf_EB_gaincal_combine_dict[target][band][vis]='scan,spw'
                         applycal_spwmap[vis]=[selfcal_library[target][band][vis]['spwmap']]
                         os.system('rm -rf           '+sani_target+'_'+vis+'_'+band+'_'+solint+'_'+str(iteration)+'_'+solmode[band][iteration]+'.g')
                         os.system('mv test_inf_EB.g '+sani_target+'_'+vis+'_'+band+'_'+solint+'_'+str(iteration)+'_'+solmode[band][iteration]+'.g')
                      if fallback[vis] =='spwmap':
                         gaincal_spwmap[vis]=applycal_spwmap_inf_EB
                         inf_EB_gaincal_combine_dict[target][band][vis]='scan'
                         gaincal_combine[band][iteration]='scan'
                         applycal_spwmap[vis]=[applycal_spwmap_inf_EB]

                      # Update the appropriate selfcal_library entries.
                      selfcal_library[target][band][vis][solint]['spwmap']=applycal_spwmap[vis]
                      selfcal_library[target][band][vis][solint]['gaincal_combine']=gaincal_combine[band][iteration]+''
                      for fid in selfcal_library[target][band]['sub-fields-to-selfcal']:
                          selfcal_library[target][band][fid][vis][solint]['spwmap']=applycal_spwmap[vis]
                          selfcal_library[target][band][fid][vis][solint]['gaincal_combine']=gaincal_combine[band][iteration]+''

                   os.system('rm -rf test_inf_EB.g')               

                # If iteration two, try restricting to just the antennas with enough unflagged data.
                # Should we also restrict to just long baseline antennas?
                if applymode == "calonly":
                    # Make a copy of the caltable before unflagging, for reference.
                    os.system("cp -r "+sani_target+'_'+vis+'_'+band+'_'+solint+'_'+str(iteration)+'_'+\
                            solmode[band][iteration]+'.g '+sani_target+'_'+vis+'_'+band+'_'+solint+'_'+str(iteration)+'_'+\
                            solmode[band][iteration]+'.pre-pass.g')

                    if solint == "inf_EB" and len(applycal_spwmap[vis]) > 0:
                        unflag_spwmap = applycal_spwmap[vis][0]
                    else:
                        unflag_spwmap = []

                    unflag_failed_antennas(vis, sani_target+'_'+vis+'_'+band+'_'+solint+'_'+str(iteration)+'_'+\
                            solmode[band][iteration]+'.g', flagged_fraction=0.25, solnorm=solnorm, \
                            only_long_baselines=solmode[band][iteration]=="ap" if unflag_only_lbants and unflag_only_lbants_onlyap else \
                            unflag_only_lbants, calonly_max_flagged=calonly_max_flagged, spwmap=unflag_spwmap, \
                            fb_to_prev_solint=unflag_fb_to_prev_solint, solints=solints[band], iteration=iteration)

                # Do some post-gaincal cleanup for mosaics.
<<<<<<< HEAD
                if selfcal_library[target][band]['obstype'] == 'mosaic' or mode == "cocal":
=======
                if selfcal_library[target][band]['obstype'] == 'mosaic':
                    os.system("cp -r "+sani_target+'_'+vis+'_'+band+'_'+solint+'_'+str(iteration)+'_'+solmode[band][iteration]+'.g '+\
                            sani_target+'_'+vis+'_'+band+'_'+solint+'_'+str(iteration)+'_'+solmode[band][iteration]+'.pre-drop.g')
>>>>>>> 97cf8507
                    tb.open(sani_target+'_'+vis+'_'+band+'_'+solint+'_'+str(iteration)+'_'+solmode[band][iteration]+'.g', nomodify=False)
                    antennas = tb.getcol("ANTENNA1")
                    fields = tb.getcol("FIELD_ID")
                    flags = tb.getcol("FLAG")
<<<<<<< HEAD
                    """
                    # Flag any solutions whose S/N ratio is too small.
                    snr = tb.getcol("SNR")
                    flags[snr < 5.] = True
                    """
=======

                    if (solint != "inf_EB" and not allow_gain_interpolation) or (allow_gain_interpolation and "inf" not in solint):
                        # If a given field has > 25% of its solutions flagged then just flag the whole field because it will have too much 
                        # interpolation.
                        n_all_flagged = np.sum([np.all(flags[:,:,antennas == ant]) for ant in np.unique(antennas)])
                        max_n_solutions = max([(fields == fid).sum() for fid in np.unique(fields)]) - n_all_flagged
                        for fid in np.unique(fields):
                            fid_n_solutions = (flags[0,0,fields == fid] == False).sum()
                            if fid_n_solutions < 0.75 * max_n_solutions:
                                flags[:,:,fields == fid] = True

>>>>>>> 97cf8507
                    bad = np.where(flags[0,0,:])[0]
                    tb.removerows(rownrs=bad)
                    tb.flush()

                    ## NEXT TO DO: check % of flagged solutions - DONE, see above
                    ## After that enable option for interpolation through inf - DONE
                    if (solint != "inf_EB" and not allow_gain_interpolation) or (allow_gain_interpolation and "inf" not in solint):
                        fields = tb.getcol("FIELD_ID")
                        new_fields_to_selfcal = []
                        for fid in selfcal_library[target][band]['sub-fields-to-selfcal']:
                            if solint == "scan_inf":
                                for incl_targets in include_targets:
                                    if str(fid) in incl_targets.split(",") and int(incl_targets.split(",")[0]) in fields:
                                        new_fields_to_selfcal.append(fid)
                                        break
                            else:
                                if fid in fields:
                                    new_fields_to_selfcal.append(fid)

                            if fid not in new_fields_to_selfcal:
                                # We need to update all the EBs, not just the one that failed.
                                for v in vislist:
                                    selfcal_library[target][band][fid][v][solint]['Pass'] = 'None'
                                    if allow_gain_interpolation:
                                        selfcal_library[target][band][fid][v][solint]['Fail_Reason'] = 'Interpolation beyond inf'
                                    else:
                                        selfcal_library[target][band][fid][v][solint]['Fail_Reason'] = 'Bad gaincal solutions'

                        selfcal_library[target][band]['sub-fields-to-selfcal'] = new_fields_to_selfcal

                    tb.close()

             for vis in vislist:
                ##
                ## Apply gain solutions per MS, target, solint, and band
                ##
                if mode == "cocal":
                    flagmanager(vis=vis, mode = 'restore', versionname = 'fb_selfcal_starting_flags_'+sani_target, comment = 'Flag states at start of the fallback reduction')
                for fid in selfcal_library[target][band]['sub-fields']:
                    if fid in selfcal_library[target][band]['sub-fields-to-selfcal']:
                        applycal(vis=vis,\
                                 gaintable=selfcal_library[target][band][fid][vis][solint]['gaintable'],\
                                 interp=selfcal_library[target][band][fid][vis][solint]['applycal_interpolate'], calwt=False,\
                                 spwmap=selfcal_library[target][band][fid][vis][solint]['spwmap'],\
                                 #applymode=applymode,field=target,spw=selfcal_library[target][band][vis]['spws'])
                                 applymode='calflag',field=str(fid),spw=selfcal_library[target][band][vis]['spws'])
                    else:
                        if selfcal_library[target][band][fid]['SC_success']:
                            applycal(vis=vis,\
                                    gaintable=selfcal_library[target][band][fid][vis]['gaintable_final'],\
                                    interp=selfcal_library[target][band][fid][vis]['applycal_interpolate_final'],\
                                    calwt=False,spwmap=selfcal_library[target][band][fid][vis]['spwmap_final'],\
                                    applymode=selfcal_library[target][band][fid][vis]['applycal_mode_final'],\
                                    field=str(fid),spw=selfcal_library[target][band][vis]['spws'])    

             ## Create post self-cal image using the model as a startmodel to evaluate how much selfcal helped
             ##

             os.system('rm -rf '+sani_target+'_'+band+'_'+solint+'_'+str(iteration)+'_post*')
             tclean_wrapper(vislist,sani_target+'_'+band+'_'+solint+'_'+str(iteration)+'_post',
                      band_properties,band,telescope=telescope,nsigma=selfcal_library[target][band]['nsigma'][iteration], scales=[0],
                      threshold=str(selfcal_library[target][band]['nsigma'][iteration]*selfcal_library[target][band]['RMS_NF_curr'])+'Jy',
                      savemodel='none',parallel=parallel,cellsize=cellsize[band],imsize=imsize[band],
                      nterms=selfcal_library[target][band]['nterms'],
                      field=target,spw=selfcal_library[target][band]['spws_per_vis'],uvrange=selfcal_library[target][band]['uvrange'],obstype=selfcal_library[target][band]['obstype'], nfrms_multiplier=nfsnr_modifier, image_mosaic_fields_separately=selfcal_library[target][band]['obstype'] == 'mosaic', cyclefactor=selfcal_library[target][band]['cyclefactor'])

             ##
             ## Do the assessment of the post- (and pre-) selfcal images.
             ##
             print('Pre selfcal assessemnt: '+target)
             SNR,RMS=estimate_SNR(sani_target+'_'+band+'_'+solint+'_'+str(iteration)+'.image.tt0', \
                     maskname=sani_target+'_'+band+'_'+solint+'_'+str(iteration)+'_post.mask')
             if telescope !='ACA':
                SNR_NF,RMS_NF=estimate_near_field_SNR(sani_target+'_'+band+'_'+solint+'_'+str(iteration)+'.image.tt0', \
                        maskname=sani_target+'_'+band+'_'+solint+'_'+str(iteration)+'_post.mask', las=selfcal_library[target][band]['LAS'])
             else:
                SNR_NF,RMS_NF=SNR,RMS

             print('Post selfcal assessemnt: '+target)
             post_SNR,post_RMS=estimate_SNR(sani_target+'_'+band+'_'+solint+'_'+str(iteration)+'_post.image.tt0')
             if telescope !='ACA':
                post_SNR_NF,post_RMS_NF=estimate_near_field_SNR(sani_target+'_'+band+'_'+solint+'_'+str(iteration)+'_post.image.tt0', \
                        las=selfcal_library[target][band]['LAS'])
             else:
                post_SNR_NF,post_RMS_NF=post_SNR,post_RMS

             mosaic_SNR, mosaic_RMS, mosaic_SNR_NF, mosaic_RMS_NF = {}, {}, {}, {}
             post_mosaic_SNR, post_mosaic_RMS, post_mosaic_SNR_NF, post_mosaic_RMS_NF = {}, {}, {}, {}
             for fid in selfcal_library[target][band]['sub-fields-to-selfcal']:
                 if selfcal_library[target][band]['obstype'] == 'mosaic':
                     imagename = sani_target+'_field_'+str(fid)+'_'+band+'_'+solint+'_'+str(iteration)
                 else:
                     imagename = sani_target+'_'+band+'_'+solint+'_'+str(iteration)

                 print()
                 print('Pre selfcal assessemnt: '+target+', field '+str(fid))
                 mosaic_SNR[fid], mosaic_RMS[fid] = estimate_SNR(imagename+'.image.tt0', maskname=imagename+'_post.mask', \
                         mosaic_sub_field=selfcal_library[target][band]["obstype"]=="mosaic")
                 if telescope !='ACA':
                    mosaic_SNR_NF[fid],mosaic_RMS_NF[fid]=estimate_near_field_SNR(imagename+'.image.tt0', maskname=imagename+'_post.mask', \
                            las=selfcal_library[target][band]['LAS'], mosaic_sub_field=selfcal_library[target][band]["obstype"]=="mosaic")
                 else:
                    mosaic_SNR_NF[fid],mosaic_RMS_NF[fid]=mosaic_SNR[fid],mosaic_RMS[fid]

                 print('Post selfcal assessemnt: '+target+', field '+str(fid))
                 post_mosaic_SNR[fid], post_mosaic_RMS[fid] = estimate_SNR(imagename+'_post.image.tt0', \
                         mosaic_sub_field=selfcal_library[target][band]["obstype"]=="mosaic")
                 if telescope !='ACA':
                    post_mosaic_SNR_NF[fid],post_mosaic_RMS_NF[fid]=estimate_near_field_SNR(imagename+'_post.image.tt0', \
                            las=selfcal_library[target][band]['LAS'], mosaic_sub_field=selfcal_library[target][band]["obstype"]=="mosaic")
                 else:
                    post_mosaic_SNR_NF[fid],post_mosaic_RMS_NF[fid]=mosaic_SNR[fid],mosaic_RMS[fid]
                 print()

             # change nterms to 2 if needed based on fracbw and SNR
             if selfcal_library[target][band]['nterms'] == 1:
                 selfcal_library[target][band]['nterms']=check_image_nterms(selfcal_library[target][band]['fracbw'],post_SNR)

             for vis in vislist:
                ##
                ## record self cal results/details for this solint
                ##
                #selfcal_library[target][band][vis][solint]={}
                selfcal_library[target][band][vis][solint]['SNR_pre']=SNR.copy()
                selfcal_library[target][band][vis][solint]['RMS_pre']=RMS.copy()
                selfcal_library[target][band][vis][solint]['SNR_NF_pre']=SNR_NF.copy()
                selfcal_library[target][band][vis][solint]['RMS_NF_pre']=RMS_NF.copy()
                header=imhead(imagename=sani_target+'_'+band+'_'+solint+'_'+str(iteration)+'.image.tt0')
                selfcal_library[target][band][vis][solint]['Beam_major_pre']=header['restoringbeam']['major']['value']
                selfcal_library[target][band][vis][solint]['Beam_minor_pre']=header['restoringbeam']['minor']['value']
                selfcal_library[target][band][vis][solint]['Beam_PA_pre']=header['restoringbeam']['positionangle']['value'] 
                #selfcal_library[target][band][vis][solint]['gaintable']=applycal_gaintable[vis]
                #selfcal_library[target][band][vis][solint]['iteration']=iteration+0
                #selfcal_library[target][band][vis][solint]['spwmap']=applycal_spwmap[vis]
                #selfcal_library[target][band][vis][solint]['applycal_mode']=applycal_mode[band][iteration]+''
                #selfcal_library[target][band][vis][solint]['applycal_interpolate']=applycal_interpolate[vis]
                #selfcal_library[target][band][vis][solint]['gaincal_combine']=gaincal_combine[band][iteration]+''
                selfcal_library[target][band][vis][solint]['clean_threshold']=selfcal_library[target][band]['nsigma'][iteration]*selfcal_library[target][band]['RMS_NF_curr']
                selfcal_library[target][band][vis][solint]['intflux_pre'],selfcal_library[target][band][vis][solint]['e_intflux_pre']=get_intflux(sani_target+'_'+band+'_'+solint+'_'+str(iteration)+'.image.tt0',RMS)
                selfcal_library[target][band][vis][solint]['fallback']=fallback[vis]+''
                selfcal_library[target][band][vis][solint]['solmode']=solmode[band][iteration]+''
                selfcal_library[target][band][vis][solint]['SNR_post']=post_SNR.copy()
                selfcal_library[target][band][vis][solint]['RMS_post']=post_RMS.copy()
                selfcal_library[target][band][vis][solint]['SNR_NF_post']=post_SNR_NF.copy()
                selfcal_library[target][band][vis][solint]['RMS_NF_post']=post_RMS_NF.copy()
                ## Update RMS value if necessary
                if selfcal_library[target][band][vis][solint]['RMS_post'] < selfcal_library[target][band]['RMS_curr'] and "inf_EB_fb" not in solint:
                   selfcal_library[target][band]['RMS_curr']=selfcal_library[target][band][vis][solint]['RMS_post'].copy()
                if selfcal_library[target][band][vis][solint]['RMS_NF_post'] < selfcal_library[target][band]['RMS_NF_curr'] and "inf_EB_fb" not in solint:
                   selfcal_library[target][band]['RMS_NF_curr']=selfcal_library[target][band][vis][solint]['RMS_NF_post'].copy()
                header=imhead(imagename=sani_target+'_'+band+'_'+solint+'_'+str(iteration)+'_post.image.tt0')
                selfcal_library[target][band][vis][solint]['Beam_major_post']=header['restoringbeam']['major']['value']
                selfcal_library[target][band][vis][solint]['Beam_minor_post']=header['restoringbeam']['minor']['value']
                selfcal_library[target][band][vis][solint]['Beam_PA_post']=header['restoringbeam']['positionangle']['value'] 
                selfcal_library[target][band][vis][solint]['intflux_post'],selfcal_library[target][band][vis][solint]['e_intflux_post']=get_intflux(sani_target+'_'+band+'_'+solint+'_'+str(iteration)+'_post.image.tt0',post_RMS)

                for fid in selfcal_library[target][band]['sub-fields-to-selfcal']:
                    if selfcal_library[target][band]['obstype'] == 'mosaic':
                        imagename = sani_target+'_field_'+str(fid)+'_'+band+'_'+solint+'_'+str(iteration)
                    else:
                        imagename = sani_target+'_'+band+'_'+solint+'_'+str(iteration)

                    #selfcal_library[target][band][fid][vis][solint]={}
                    selfcal_library[target][band][fid][vis][solint]['SNR_pre']=mosaic_SNR[fid].copy()
                    selfcal_library[target][band][fid][vis][solint]['RMS_pre']=mosaic_RMS[fid].copy()
                    selfcal_library[target][band][fid][vis][solint]['SNR_NF_pre']=mosaic_SNR_NF[fid].copy()
                    selfcal_library[target][band][fid][vis][solint]['RMS_NF_pre']=mosaic_RMS_NF[fid].copy()
                    header=imhead(imagename=imagename+'.image.tt0')
                    selfcal_library[target][band][fid][vis][solint]['Beam_major_pre']=header['restoringbeam']['major']['value']
                    selfcal_library[target][band][fid][vis][solint]['Beam_minor_pre']=header['restoringbeam']['minor']['value']
                    selfcal_library[target][band][fid][vis][solint]['Beam_PA_pre']=header['restoringbeam']['positionangle']['value'] 
                    #selfcal_library[target][band][fid][vis][solint]['gaintable']=applycal_gaintable[vis]
                    #selfcal_library[target][band][fid][vis][solint]['iteration']=iteration+0
                    #selfcal_library[target][band][fid][vis][solint]['spwmap']=applycal_spwmap[vis]
                    #selfcal_library[target][band][fid][vis][solint]['applycal_mode']=applycal_mode[band][iteration]+''
                    #selfcal_library[target][band][fid][vis][solint]['applycal_interpolate']=applycal_interpolate[vis]
                    #selfcal_library[target][band][fid][vis][solint]['gaincal_combine']=gaincal_combine[band][iteration]+''
                    selfcal_library[target][band][fid][vis][solint]['clean_threshold']=selfcal_library[target][band]['nsigma'][iteration]*selfcal_library[target][band]['RMS_NF_curr']
                    selfcal_library[target][band][fid][vis][solint]['intflux_pre'],selfcal_library[target][band][fid][vis][solint]['e_intflux_pre']=get_intflux(imagename+'.image.tt0',mosaic_RMS[fid], mosaic_sub_field=selfcal_library[target][band]["obstype"]=="mosaic")
                    selfcal_library[target][band][fid][vis][solint]['fallback']=fallback[vis]+''
                    selfcal_library[target][band][fid][vis][solint]['solmode']=solmode[band][iteration]+''
                    selfcal_library[target][band][fid][vis][solint]['SNR_post']=post_mosaic_SNR[fid].copy()
                    selfcal_library[target][band][fid][vis][solint]['RMS_post']=post_mosaic_RMS[fid].copy()
                    selfcal_library[target][band][fid][vis][solint]['SNR_NF_post']=post_mosaic_SNR_NF[fid].copy()
                    selfcal_library[target][band][fid][vis][solint]['RMS_NF_post']=post_mosaic_RMS_NF[fid].copy()
                    ## Update RMS value if necessary
                    """
                    if selfcal_library[target][band][vis][solint]['RMS_post'] < selfcal_library[target][band]['RMS_curr']:
                       selfcal_library[target][band]['RMS_curr']=selfcal_library[target][band][vis][solint]['RMS_post'].copy()
                    if selfcal_library[target][band][vis][solint]['RMS_NF_post'] < selfcal_library[target][band]['RMS_NF_curr']:
                       selfcal_library[target][band]['RMS_NF_curr']=selfcal_library[target][band][vis][solint]['RMS_NF_post'].copy()
                    """
                    header=imhead(imagename=imagename+'_post.image.tt0')
                    selfcal_library[target][band][fid][vis][solint]['Beam_major_post']=header['restoringbeam']['major']['value']
                    selfcal_library[target][band][fid][vis][solint]['Beam_minor_post']=header['restoringbeam']['minor']['value']
                    selfcal_library[target][band][fid][vis][solint]['Beam_PA_post']=header['restoringbeam']['positionangle']['value'] 
                    selfcal_library[target][band][fid][vis][solint]['intflux_post'],selfcal_library[target][band][fid][vis][solint]['e_intflux_post']=get_intflux(imagename+'_post.image.tt0',post_RMS, mosaic_sub_field=selfcal_library[target][band]["obstype"]=="mosaic")

             ##
             ## compare beam relative to original image to ensure we are not incrementally changing the beam in each iteration
             ##
             beamarea_orig=selfcal_library[target][band]['Beam_major_orig']*selfcal_library[target][band]['Beam_minor_orig']
             beamarea_post=selfcal_library[target][band][vislist[0]][solint]['Beam_major_post']*selfcal_library[target][band][vislist[0]][solint]['Beam_minor_post']
             '''
             frac_delta_b_maj=np.abs((b_maj_post-selfcal_library[target]['Beam_major_orig'])/selfcal_library[target]['Beam_major_orig'])
             frac_delta_b_min=np.abs((b_min_post-selfcal_library[target]['Beam_minor_orig'])/selfcal_library[target]['Beam_minor_orig'])
             delta_b_pa=np.abs((b_pa_post-selfcal_library[target]['Beam_PA_orig']))
             '''
             delta_beamarea=(beamarea_post-beamarea_orig)/beamarea_orig
             ## 
             ## if S/N improvement, and beamarea is changing by < delta_beam_thresh, accept solutions to main calibration dictionary
             ## allow to proceed if solint was inf_EB and SNR decrease was less than 2%
             ##
             strict_field_by_field_success = []
             loose_field_by_field_success = []
             beam_field_by_field_success = []
             for fid in selfcal_library[target][band]['sub-fields-to-selfcal']:
                 strict_field_by_field_success += [(post_mosaic_SNR[fid] >= mosaic_SNR[fid]) and (post_mosaic_SNR_NF[fid] >= mosaic_SNR_NF[fid])]
                 loose_field_by_field_success += [((post_mosaic_SNR[fid]-mosaic_SNR[fid])/mosaic_SNR[fid] > -0.02) and \
                         ((post_mosaic_SNR_NF[fid] - mosaic_SNR_NF[fid])/mosaic_SNR_NF[fid] > -0.02)]
                 beam_field_by_field_success += [delta_beamarea < delta_beam_thresh]

             if 'inf_EB' in solint or np.any(strict_field_by_field_success):
                 # If any of the fields succeed in the "strict" sense, then allow for minor reductions in the evaluation quantity in other
                 # fields because there's a good chance that those are just noise being pushed around.
                 field_by_field_success = numpy.logical_and(loose_field_by_field_success, beam_field_by_field_success)
             else:
                 field_by_field_success = numpy.logical_and(strict_field_by_field_success, beam_field_by_field_success)

             if mode == "cocal" and calculate_inf_EB_fb_anyways and solint == "inf_EB_fb" and selfcal_library[target][band]["SC_success"]:
                # Since we just want to calculate inf_EB_fb for use in inf_fb, we just want to revert to the original state and go back for inf_fb.
                print('****************Reapplying previous solint solutions*************')
                for vis in vislist:
                   print('****************Applying '+str(selfcal_library[target][band][vis]['gaintable_final'])+' to '+target+' '+band+'*************')
                   ## NOTE: should this be selfcal_starting_flags instead of fb_selfcal_starting_flags ???
                   flagmanager(vis=vis,mode='restore',versionname='fb_selfcal_starting_flags_'+sani_target)
                   applycal(vis=vis,\
                           gaintable=selfcal_library[target][band][vis]['gaintable_final'],\
                           interp=selfcal_library[target][band][vis]['applycal_interpolate_final'],\
                           calwt=True,spwmap=selfcal_library[target][band][vis]['spwmap_final'],\
                           applymode=selfcal_library[target][band][vis]['applycal_mode_final'],\
                           field=target,spw=selfcal_library[target][band][vis]['spws'])
             if (((post_SNR >= SNR) and (post_SNR_NF >= SNR_NF) and (delta_beamarea < delta_beam_thresh)) or (('inf_EB' in solint) and ((post_SNR-SNR)/SNR > -0.02) and ((post_SNR_NF - SNR_NF)/SNR_NF > -0.02) and (delta_beamarea < delta_beam_thresh))) and np.any(field_by_field_success): 

                if mode == "cocal" and calculate_inf_EB_fb_anyways and solint == "inf_EB_fb" and selfcal_library[target][band]["SC_success"]:
                    for vis in vislist:
                        selfcal_library[target][band][vis][solint]['Pass'] = True
                        selfcal_library[target][band][vis][solint]['Fail_Reason'] = 'None'
                    for ind, fid in enumerate(selfcal_library[target][band]['sub-fields-to-selfcal']):
                        for vis in vislist:
                            if field_by_field_success[ind]:
                                selfcal_library[target][band][fid][vis][solint]['Pass'] = True
                                selfcal_library[target][band][fid][vis][solint]['Fail_Reason'] = 'None'
                            else:
                                selfcal_library[target][band][fid][vis][solint]['Pass'] = False
                    break

                selfcal_library[target][band]['SC_success']=True
                selfcal_library[target][band]['Stop_Reason']='None'
                for vis in vislist:
                   selfcal_library[target][band][vis]['gaintable_final']=selfcal_library[target][band][vis][solint]['gaintable']
                   selfcal_library[target][band][vis]['spwmap_final']=selfcal_library[target][band][vis][solint]['spwmap'].copy()
                   selfcal_library[target][band][vis]['applycal_mode_final']=selfcal_library[target][band][vis][solint]['applycal_mode']
                   selfcal_library[target][band][vis]['applycal_interpolate_final']=selfcal_library[target][band][vis][solint]['applycal_interpolate']
                   selfcal_library[target][band][vis]['gaincal_combine_final']=selfcal_library[target][band][vis][solint]['gaincal_combine']
                   selfcal_library[target][band][vis][solint]['Pass']=True
                   selfcal_library[target][band][vis][solint]['Fail_Reason']='None'
                if solmode[band][iteration]=='p':            
                   selfcal_library[target][band]['final_phase_solint']=solint
                selfcal_library[target][band]['final_solint']=solint
                selfcal_library[target][band]['final_solint_mode']=solmode[band][iteration]
                selfcal_library[target][band]['iteration']=iteration

                for ind, fid in enumerate(selfcal_library[target][band]['sub-fields-to-selfcal']):
                    if field_by_field_success[ind]:
                        selfcal_library[target][band][fid]['SC_success']=True
                        selfcal_library[target][band][fid]['Stop_Reason']='None'
                        for vis in vislist:
                           selfcal_library[target][band][fid][vis]['gaintable_final']=selfcal_library[target][band][fid][vis][solint]['gaintable']
                           selfcal_library[target][band][fid][vis]['spwmap_final']=selfcal_library[target][band][fid][vis][solint]['spwmap'].copy()
                           selfcal_library[target][band][fid][vis]['applycal_mode_final']=selfcal_library[target][band][fid][vis][solint]['applycal_mode']
                           selfcal_library[target][band][fid][vis]['applycal_interpolate_final']=selfcal_library[target][band][fid][vis][solint]['applycal_interpolate']
                           selfcal_library[target][band][fid][vis]['gaincal_combine_final']=selfcal_library[target][band][fid][vis][solint]['gaincal_combine']
                           selfcal_library[target][band][fid][vis][solint]['Pass']=True
                           selfcal_library[target][band][fid][vis][solint]['Fail_Reason']='None'
                        if solmode[band][iteration]=='p':            
                           selfcal_library[target][band][fid]['final_phase_solint']=solint
                        selfcal_library[target][band][fid]['final_solint']=solint
                        selfcal_library[target][band][fid]['final_solint_mode']=solmode[band][iteration]
                        selfcal_library[target][band][fid]['iteration']=iteration
                    else:
                        for vis in vislist:
                            selfcal_library[target][band][fid][vis][solint]['Pass']=False

                # To exit out of the applymode loop.
                break
             ##
             ## If the beam area got larger, this could be because of flagging of long baseline antennas. Try with applymode = "calonly".
             ##

             elif delta_beamarea > delta_beam_thresh and applymode == "calflag":
                 print('****************************Selfcal failed**************************')
                 print('REASON: Beam change beyond '+str(delta_beam_thresh))
                 if iteration > 0: # reapply only the previous gain tables, to get rid of solutions from this selfcal round
                    print('****************Reapplying previous solint solutions*************')
                    for vis in vislist:
                       versionname = ("fb_" if mode == "cocal" else "")+'selfcal_starting_flags_'+sani_target
                       flagmanager(vis=vis,mode='restore',versionname=versionname)
                       for fid in selfcal_library[target][band]['sub-fields']:
                           if selfcal_library[target][band][fid]['SC_success']:
                               print('****************Applying '+str(selfcal_library[target][band][vis]['gaintable_final'])+' to '+target+\
                                       ' field '+str(fid)+' '+band+'*************')
                               applycal(vis=vis,\
                                       gaintable=selfcal_library[target][band][fid][vis]['gaintable_final'],\
                                       interp=selfcal_library[target][band][fid][vis]['applycal_interpolate_final'],\
                                       calwt=False,spwmap=selfcal_library[target][band][fid][vis]['spwmap_final'],\
                                       applymode=selfcal_library[target][band][fid][vis]['applycal_mode_final'],\
                                       field=str(fid),spw=selfcal_library[target][band][vis]['spws'])    
                 else:
                    for vis in vislist:
                       inf_EB_gaincal_combine_dict[target][band][vis]=inf_EB_gaincal_combine #'scan'
                       if selfcal_library[target][band]['obstype']=='mosaic':
                          inf_EB_gaincal_combine_dict[target][band][vis]+=',field'   
                       inf_EB_gaintype_dict[target][band][vis]=inf_EB_gaintype #G
                       inf_EB_fallback_mode_dict[target][band][vis]='' #'scan'
                 print('****************Attempting applymode="calonly" fallback*************')
             else:
                for vis in vislist:
                   selfcal_library[target][band][vis][solint]['Pass']=False

                for fid in selfcal_library[target][band]['sub-fields-to-selfcal']:
                    for vis in vislist:
                        selfcal_library[target][band][fid][vis][solint]['Pass']=False
                break


         ## 
         ## if S/N worsens, and/or beam area increases reject current solutions and reapply previous (or revert to origional data)
         ##

         if not selfcal_library[target][band][vislist[0]][solint]['Pass']:
            reason=''
            if (post_SNR <= SNR):
               reason=reason+' S/N decrease'
            if (post_SNR_NF < SNR_NF):
               if reason != '':
                   reason += '; '
               reason = reason + ' NF S/N decrease'
            if (delta_beamarea > delta_beam_thresh):
               if reason !='':
                  reason=reason+'; '
               reason=reason+'Beam change beyond '+str(delta_beam_thresh)
            if not np.any(field_by_field_success):
                if reason != '':
                    reason=reason+'; '
                reason=reason+'All sub-fields failed'
            selfcal_library[target][band]['Stop_Reason']=reason
            for vis in vislist:
               selfcal_library[target][band][vis][solint]['Pass']=False
               selfcal_library[target][band][vis][solint]['Fail_Reason']=reason

         mosaic_reason = {}
         new_fields_to_selfcal = []
         for fid in selfcal_library[target][band]['sub-fields-to-selfcal']:
             if not selfcal_library[target][band][fid][vislist[0]][solint]['Pass']:
                 mosaic_reason[fid]=''
                 if (post_mosaic_SNR[fid] <= mosaic_SNR[fid]):
                    mosaic_reason[fid]=mosaic_reason[fid]+' SNR decrease'
                 if (post_mosaic_SNR_NF[fid] < mosaic_SNR_NF[fid]):
                    if mosaic_reason[fid] != '':
                        mosaic_reason[fid] += '; '
                    mosaic_reason[fid] = mosaic_reason[fid] + ' NF SNR decrease'
                 if (delta_beamarea > delta_beam_thresh):
                    if mosaic_reason[fid] !='':
                       mosaic_reason[fid]=mosaic_reason[fid]+'; '
                    mosaic_reason[fid]=mosaic_reason[fid]+'Beam change beyond '+str(delta_beam_thresh)
                 if mosaic_reason[fid] == '':
                     mosaic_reason[fid] = "Global selfcal failed"
                 selfcal_library[target][band][fid]['Stop_Reason']=mosaic_reason[fid]
                 for vis in vislist:
                    selfcal_library[target][band][fid][vis][solint]['Pass']=False
                    selfcal_library[target][band][fid][vis][solint]['Fail_Reason']=mosaic_reason[fid]
             else:
                 new_fields_to_selfcal.append(fid)

         # If any of the fields failed self-calibration, we need to re-apply calibrations for all fields because we need to revert flagging back
         # to the starting point.
         if np.any([selfcal_library[target][band][fid][vislist[0]][solint]['Pass'] == False for fid in \
                 selfcal_library[target][band]['sub-fields-to-selfcal']]) or len(selfcal_library[target][band]['sub-fields-to-selfcal']) < \
                 len(selfcal_library[target][band]['sub-fields']):
             print('****************Selfcal failed for some sub-fields:*************')
             for fid in selfcal_library[target][band]['sub-fields']:
                 if fid in selfcal_library[target][band]['sub-fields-to-selfcal']:
                     if selfcal_library[target][band][fid][vis][solint]['Pass'] == False:
                         print('FIELD: '+str(fid)+', REASON: '+mosaic_reason[fid])
                 else:
                     print('FIELD: '+str(fid)+', REASON: Failed earlier solint')
             print('****************Reapplying previous solint solutions where available*************')
             for vis in vislist:
                 versionname = ("fb_" if mode == "cocal" else "")+'selfcal_starting_flags_'+sani_target
                 flagmanager(vis=vis,mode='restore',versionname=versionname)
                 for fid in selfcal_library[target][band]['sub-fields']:
                     if selfcal_library[target][band][fid]['SC_success']:
                         print('****************Applying '+str(selfcal_library[target][band][fid][vis]['gaintable_final'])+' to '+target+' field '+\
                                 str(fid)+' '+band+'*************')
                         applycal(vis=vis,\
                                 gaintable=selfcal_library[target][band][fid][vis]['gaintable_final'],\
                                 interp=selfcal_library[target][band][fid][vis]['applycal_interpolate_final'],\
                                 calwt=False,spwmap=selfcal_library[target][band][fid][vis]['spwmap_final'],\
                                 applymode=selfcal_library[target][band][fid][vis]['applycal_mode_final'],\
                                 field=str(fid),spw=selfcal_library[target][band][vis]['spws'])    
                     else:
                         print('****************Removing all calibrations for '+target+' '+str(fid)+' '+band+'**************')
                         clearcal(vis=vis,field=str(fid),spw=selfcal_library[target][band][vis]['spws'])
                         selfcal_library[target][band]['SNR_post']=selfcal_library[target][band]['SNR_orig'].copy()
                         selfcal_library[target][band]['RMS_post']=selfcal_library[target][band]['RMS_orig'].copy()

                         for fid in selfcal_library[target][band]['sub-fields']:
                             selfcal_library[target][band][fid]['SNR_post']=selfcal_library[target][band][fid]['SNR_orig'].copy()
                             selfcal_library[target][band][fid]['RMS_post']=selfcal_library[target][band][fid]['RMS_orig'].copy()

         # If any of the sub-fields passed, and the whole mosaic passed, then we can move on to the next solint, otherwise we have to back out.
         if selfcal_library[target][band][vislist[0]][solint]['Pass'] == True and \
                 np.any([selfcal_library[target][band][fid][vislist[0]][solint]['Pass'] == True for fid in \
                 selfcal_library[target][band]['sub-fields-to-selfcal']]):
             if mode == "selfcal" and (iteration < len(solints[band])-1) and (selfcal_library[target][band][vis][solint]['SNR_post'] > \
                     selfcal_library[target][band]['SNR_orig']): #(iteration == 0) and 
                print('Updating solint = '+solints[band][iteration+1]+' SNR')
                print('Was: ',solint_snr[target][band][solints[band][iteration+1]])
                get_SNR_self_update([target],band,vislist,selfcal_library[target][band],n_ants,solint,solints[band][iteration+1],integration_time,solint_snr[target][band])
                print('Now: ',solint_snr[target][band][solints[band][iteration+1]])

                for fid in selfcal_library[target][band]['sub-fields-to-selfcal']:
                    print('Field '+str(fid)+' Was: ',solint_snr_per_field[target][band][fid][solints[band][iteration+1]])
                    get_SNR_self_update([target],band,vislist,selfcal_library[target][band][fid],n_ants,solint,solints[band][iteration+1],integration_time,solint_snr_per_field[target][band][fid])
                    print('FIeld '+str(fid)+' Now: ',solint_snr_per_field[target][band][fid][solints[band][iteration+1]])

             # If not all fields succeed for inf_EB or scan_inf/inf, depending on mosaic or single field, then don't go on to amplitude selfcal,
             # even if *some* fields succeeded.
             if iteration <= 1 and ((not np.all([selfcal_library[target][band][fid][vislist[0]][solint]['Pass'] == True for fid in \
                    selfcal_library[target][band]['sub-fields-to-selfcal']])) or len(selfcal_library[target][band]['sub-fields-to-selfcal']) < \
                    len(selfcal_library[target][band]['sub-fields'])) and do_amp_selfcal:
                 print("***** NOTE: Amplitude self-calibration turned off because not all fields succeeded at non-inf_EB phase self-calibration")
                 do_amp_selfcal = False
                
             if iteration < (len(solints[band])-1):
                print('****************Selfcal passed, shortening solint*************')
             else:
                print('****************Selfcal passed for Minimum solint*************')
         elif mode == "cocal" and solint == "inf_EB_fb" and (selfcal_library[target][band][vislist[0]]["inf_EB"]['Pass'] if "inf_EB" in \
                 selfcal_library[target][band][vislist[0]] else False):
            print('****************Selfcal failed for inf_EB_fb, skipping inf_fb1*****************')
            iterjump = solints[band].index('inf_fb2')
            continue
         else:   
            print('****************Selfcal failed*************')
            print('REASON: '+reason)
            if mode == "selfcal" and iteration > 1 and solmode[band][iteration] !='ap' and do_amp_selfcal:  # if a solution interval shorter than inf for phase-only SC has passed, attempt amplitude selfcal
               iterjump=solmode[band].index('ap') 
               selfcal_library[target][band]['sub-fields-to-selfcal'] = selfcal_library[target][band]['sub-fields']
               print('****************Selfcal halted for phase, attempting amplitude*************')
               continue
            elif mode == "cocal" and "inf_fb" in solint:
               print('****************Cocal failed, attempting next inf_fb option*************')
               continue
            else:
               print('****************Aborting further self-calibration attempts for '+target+' '+band+'**************')
               break # breakout of loops of successive solints since solutions are getting worse

         # Finally, update the list of fields to be self-calibrated now that we don't need to know the list at the beginning of this solint.
         new_fields_to_selfcal = []
         for fid in selfcal_library[target][band]['sub-fields']:
             if selfcal_library[target][band][fid][vislist[0]]["inf_EB"]["Pass"]:
                 new_fields_to_selfcal.append(fid)

         selfcal_library[target][band]['sub-fields-to-selfcal'] = new_fields_to_selfcal<|MERGE_RESOLUTION|>--- conflicted
+++ resolved
@@ -12,12 +12,8 @@
         inf_EB_gaintype_dict, inf_EB_gaincal_combine_dict, inf_EB_fallback_mode_dict, gaincal_combine, applycal_interp, integration_time, \
         gaincal_minsnr=2.0, gaincal_unflag_minsnr=5.0, minsnr_to_proceed=3.0, delta_beam_thresh=0.05, do_amp_selfcal=True, inf_EB_gaincal_combine='scan', inf_EB_gaintype='G', \
         unflag_only_lbants=False, unflag_only_lbants_onlyap=False, calonly_max_flagged=0.0, second_iter_solmode="", unflag_fb_to_prev_solint=False, \
-<<<<<<< HEAD
         rerank_refants=False, mode="selfcal", calibrators="", calculate_inf_EB_fb_anyways=False, preapply_targets_own_inf_EB=False, \
-                gaincalibrator_dict={}):
-=======
-        rerank_refants=False, gaincalibrator_dict={}, allow_gain_interpolation=False):
->>>>>>> 97cf8507
+        gaincalibrator_dict={}, allow_gain_interpolation=False):
 
    # If we are running this on a mosaic, we want to rerank reference antennas and have a higher gaincal_minsnr by default.
 
@@ -55,7 +51,6 @@
          continue
       elif iteration == iterjump:
          iterjump=-1
-<<<<<<< HEAD
       print("Solving for solint="+solints[band][iteration])
 
       # Set some cocal parameters.
@@ -77,14 +72,10 @@
           if "inf" not in solints[band]:
               continue
 
-      if mode == "selfcal" and solint_snr[target][band][solints[band][iteration]] < minsnr_to_proceed and np.all([solint_snr_per_field[target][band][fid][solints[band][iteration]] < minsnr_to_proceed for fid in selfcal_library[target][band]['sub-fields']]):
-=======
-
       if 'ap' in solints[band][iteration] and not do_amp_selfcal:
           break
 
-      if solint_snr[target][band][solints[band][iteration]] < minsnr_to_proceed and np.all([solint_snr_per_field[target][band][fid][solints[band][iteration]] < minsnr_to_proceed for fid in selfcal_library[target][band]['sub-fields']]):
->>>>>>> 97cf8507
+      if mode == "selfcal" and solint_snr[target][band][solints[band][iteration]] < minsnr_to_proceed and np.all([solint_snr_per_field[target][band][fid][solints[band][iteration]] < minsnr_to_proceed for fid in selfcal_library[target][band]['sub-fields']]):
          print('*********** estimated SNR for solint='+solints[band][iteration]+' too low, measured: '+str(solint_snr[target][band][solints[band][iteration]])+', Min SNR Required: '+str(minsnr_to_proceed)+' **************')
          if iteration > 1 and solmode[band][iteration] !='ap' and do_amp_selfcal:  # if a solution interval shorter than inf for phase-only SC has passed, attempt amplitude selfcal
             iterjump=solmode[band].index('ap') 
@@ -408,21 +399,7 @@
                             #t_iteration = selfcal_library[t][band][vislist[0]][t_final_solint]["iteration"]
                             #table_name = sanitize_string(t)+'_'+vis+'_'+band+'_'+t_final_solint+'_'+str(t_iteration)+'_'+solmode[band][iteration]+'.g'
 
-<<<<<<< HEAD
                             rerefant(vis, table_name, caltable="tmp0.g", refantmode="strict", refant=selfcal_library[target][band][vis]['refant'])
-=======
-                    # Fields that don't have any mask in the primary beam should be removed from consideration, as their models are likely bad.
-                    if selfcal_library[target][band]['obstype'] == 'mosaic':
-                        msmd.open(vis)
-                        include_targets = []
-                        remove = []
-                        for incl_scan in include_scans:
-                            scan_targets = []
-                            for fid in selfcal_library[target][band]['sub-fields-to-gaincal'] if incl_scan == '' else \
-                                    np.intersect1d(msmd.fieldsforscans(np.array(incl_scan.split(",")).astype(int)), \
-                                    selfcal_library[target][band]['sub-fields-to-gaincal']):
-                                scan_targets.append(fid)
->>>>>>> 97cf8507
 
                             tb.open("tmp0.g")
                             if not os.path.exists("tmp1.g"):
@@ -461,48 +438,10 @@
                             remove = []
                             for incl_scan in include_scans:
                                 scan_targets = []
-                                for fid in selfcal_library[target][band]['sub-fields'] if incl_scan == '' else \
-                                        msmd.fieldsforscans(np.array(incl_scan.split(",")).astype(int)):
-                                    os.system('rm -rf test*.mask')
-                                    SNR_NF,RMS_NF=estimate_near_field_SNR(sani_target+'_field_'+str(fid)+'_'+band+'_'+solint+'_'+str(iteration)+'.image.tt0', \
-                                            las=selfcal_library[target][band]['LAS'], mosaic_sub_field=True)
-
-                                    immath(imagename=[sani_target+"_field_"+str(fid)+"_"+band+"_"+solint+"_"+str(iteration)+".image.tt0",\
-                                            sani_target+"_field_"+str(fid)+"_"+band+"_"+solint+"_"+str(iteration)+".pb.tt0",\
-                                            sani_target+"_field_"+str(fid)+"_"+band+"_"+solint+"_"+str(iteration)+".mospb.tt0"], outfile="test.mask", \
-                                            expr="IIF(IM0*IM1/IM2 > "+str(5*RMS_NF)+", 1., 0.)")
-
-                                    bmaj = ''.join(np.array(list(imhead(sani_target+"_field_"+str(fid)+"_"+band+"_"+solint+"_"+str(iteration)+".image.tt0", \
-                                            mode="get", hdkey="bmaj").values())[::-1]).astype(str))
-                                    bmin = ''.join(np.array(list(imhead(sani_target+"_field_"+str(fid)+"_"+band+"_"+solint+"_"+str(iteration)+".image.tt0", \
-                                            mode="get", hdkey="bmin").values())[::-1]).astype(str))
-                                    bpa = ''.join(np.array(list(imhead(sani_target+"_field_"+str(fid)+"_"+band+"_"+solint+"_"+str(iteration)+".image.tt0", \
-                                            mode="get", hdkey="bpa").values())[::-1]).astype(str))
-
-                                    imsmooth("test.mask", kernel="gauss", major=bmaj, minor=bmin, pa=bpa, outfile="test.smoothed.mask")
-
-                                    immath(imagename=["test.smoothed.mask",sani_target+"_field_"+str(fid)+"_"+band+"_"+solint+"_"+str(iteration)+".mask"], \
-                                            outfile="test.smoothed.truncated.mask", expr="IIF(IM0 > 0.01 || IM1 > 0., 1., 0.)")
-
-                                    original_intflux = get_intflux(sani_target+"_field_"+str(fid)+"_"+band+"_"+solint+"_"+str(iteration)+".image.tt0", \
-                                            rms=RMS_NF, maskname=sani_target+"_field_"+str(fid)+"_"+band+"_"+solint+"_"+str(iteration)+".mask", \
-                                            mosaic_sub_field=True)[0]
-                                    updated_intflux = get_intflux(sani_target+"_field_"+str(fid)+"_"+band+"_"+solint+"_"+str(iteration)+".image.tt0", \
-                                            rms=RMS_NF, maskname="test.smoothed.truncated.mask", mosaic_sub_field=True)[0]
-                                    os.system('rm -rf test*.mask')
-
-
-                                    if not checkmask(sani_target+'_field_'+str(fid)+'_'+band+'_'+solint+'_'+str(iteration)+'.image.tt0'):
-                                        print("Removing field "+str(fid)+" from "+sani_target+'_'+vis+'_'+band+'_'+solint+'_'+str(iteration)+'_'+\
-                                                solmode[band][iteration]+'.g'+" because there is no signal within the primary beam.")
-                                    elif solint_snr_per_field[target][band][fid][solints[band][iteration]] < minsnr_to_proceed and solint not in ['inf_EB','scan_inf']:
-                                        print("Removing field "+str(fid)+" from "+sani_target+'_'+vis+'_'+band+'_'+solint+'_'+str(iteration)+'_'+\
-                                                solmode[band][iteration]+'.g'+' because the estimated solint snr is too low.')
-                                    elif updated_intflux > 1.25 * original_intflux:
-                                        print("Removing field "+str(fid)+" from "+sani_target+'_'+vis+'_'+band+'_'+solint+'_'+str(iteration)+'_'+\
-                                                solmode[band][iteration]+'.g'+" because there appears to be significant flux missing from the model.")
-                                    else:
-                                        scan_targets.append(fid)
+                                for fid in selfcal_library[target][band]['sub-fields-to-gaincal'] if incl_scan == '' else \
+                                        np.intersect1d(msmd.fieldsforscans(np.array(incl_scan.split(",")).astype(int)), \
+                                        selfcal_library[target][band]['sub-fields-to-gaincal']):
+                                    scan_targets.append(fid)
 
                                 if len(scan_targets) > 0:
                                     include_targets.append(','.join(np.array(scan_targets).astype(str)))
@@ -695,24 +634,19 @@
                             fb_to_prev_solint=unflag_fb_to_prev_solint, solints=solints[band], iteration=iteration)
 
                 # Do some post-gaincal cleanup for mosaics.
-<<<<<<< HEAD
                 if selfcal_library[target][band]['obstype'] == 'mosaic' or mode == "cocal":
-=======
-                if selfcal_library[target][band]['obstype'] == 'mosaic':
                     os.system("cp -r "+sani_target+'_'+vis+'_'+band+'_'+solint+'_'+str(iteration)+'_'+solmode[band][iteration]+'.g '+\
                             sani_target+'_'+vis+'_'+band+'_'+solint+'_'+str(iteration)+'_'+solmode[band][iteration]+'.pre-drop.g')
->>>>>>> 97cf8507
                     tb.open(sani_target+'_'+vis+'_'+band+'_'+solint+'_'+str(iteration)+'_'+solmode[band][iteration]+'.g', nomodify=False)
                     antennas = tb.getcol("ANTENNA1")
                     fields = tb.getcol("FIELD_ID")
                     flags = tb.getcol("FLAG")
-<<<<<<< HEAD
+
                     """
                     # Flag any solutions whose S/N ratio is too small.
                     snr = tb.getcol("SNR")
                     flags[snr < 5.] = True
                     """
-=======
 
                     if (solint != "inf_EB" and not allow_gain_interpolation) or (allow_gain_interpolation and "inf" not in solint):
                         # If a given field has > 25% of its solutions flagged then just flag the whole field because it will have too much 
@@ -724,7 +658,6 @@
                             if fid_n_solutions < 0.75 * max_n_solutions:
                                 flags[:,:,fields == fid] = True
 
->>>>>>> 97cf8507
                     bad = np.where(flags[0,0,:])[0]
                     tb.removerows(rownrs=bad)
                     tb.flush()
