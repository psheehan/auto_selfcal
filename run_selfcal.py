import numpy as np
from scipy import stats
import glob
import sys
#execfile('selfcal_helpers.py',globals())
sys.path.append("./")
from selfcal_helpers import *
from gaincal_wrapper import gaincal_wrapper
from image_analysis_helpers import *
from mosaic_helpers import *
from applycal_wrapper import applycal_wrapper

# Mac builds of CASA lack MPI and error without this try/except
try:
   from casampi.MPIEnvironment import MPIEnvironment   
   parallel=MPIEnvironment.is_mpi_enabled
except:
   parallel=False

def run_selfcal(selfcal_library, selfcal_plan, target, band, telescope, n_ants, \
        gaincal_minsnr=2.0, gaincal_unflag_minsnr=5.0, minsnr_to_proceed=3.0, delta_beam_thresh=0.05, do_amp_selfcal=True, inf_EB_gaincal_combine='scan', inf_EB_gaintype='G', \
        unflag_only_lbants=False, unflag_only_lbants_onlyap=False, calonly_max_flagged=0.0, second_iter_solmode="", unflag_fb_to_prev_solint=False, \
        rerank_refants=False, mode="selfcal", calibrators="", calculate_inf_EB_fb_anyways=False, preapply_targets_own_inf_EB=False, \
        gaincalibrator_dict={}, allow_gain_interpolation=False, guess_scan_combine=False, aca_use_nfmask=False):

   # If we are running this on a mosaic, we want to rerank reference antennas and have a higher gaincal_minsnr by default.

   if selfcal_library["obstype"] == "mosaic":
       gaincal_minsnr = 2.0
       rerank_refants = True
       refantmode = "strict"
   elif mode == "cocal":
       rerank_refants = True
       refantmode = "strict"
   else:
       refantmode = "flex"

   # Start looping over the solints.

   iterjump=-1   # useful if we want to jump iterations
   sani_target=sanitize_string(target)

   if mode == "cocal":
        iterjump = len(selfcal_plan['solints']) - 4
        if selfcal_library["SC_success"] and not calculate_inf_EB_fb_anyways:
            iterjump += 1

   vislist=selfcal_library['vislist'].copy()

   if mode == "cocal":
       # Check whether there are suitable calibrators, otherwise skip this target/band.
       include_targets, include_scans = triage_calibrators(vislist[0], target, calibrators[band][0])
       if include_targets == "":
           print("No suitable calibrators found, skipping "+target)
           selfcal_library['Stop_Reason'] += '; No suitable co-calibrators'
           return

   if selfcal_library['usermodel'] != '':
      print('Setting model column to user model')
      usermodel_wrapper(selfcal_library,sani_target+'_'+band,
                     band,telescope=telescope,nsigma=0.0, scales=[0],
                     threshold='0.0Jy',
<<<<<<< HEAD
                     savemodel='modelcolumn',parallel=parallel,
                     field=target,spw=selfcal_library['spws_per_vis'],resume=False, 
                     cyclefactor=selfcal_library['cyclefactor'])

   print('Starting selfcal procedure on: '+target+' '+band)
=======
                     savemodel='modelcolumn',parallel=parallel,cellsize=cellsize[band],imsize=imsize[band],
                     nterms=selfcal_library[target][band]['nterms'],reffreq=selfcal_library[target][band]['reffreq'],
                     field=target,spw=selfcal_library[target][band]['spws_per_vis'],uvrange=selfcal_library[target][band]['uvrange'],obstype=selfcal_library[target][band]['obstype'], resume=False, image_mosaic_fields_separately=selfcal_library[target][band]['obstype'] == 'mosaic', mosaic_field_phasecenters=selfcal_library[target][band]['sub-fields-phasecenters'], mosaic_field_fid_map=selfcal_library[target][band]['sub-fields-fid_map'], cyclefactor=selfcal_library[target][band]['cyclefactor'],mask=mask,usermodel=usermodel)
>>>>>>> 3d121fe8

   for iteration in range(len(selfcal_plan['solints'])):
      if (iterjump !=-1) and (iteration < iterjump): # allow jumping to amplitude selfcal and not need to use a while loop
         continue
      elif iteration == iterjump:
         iterjump=-1
      print("Solving for solint="+selfcal_plan['solints'][iteration])

      # Set some cocal parameters.
      if selfcal_plan['solints'][iteration] in ["inf_EB_fb","inf_fb1"]:
          calculate_inf_EB_fb_anyways = True
          preapply_targets_own_inf_EB = False
      elif selfcal_plan['solints'][iteration] == "inf_fb2":
          calculate_inf_EB_fb_anyways = False
          preapply_targets_own_inf_EB = False
          # If there was not a successful inf_EB solint, then this duplicates inf_fb1 so skip
          if "inf_EB" not in selfcal_library[vislist[0]]:
              continue
          elif not selfcal_library[vislist[0]]["inf_EB"]['Pass']:
              continue
      elif selfcal_plan['solints'][iteration] == "inf_fb3":
          calculate_inf_EB_fb_anyways = False
          preapply_targets_own_inf_EB = True
          # If there was no inf solint (e.g. because each source was observed only a single time, skip this as there are no gain tables to stick together.
          if "inf" not in selfcal_plan['solints']:
              continue

      if 'ap' in selfcal_plan['solints'][iteration] and not do_amp_selfcal:
          break

      if mode == "selfcal" and selfcal_plan['solint_snr'][selfcal_plan['solints'][iteration]] < minsnr_to_proceed and np.all([selfcal_plan[fid]['solint_snr_per_field'][selfcal_plan['solints'][iteration]] < minsnr_to_proceed for fid in selfcal_library['sub-fields']]):
         print('*********** estimated SNR for solint='+selfcal_plan['solints'][iteration]+' too low, measured: '+str(selfcal_plan['solint_snr'][selfcal_plan['solints'][iteration]])+', Min SNR Required: '+str(minsnr_to_proceed)+' **************')
         if iteration > 1 and selfcal_plan['solmode'][iteration] !='ap' and do_amp_selfcal:  # if a solution interval shorter than inf for phase-only SC has passed, attempt amplitude selfcal
            iterjump=selfcal_plan['solmode'].index('ap') 
            print('****************Attempting amplitude selfcal*************')
            continue

         selfcal_library['Stop_Reason']='Estimated_SNR_too_low_for_solint '+selfcal_plan['solints'][iteration]
         break
      else:
         solint=selfcal_plan['solints'][iteration]
         if iteration == 0:
            print('Starting with solint: '+solint)
         else:
            print('Continuing with solint: '+solint)
         os.system('rm -rf '+sani_target+'_'+band+'_'+solint+'_'+str(iteration)+'*')
         ##
         ## make images using the appropriate tclean heuristics for each telescope
         ## set threshold based on RMS of initial image and lower if value becomes lower
         ## during selfcal by resetting 'RMS_curr' after the post-applycal evaluation
         ##
         if selfcal_library['final_solint'] != 'None':
             prev_solint = selfcal_library['final_solint']
             prev_iteration = selfcal_library[vislist[0]][prev_solint]['iteration']

             nterms_changed = (len(glob.glob(sani_target+'_'+band+'_'+prev_solint+'_'+str(prev_iteration)+"_post.model.tt*")) < 
                    selfcal_library['nterms'])

             if nterms_changed:
                 resume = False
             else:
                 resume = True
                 files = glob.glob(sani_target+'_'+band+'_'+prev_solint+'_'+str(prev_iteration)+"_post.*")
                 for f in files:
                     if "nearfield" in f:
                         continue
                     os.system("cp -r "+f+" "+f.replace(prev_solint+"_"+str(prev_iteration)+"_post", solint+'_'+str(iteration)))
         else:
             resume = False

         nfsnr_modifier = selfcal_library['RMS_NF_curr'] / selfcal_library['RMS_curr']
         #remove mask if exists from previous selfcal _post image user is specifying a mask
         if os.path.exists(sani_target+'_'+band+'_'+solint+'_'+str(iteration)+'.mask') and selfcal_library['usermask'] != '':
            os.system('rm -rf '+sani_target+'_'+band+'_'+solint+'_'+str(iteration)+'.mask')
<<<<<<< HEAD
         tclean_wrapper(selfcal_library,sani_target+'_'+band+'_'+solint+'_'+str(iteration),
                     band,telescope=telescope,nsigma=selfcal_library['nsigma'][iteration], scales=[0],
                     threshold=str(selfcal_library['nsigma'][iteration]*selfcal_library['RMS_NF_curr'])+'Jy',
                     savemodel='none',parallel=parallel,
                     field=target, nfrms_multiplier=nfsnr_modifier, resume=resume)
=======
         tclean_wrapper(vislist,sani_target+'_'+band+'_'+solint+'_'+str(iteration),
                     band_properties,band,telescope=telescope,nsigma=selfcal_library[target][band]['nsigma'][iteration], scales=[0],
                     threshold=str(selfcal_library[target][band]['nsigma'][iteration]*selfcal_library[target][band]['RMS_NF_curr'])+'Jy',
                     savemodel='none',parallel=parallel,cellsize=cellsize[band],imsize=imsize[band],
                     nterms=selfcal_library[target][band]['nterms'],reffreq=selfcal_library[target][band]['reffreq'],
                     field=target,spw=selfcal_library[target][band]['spws_per_vis'],uvrange=selfcal_library[target][band]['uvrange'],obstype=selfcal_library[target][band]['obstype'], nfrms_multiplier=nfsnr_modifier, resume=resume, image_mosaic_fields_separately=selfcal_library[target][band]['obstype'] == 'mosaic', mosaic_field_phasecenters=selfcal_library[target][band]['sub-fields-phasecenters'], mosaic_field_fid_map=selfcal_library[target][band]['sub-fields-fid_map'], cyclefactor=selfcal_library[target][band]['cyclefactor'],mask=mask,usermodel=usermodel)
>>>>>>> 3d121fe8

         # Check that a mask was actually created, because if not the model will be empty and gaincal will do bad things and the 
         # code will break.
         if not checkmask(sani_target+'_'+band+'_'+solint+'_'+str(iteration)+'.image.tt0'):
             selfcal_library['Stop_Reason'] = 'Empty model for solint '+solint
             break # breakout of loop because the model is empty and gaincal will therefore fail


         # Loop through up to two times. On the first attempt, try applymode = 'calflag' (assuming this is requested by the user). On the
         # second attempt, use applymode = 'calonly'.
         for applymode in np.unique([selfcal_plan['applycal_mode'][iteration],'calonly']):
             for vis in vislist:
                ##
                ## Restore original flagging state each time before applying a new gaintable
                ##
                versionname = ("fb_" if mode == "cocal" else "")+'selfcal_starting_flags_'+sani_target
                if not os.path.exists(vis+".flagversions/flags."+versionname):
                   flagmanager(vis=vis,mode='save',versionname=versionname)
                elif mode == "selfcal":
                   flagmanager(vis=vis, mode = 'restore', versionname = versionname, comment = 'Flag states at start of reduction')

                if mode == "cocal":
                    flagmanager(vis=vis, mode = 'restore', versionname = 'selfcal_starting_flags', comment = 'Flag states at start of the reduction')

             # We need to redo saving the model now that we have potentially unflagged some data.
             if applymode == "calflag":
<<<<<<< HEAD
                 tclean_wrapper(selfcal_library,sani_target+'_'+band+'_'+solint+'_'+str(iteration),
                             band,telescope=telescope,nsigma=selfcal_library['nsigma'][iteration], scales=[0],
                             threshold=str(selfcal_library['nsigma'][iteration]*selfcal_library['RMS_NF_curr'])+'Jy',
                             savemodel='modelcolumn',parallel=parallel,
                             field=target, nfrms_multiplier=nfsnr_modifier, savemodel_only=True)
=======
                 tclean_wrapper(vislist,sani_target+'_'+band+'_'+solint+'_'+str(iteration),
                             band_properties,band,telescope=telescope,nsigma=selfcal_library[target][band]['nsigma'][iteration], scales=[0],
                             threshold=str(selfcal_library[target][band]['nsigma'][iteration]*selfcal_library[target][band]['RMS_NF_curr'])+'Jy',
                             savemodel='modelcolumn',parallel=parallel,cellsize=cellsize[band],imsize=imsize[band],
                             nterms=selfcal_library[target][band]['nterms'],reffreq=selfcal_library[target][band]['reffreq'],
                             field=target,spw=selfcal_library[target][band]['spws_per_vis'],uvrange=selfcal_library[target][band]['uvrange'],obstype=selfcal_library[target][band]['obstype'], nfrms_multiplier=nfsnr_modifier, savemodel_only=True, cyclefactor=selfcal_library[target][band]['cyclefactor'],mask=mask,usermodel=usermodel)
>>>>>>> 3d121fe8

             for vis in vislist:
                # Record gaincal details.
                selfcal_library[vis][solint]={}
                for fid in np.intersect1d(selfcal_library['sub-fields-to-selfcal'],list(selfcal_library['sub-fields-fid_map'][vis].keys())):
                    selfcal_library[fid][vis][solint]={}

             # Fields that don't have any mask in the primary beam should be removed from consideration, as their models are likely bad.
             if selfcal_library['obstype'] == 'mosaic':
                 selfcal_library['sub-fields-to-gaincal'] = evaluate_subfields_to_gaincal(selfcal_library, target, band, 
                         solint, iteration, selfcal_plan['solmode'], selfcal_plan['solints'], selfcal_plan, minsnr_to_proceed,
                         allow_gain_interpolation=allow_gain_interpolation)

                 if solint != 'inf_EB' and not allow_gain_interpolation:
                     selfcal_library['sub-fields-to-selfcal'] = selfcal_library['sub-fields-to-gaincal']
             else:
                selfcal_library['sub-fields-to-gaincal'] = selfcal_library['sub-fields-to-selfcal']

             # Calculate the complex gains
             for vis in vislist:
                if np.intersect1d(selfcal_library['sub-fields-to-gaincal'],\
                        list(selfcal_library['sub-fields-fid_map'][vis].keys())).size == 0:
                     continue
<<<<<<< HEAD
=======
                applycal_gaintable[vis]=[]
                applycal_spwmap[vis]=[]
                applycal_interpolate[vis]=[]
                gaincal_spwmap[vis]=[]
                gaincal_interpolate[vis]=[]
                gaincal_preapply_gaintable[vis]=[]
                ##
                ## Solve gain solutions per MS, target, solint, and band
                ##
                os.system('rm -rf '+sani_target+'_'+vis+'_'+band+'_'+solint+'_'+str(iteration)+'_'+solmode[band][target][iteration]+'*.g')
                ##
                ## Set gaincal parameters depending on which iteration and whether to use combine=spw for inf_EB or not
                ## Defaults should assume combine='scan' and gaintpe='G' will fallback to combine='scan,spw' if too much flagging
                ## At some point remove the conditional for use_inf_EB_preapply, since there isn't a reason not to do it
                ##

                if solmode[band][target][iteration] == 'p':
                    if 'inf_EB' in solint:
                       gaincal_spwmap[vis]=[]
                       gaincal_preapply_gaintable[vis]=[]
                       gaincal_interpolate[vis]=[]
                       gaincal_gaintype=inf_EB_gaintype_dict[target][band][vis]
                       gaincal_solmode=""
                       gaincal_combine[band][target][iteration]=inf_EB_gaincal_combine_dict[target][band][vis]+\
                               (",field" if "fb" in solint else "")
                       if 'spw' in inf_EB_gaincal_combine_dict[target][band][vis]:
                          applycal_spwmap[vis]=[selfcal_library[target][band][vis]['spwmap']]
                          gaincal_spwmap[vis]=[selfcal_library[target][band][vis]['spwmap']]
                       else:
                          applycal_spwmap[vis]=[[]]
                       applycal_interpolate[vis]=[applycal_interp[band]]
                       applycal_gaintable[vis]=[sani_target+'_'+vis+'_'+band+'_'+solint+'_'+str(iteration)+'_'+solmode[band][target][iteration]+'.g']
                    #elif solmode[band][target][iteration]=='p':
                    else:
                       gaincal_spwmap[vis]=[]
                       if mode == "cocal":
                           if 'inf_EB' in selfcal_library[target][band][vis]:
                               #gaincal_preapply_gaintable[vis]=[sani_target+'_'+vis+'_'+band+'_inf_EB_0_p.g']
                               if calculate_inf_EB_fb_anyways or not selfcal_library[target][band][vis]["inf_EB"]["Pass"]:
                                   previous_solint = "inf_EB_fb"
                               else:
                                   previous_solint = "inf_EB"
                           else:
                               #gaincal_preapply_gaintable[vis]=[sani_target+'_'+vis+'_'+band+'_inf_EB_fb_'+str(iteration-1)+'_p.g']
                               previous_solint = "inf_EB_fb"
                       else:
                           if solmode[band][target][iteration]=='p':
                               previous_solint = "inf_EB"
                           else:
                               previous_solint = selfcal_library[target][band]['final_phase_solint']

                       gaincal_preapply_gaintable[vis]=selfcal_library[target][band][vis][previous_solint]['gaintable']
                       gaincal_interpolate[vis]=[applycal_interp[band]]
                       gaincal_gaintype='T' if applymode == "calflag" or second_iter_solmode == "" else "GSPLINE" if second_iter_solmode == "GSPLINE" else "G"
                       gaincal_solmode = "" if applymode == "calflag" or second_iter_solmode == "GSPLINE" else second_iter_solmode
                       gaincal_spwmap[vis] = selfcal_library[target][band][vis][previous_solint]['spwmap']
                       """
                       if 'spw' in inf_EB_gaincal_combine_dict[target][band][vis]:
                          applycal_spwmap[vis]=[selfcal_library[target][band][vis]['spwmap'],selfcal_library[target][band][vis]['spwmap']]
                          gaincal_spwmap[vis]=[selfcal_library[target][band][vis]['spwmap']]
                       elif inf_EB_fallback_mode_dict[target][band][vis]=='spwmap':
                          applycal_spwmap[vis]=selfcal_library[target][band][vis]['inf_EB']['spwmap'] + [selfcal_library[target][band][vis]['spwmap']]
                          gaincal_spwmap[vis]=selfcal_library[target][band][vis]['inf_EB']['spwmap']
                       else:
                          applycal_spwmap[vis]=[[],selfcal_library[target][band][vis]['spwmap']]
                          gaincal_spwmap[vis]=[]
                       """
                       # Revert back to applying the inf_EB solution if calculate_inf_EB_fb_anyways, i.e. we just use the inf_EB_fb solution
                       # for gaincal.
                       if mode == "cocal":
                           if selfcal_library[target][band]['final_solint'] == 'inf_EB' and calculate_inf_EB_fb_anyways:
                               previous_solint = "inf_EB"

                       applycal_spwmap[vis] = selfcal_library[target][band][vis][previous_solint]['spwmap'] + [selfcal_library[target][band][vis]['spwmap']]
                       applycal_interpolate[vis]=[applycal_interp[band],applycal_interp[band]]
                       applycal_gaintable[vis] = selfcal_library[target][band][vis][previous_solint]['gaintable'] + [sani_target+'_'+vis+'_'+band+'_'+solint+'_'+str(iteration)+'_'+solmode[band][target][iteration]+'.g']
                    selfcal_library[target][band][vis][solint]['gaintable']=applycal_gaintable[vis]
                    selfcal_library[target][band][vis][solint]['iteration']=iteration+0
                    selfcal_library[target][band][vis][solint]['spwmap']=applycal_spwmap[vis]
                    selfcal_library[target][band][vis][solint]['applycal_mode']=applycal_mode[band][target][iteration]+''
                    selfcal_library[target][band][vis][solint]['applycal_interpolate']=applycal_interpolate[vis]
                    selfcal_library[target][band][vis][solint]['gaincal_combine']=gaincal_combine[band][target][iteration]+''
                    for fid in np.intersect1d(selfcal_library[target][band]['sub-fields-to-selfcal'],list(selfcal_library[target][band]['sub-fields-fid_map'][vis].keys())):
                        selfcal_library[target][band][fid][vis][solint]['gaintable']=applycal_gaintable[vis]
                        selfcal_library[target][band][fid][vis][solint]['iteration']=iteration+0
                        selfcal_library[target][band][fid][vis][solint]['spwmap']=applycal_spwmap[vis]
                        selfcal_library[target][band][fid][vis][solint]['applycal_mode']=applycal_mode[band][target][iteration]+''
                        selfcal_library[target][band][fid][vis][solint]['applycal_interpolate']=applycal_interpolate[vis]
                        selfcal_library[target][band][fid][vis][solint]['gaincal_combine']=gaincal_combine[band][target][iteration]+''

                    fallback[vis]=''
                    if solmode[band][target][iteration] == 'ap':
                       solnorm=True
                    else:
                       solnorm=False

                    if gaincal_gaintype == "GSPLINE":
                        splinetime = solint.replace('_EB','').replace('_ap','')
                        if splinetime == "inf":
                            splinetime = selfcal_library[target][band]["Median_scan_time"]
                        else:
                            splinetime = float(splinetime[0:-1])

                    if mode == "cocal":
                        # Check which targets are acceptable to use as calibrators.
                        targets = calibrators[band][iteration - len(solints[band][target])]

                        include_targets, include_scans = triage_calibrators(vis, target, targets)
                    else:
                        include_targets = str(selfcal_library[target][band]['sub-fields-fid_map'][vis][0])
                        include_scans = ""

                    if solint == "scan_inf":
                        if len(gaincalibrator_dict[vis]) > 0:
                            scans = []
                            intents = []
                            times = []
                            for t in gaincalibrator_dict[vis].keys():
                                scans += [gaincalibrator_dict[vis][t]["scans"]]
                                intents += [np.repeat(gaincalibrator_dict[vis][t]["intent"],gaincalibrator_dict[vis][t]["scans"].size)]
                                times += [gaincalibrator_dict[vis][t]["times"]]
                            
                            times = np.concatenate(times)
                            order = np.argsort(times)
                            times = times[order]
                            
                            scans = np.concatenate(scans)[order]
                            intents = np.concatenate(intents)[order]

                            is_gaincalibrator = intents == "phase"
                            scans = scans[is_gaincalibrator]

                            msmd.open(vis)
                            include_scans = []
                            for iscan in range(scans.size-1):
                                include_scans.append(",".join(np.intersect1d(msmd.scansforfield(target), \
                                        np.array(list(range(scans[iscan]+1,scans[iscan+1])))).astype(str)))
                            msmd.close()
                        elif guess_scan_combine:
                            msmd.open(vis)
                            
                            scans = msmd.scansforfield(target)

                            include_scans = []
                            for iscan in range(scans.size):
                                if len(include_scans) > 0:
                                    if str(scans[iscan]) in include_scans[-1]:
                                        continue

                                scan_group = str(scans[iscan])

                                if iscan < scans.size-1:
                                    if msmd.fieldsforscan(scans[iscan+1]).size < msmd.fieldsforscan(scans[iscan]).size/3:
                                        scan_group += ","+str(scans[iscan+1])

                                include_scans.append(scan_group)

                            msmd.close()
                        else:
                            msmd.open(vis)
                            include_scans = [str(scan) for scan in msmd.scansforfield(target)]
                            msmd.close()
                    else:
                        include_scans = [include_scans]

                    if mode == "cocal" and preapply_targets_own_inf_EB and "inf_fb" in solint and "inf" in solints[band][target]:
                        ##
                        ## If we want to pre-apply inf_EB solution from each calibrator to itself, all we do is combine all of thier
                        ## individual inf tables, as these were pre-calculated in that way.
                        ##
                        destination_table = sani_target+'_'+vis+'_'+band+'_'+solint+'_'+str(iteration)+'_'+solmode[band][target][iteration]+'.g'
                        for t in include_targets.split(","):
                            if os.path.exists(sanitize_string(t)+'_'+vis+'_'+band+'_'+solint.replace('_fb1','').replace('_fb2','').replace('_fb3','')+'_'+str(1)+'_'+solmode[band][target][iteration]+\
                                    '.pre-pass.g'):
                                table_name = sanitize_string(t)+'_'+vis+'_'+band+'_'+solint.replace('_fb1','').replace('_fb2','').replace('_fb3','')+'_'+str(1)+'_'+solmode[band][target][iteration]+\
                                        '.pre-pass.g'
                            else:
                                table_name = sanitize_string(t)+'_'+vis+'_'+band+'_'+solint.replace('_fb1','').replace('_fb2','').replace('_fb3','')+'_'+str(1)+'_'+solmode[band][target][iteration]+'.g'
                            #t_final_solint = selfcal_library[t][band]["final_phase_solint"]
                            #t_iteration = selfcal_library[t][band][vislist[0]][t_final_solint]["iteration"]
                            #table_name = sanitize_string(t)+'_'+vis+'_'+band+'_'+t_final_solint+'_'+str(t_iteration)+'_'+solmode[band][iteration]+'.g'

                            rerefant(vis, table_name, caltable="tmp0.g", refantmode="strict", refant=selfcal_library[target][band][vis]['refant'])

                            tb.open("tmp0.g")
                            if not os.path.exists("tmp1.g"):
                                tb.copy("tmp1.g", deep=True)
                            else:
                                tb.copyrows("tmp1.g")
                            tb.close()

                            os.system("rm -rf tmp0.g")

                        tb.open("tmp1.g")
                        subt = tb.query("OBSERVATION_ID==0", sortlist="TIME,ANTENNA1")
                        copyt = subt.copy(destination_table, deep=True)
                        tb.close()
                        subt.close()
                        copyt.close()

                        os.system("rm -rf tmp1.g")

                        # Remove all of the scans that failed the triage above.
                        tb.open(destination_table, nomodify=False)
                        scans = tb.getcol("SCAN_NUMBER")

                        bad_scans = np.repeat(True, scans.size)
                        for scan in include_scans[0].split(","):
                            bad_scans[scans == int(scan)] = False

                        tb.removerows(rownrs=np.where(bad_scans)[0])
                        tb.flush()
                        tb.close()
                    else:
                        # Fields that don't have any mask in the primary beam should be removed from consideration, as their models are likely bad.
                        if selfcal_library[target][band]['obstype'] == 'mosaic':
                            msmd.open(vis)
                            include_targets = []
                            remove = []
                            for incl_scan in include_scans:
                                scan_targets = []
                                for fid in [selfcal_library[target][band]['sub-fields-fid_map'][vis][fid] for fid in \
                                        np.intersect1d(selfcal_library[target][band]['sub-fields-to-gaincal'],list(selfcal_library[target][band]['sub-fields-fid_map'][vis].keys()))] if incl_scan == '' else \
                                        np.intersect1d(msmd.fieldsforscans(np.array(incl_scan.split(",")).astype(int)), \
                                        [selfcal_library[target][band]['sub-fields-fid_map'][vis][fid] for fid in \
                                        numpy.intersect1d(selfcal_library[target][band]['sub-fields-to-gaincal'],list(selfcal_library[target][band]['sub-fields-fid_map'][vis].keys()))]):
                                    # Note: because of the msmd above getting actual fids from the MS, we just need to append fid below.
                                    scan_targets.append(fid)

                                if len(scan_targets) > 0:
                                    include_targets.append(','.join(np.array(scan_targets).astype(str)))
                                else:
                                    remove.append(incl_scan)

                            for incl_scan in remove:
                                include_scans.remove(incl_scan)

                            msmd.close()
                        else:
                            include_targets = [include_targets]

                        selfcal_library[target][band][vis][solint]["include_scans"] = include_scans
                        selfcal_library[target][band][vis][solint]["include_targets"] = include_targets

                        for incl_scans, incl_targets in zip(include_scans, include_targets):
                            if 'inf_EB' in solint:
                               if spws_set[band][vis].ndim == 1:
                                  nspw_sets=1
                               else:
                                  nspw_sets=spws_set[band][vis].shape[0]
                            else: #only necessary to loop over gain cal when in inf_EB to avoid inf_EB solving for all spws
                               nspw_sets=1
                            for i in range(nspw_sets):  # run gaincal on each spw set to handle spectral scans
                               if 'inf_EB' in solint:
                                  if nspw_sets == 1 and spws_set[band][vis].ndim == 1:
                                     spwselect=','.join(str(spw) for spw in spws_set[band][vis].tolist())
                                  else:
                                     spwselect=','.join(str(spw) for spw in spws_set[band][vis][i].tolist())
                               else:
                                  spwselect=selfcal_library[target][band][vis]['spws']
                               print('Running gaincal on '+spwselect+' for '+sani_target+'_'+vis+'_'+band+'_'+solint+'_'+str(iteration)+'_'+solmode[band][target][iteration]+'.g')
                               gaincal_return = gaincal(vis=vis,\
                                 caltable=sani_target+'_'+vis+'_'+band+'_'+solint+'_'+str(iteration)+'_'+solmode[band][target][iteration]+'.g',\
                                 gaintype=gaincal_gaintype, spw=spwselect,
                                 refant=selfcal_library[target][band][vis]['refant'], calmode=solmode[band][target][iteration], solnorm=solnorm if applymode=="calflag" else False,
                                 solint=solint.replace('_EB','').replace('_ap','').replace('scan_','').replace('_fb1','').replace('_fb2','').replace('_fb3',''),minsnr=gaincal_minsnr if applymode == 'calflag' else max(gaincal_minsnr,gaincal_unflag_minsnr), minblperant=4,combine=gaincal_combine[band][target][iteration],
                                 field=incl_targets,scan=incl_scans,gaintable=gaincal_preapply_gaintable[vis],spwmap=gaincal_spwmap[vis],uvrange=selfcal_library[target][band]['uvrange'],
                                 interp=gaincal_interpolate[vis], solmode=gaincal_solmode, refantmode='flex', append=os.path.exists(sani_target+'_'+vis+'_'+band+'_'+solint+'_'+str(iteration)+'_'+solmode[band][target][iteration]+'.g'))
                               #
                               if 'inf_EB' not in solint:
                                  break
                else:
                    for fid in np.intersect1d(selfcal_library[target][band]['sub-fields-to-selfcal'],list(selfcal_library[target][band]['sub-fields-fid_map'][vis].keys())):
                        gaincal_spwmap[vis]=[]
                        gaincal_preapply_gaintable[vis]=selfcal_library[target][band][fid][vis][selfcal_library[target][band][fid]['final_phase_solint']]['gaintable']
                        gaincal_interpolate[vis]=[applycal_interp[band]]*len(gaincal_preapply_gaintable[vis])
                        gaincal_gaintype='T' if applymode == "calflag" or second_iter_solmode == "" else "GSPLINE" if second_iter_solmode == "GSPLINE" else "G"
                        gaincal_solmode = "" if applymode == "calflag" or second_iter_solmode == "GSPLINE" else second_iter_solmode
                        if 'spw' in inf_EB_gaincal_combine_dict[target][band][vis]:
                           applycal_spwmap[vis]=[selfcal_library[target][band][fid][vis]['spwmap'],selfcal_library[target][band][fid][vis]['spwmap'],selfcal_library[target][band][fid][vis]['spwmap']]
                           gaincal_spwmap[vis]=[selfcal_library[target][band][fid][vis]['spwmap'],selfcal_library[target][band][fid][vis]['spwmap']]
                        elif inf_EB_fallback_mode_dict[target][band][vis]=='spwmap':
                           applycal_spwmap[vis]=selfcal_library[target][band][fid][vis]['inf_EB']['spwmap'] + [selfcal_library[target][band][fid][vis]['spwmap'],selfcal_library[target][band][fid][vis]['spwmap']]
                           gaincal_spwmap[vis]=selfcal_library[target][band][fid][vis]['inf_EB']['spwmap'] + [selfcal_library[target][band][fid][vis]['spwmap']]
                        else:
                           applycal_spwmap[vis]=[[],selfcal_library[target][band][fid][vis]['spwmap'],selfcal_library[target][band][fid][vis]['spwmap']]
                           gaincal_spwmap[vis]=[[],selfcal_library[target][band][fid][vis]['spwmap']]
                        applycal_interpolate[vis]=[applycal_interp[band]]*len(gaincal_preapply_gaintable[vis])+['linearPD']
                        applycal_gaintable[vis]=selfcal_library[target][band][fid][vis][selfcal_library[target][band][fid]['final_phase_solint']]['gaintable']+[sani_target+'_'+vis+'_'+band+'_'+solint+'_'+str(iteration)+'_ap.g']

                        selfcal_library[target][band][vis][solint]['gaintable']=applycal_gaintable[vis]
                        selfcal_library[target][band][vis][solint]['iteration']=iteration+0
                        selfcal_library[target][band][vis][solint]['spwmap']=applycal_spwmap[vis]
                        selfcal_library[target][band][vis][solint]['applycal_mode']=applycal_mode[band][target][iteration]+''
                        selfcal_library[target][band][vis][solint]['applycal_interpolate']=applycal_interpolate[vis]
                        selfcal_library[target][band][vis][solint]['gaincal_combine']=gaincal_combine[band][target][iteration]+''
                        selfcal_library[target][band][fid][vis][solint]['gaintable']=applycal_gaintable[vis]
                        selfcal_library[target][band][fid][vis][solint]['iteration']=iteration+0
                        selfcal_library[target][band][fid][vis][solint]['spwmap']=applycal_spwmap[vis]
                        selfcal_library[target][band][fid][vis][solint]['applycal_mode']=applycal_mode[band][target][iteration]+''
                        selfcal_library[target][band][fid][vis][solint]['applycal_interpolate']=applycal_interpolate[vis]
                        selfcal_library[target][band][fid][vis][solint]['gaincal_combine']=gaincal_combine[band][target][iteration]+''

                        fallback[vis]=''
                        if solmode[band][target][iteration] == 'ap':
                           solnorm=True
                        else:
                           solnorm=False

                        if gaincal_gaintype == "GSPLINE":
                            splinetime = solint.replace('_EB','').replace('_ap','')
                            if splinetime == "inf":
                                splinetime = selfcal_library[target][band][fid]["Median_scan_time"]
                            else:
                                splinetime = float(splinetime[0:-1])

                        gaincal_return = gaincal(vis=vis,\
                             #caltable=sani_target+'_'+vis+'_'+band+'_'+solint+'_'+str(iteration)+'_'+solmode[band][target][iteration]+'.g',\
                             caltable="temp.g",\
                             gaintype=gaincal_gaintype, spw=selfcal_library[target][band][fid][vis]['spws'],
                             refant=selfcal_library[target][band][vis]['refant'], calmode=solmode[band][target][iteration], solnorm=solnorm if applymode=="calflag" else False,
                             solint=solint.replace('_EB','').replace('_ap','').replace('scan_',''),minsnr=gaincal_minsnr if applymode == 'calflag' else max(gaincal_minsnr,gaincal_unflag_minsnr), minblperant=4,combine=gaincal_combine[band][target][iteration],
                             field=str(selfcal_library[target][band]['sub-fields-fid_map'][vis][fid]),gaintable=gaincal_preapply_gaintable[vis],spwmap=gaincal_spwmap[vis],uvrange=selfcal_library[target][band]['uvrange'],
                             #interp=gaincal_interpolate[vis], solmode=gaincal_solmode, append=os.path.exists(sani_target+'_'+vis+'_'+band+'_'+
                             #solint+'_'+str(iteration)+'_'+solmode[band][target][iteration]+'.g'))
                             interp=gaincal_interpolate[vis], solmode=gaincal_solmode, append=os.path.exists('temp.g'), refantmode='flex')

                    tb.open("temp.g")
                    subt = tb.query("OBSERVATION_ID==0", sortlist="TIME,ANTENNA1")
                    tb.close()

                    subt.copy(sani_target+'_'+vis+'_'+band+'_'+solint+'_'+str(iteration)+'_'+solmode[band][target][iteration]+'.g', deep=True)
                    subt.close()

                    os.system("rm -rf temp.g")

                if rerank_refants:
                    selfcal_library[target][band][vis]["refant"] = rank_refants(vis, caltable=sani_target+'_'+vis+'_'+band+'_'+solint+'_'+str(iteration)+'_'+solmode[band][target][iteration]+'.g')

                    # If we are falling back to a previous solution interval on the unflagging, we need to make sure all tracks use a common 
                    # reference antenna.
                    if unflag_fb_to_prev_solint:
                        for it, sint in enumerate(solints[band][target][0:iteration+1]):
                            if not os.path.exists(sani_target+'_'+vis+'_'+band+'_'+sint+'_'+str(it)+'_'+solmode[band][target][it]+'.g'):
                                continue

                            # If a previous iteration went through the unflagging routine, it is possible that some antennas fell back to
                            # a previous solint. In that case, rerefant will flag those antennas because they can't be re-referenced with
                            # a different time interval. So to be safe, we go back to the pre-pass solutions and then re-run the passing.
                            # We could probably check more carefully whether this is the case to avoid having to do this... but the 
                            # computing time isn't significant so it's easy just to run through again.
                            if os.path.exists(sani_target+'_'+vis+'_'+band+'_'+sint+'_'+str(it)+'_'+solmode[band][target][it]+'.pre-pass.g'):
                                rerefant(vis, sani_target+'_'+vis+'_'+band+'_'+sint+'_'+str(it)+'_'+solmode[band][target][it]+'.pre-pass.g', \
                                        refant=selfcal_library[target][band][vis]["refant"], refantmode=refantmode if 'inf_EB' not in sint else 'flex')

                                os.system("rm -rf "+sani_target+'_'+vis+'_'+band+'_'+sint+'_'+str(it)+'_'+solmode[band][target][it]+'.g')
                                os.system("cp -r "+sani_target+'_'+vis+'_'+band+'_'+sint+'_'+str(it)+'_'+solmode[band][target][it]+'.pre-pass.g '+\
                                        sani_target+'_'+vis+'_'+band+'_'+sint+'_'+str(it)+'_'+solmode[band][target][it]+'.g')

                                if sint == "inf_EB" and len(selfcal_library[target][band][vis][sint]["spwmap"][0]) > 0:
                                    unflag_spwmap = selfcal_library[target][band][vis][sint]["spwmap"][0]
                                else:
                                    unflag_spwmap = []

                                unflag_failed_antennas(vis, sani_target+'_'+vis+'_'+band+'_'+sint+'_'+str(it)+'_'+\
                                        solmode[band][target][it]+'.g', selfcal_library[target][band][vis][sint]['gaincal_return'], flagged_fraction=0.25, solnorm=solnorm, \
                                        only_long_baselines=solmode[band][target][it]=="ap" if unflag_only_lbants and \
                                        unflag_only_lbants_onlyap else unflag_only_lbants, calonly_max_flagged=calonly_max_flagged, \
                                        spwmap=unflag_spwmap, fb_to_prev_solint=unflag_fb_to_prev_solint, solints=solints[band][target], iteration=it)
                            else:
                                rerefant(vis, sani_target+'_'+vis+'_'+band+'_'+sint+'_'+str(it)+'_'+solmode[band][target][it]+'.g', \
                                        refant=selfcal_library[target][band][vis]["refant"], refantmode=refantmode if 'inf_EB' not in sint else 'flex')
                    else:
                        os.system("cp -r "+sani_target+'_'+vis+'_'+band+'_'+solint+'_'+str(iteration)+'_'+solmode[band][target][iteration]+'.g '+\
                                sani_target+'_'+vis+'_'+band+'_'+solint+'_'+str(iteration)+'_'+solmode[band][target][iteration]+'.pre-rerefant.g')
                        rerefant(vis, sani_target+'_'+vis+'_'+band+'_'+solint+'_'+str(iteration)+'_'+solmode[band][target][iteration]+'.g', \
                                refant=selfcal_library[target][band][vis]["refant"], refantmode=refantmode if 'inf_EB' not in solint else 'flex')

                ##
                ## default is to run without combine=spw for inf_EB, here we explicitly run a test inf_EB with combine='scan,spw' to determine
                ## the number of flagged antennas when combine='spw' then determine if it needs spwmapping or to use the gaintable with spwcombine.
                ##
                if 'inf_EB' in solint and fallback[vis]=='':
                   os.system('rm -rf test_inf_EB.g')
                   test_gaincal_combine='scan,spw'
                   if selfcal_library[target][band]['obstype']=='mosaic' or mode=="cocal":
                      test_gaincal_combine+=',field'   
                   for i in range(spws_set[band][vis].shape[0]):  # run gaincal on each spw set to handle spectral scans
                      if nspw_sets == 1 and spws_set[band][vis].ndim == 1:
                         spwselect=','.join(str(spw) for spw in spws_set[band][vis].tolist())
                      else:
                         spwselect=','.join(str(spw) for spw in spws_set[band][vis][i].tolist())

                      test_gaincal_return = gaincal(vis=vis,\
                        caltable='test_inf_EB.g',\
                        gaintype=gaincal_gaintype, spw=spwselect,
                        refant=selfcal_library[target][band][vis]['refant'], calmode='p', 
                        solint=solint.replace('_EB','').replace('_ap','').replace('_fb1','').replace('_fb2','').replace('_fb3',''),minsnr=gaincal_minsnr if applymode == "calflag" else max(gaincal_minsnr,gaincal_unflag_minsnr), minblperant=4,combine=test_gaincal_combine,
                        field=include_targets[0],scan=include_scans[0],gaintable='',spwmap=[],uvrange=selfcal_library[target][band]['uvrange'], refantmode=refantmode,append=os.path.exists('test_inf_EB.g')) 
                   spwlist=selfcal_library[target][band][vis]['spws'].split(',')
                   fallback[vis],map_index,spwmap,applycal_spwmap_inf_EB=analyze_inf_EB_flagging(selfcal_library,band,spwlist,sani_target+'_'+vis+'_'+band+'_'+solint+'_'+str(iteration)+'_'+solmode[band][target][iteration]+'.g',vis,target,'test_inf_EB.g',spectral_scan,telescope)

                   inf_EB_fallback_mode_dict[target][band][vis]=fallback[vis]+''
                   print(solint,fallback[vis],applycal_spwmap_inf_EB)
                   if fallback[vis] != '':
                      if fallback[vis] =='combinespw':
                         gaincal_spwmap[vis]=[selfcal_library[target][band][vis]['spwmap']]
                         gaincal_combine[band][target][iteration]='scan,spw'
                         inf_EB_gaincal_combine_dict[target][band][vis]='scan,spw'
                         applycal_spwmap[vis]=[selfcal_library[target][band][vis]['spwmap']]
                         os.system('rm -rf           '+sani_target+'_'+vis+'_'+band+'_'+solint+'_'+str(iteration)+'_'+solmode[band][target][iteration]+'.g')
                         os.system('mv test_inf_EB.g '+sani_target+'_'+vis+'_'+band+'_'+solint+'_'+str(iteration)+'_'+solmode[band][target][iteration]+'.g')
                         gaincal_return = test_gaincal_return
                      if fallback[vis] =='spwmap':
                         gaincal_spwmap[vis]=applycal_spwmap_inf_EB
                         inf_EB_gaincal_combine_dict[target][band][vis]='scan'
                         gaincal_combine[band][target][iteration]='scan'
                         applycal_spwmap[vis]=[applycal_spwmap_inf_EB]

                      # Update the appropriate selfcal_library entries.
                      selfcal_library[target][band][vis][solint]['spwmap']=applycal_spwmap[vis]
                      selfcal_library[target][band][vis][solint]['gaincal_combine']=gaincal_combine[band][target][iteration]+''
                      for fid in np.intersect1d(selfcal_library[target][band]['sub-fields-to-selfcal'],list(selfcal_library[target][band]['sub-fields-fid_map'][vis].keys())):
                          selfcal_library[target][band][fid][vis][solint]['spwmap']=applycal_spwmap[vis]
                          selfcal_library[target][band][fid][vis][solint]['gaincal_combine']=gaincal_combine[band][target][iteration]+''

                   os.system('rm -rf test_inf_EB.g')               

                selfcal_library[target][band][vis][solint]['gaincal_return'] = gaincal_return

                # If iteration two, try restricting to just the antennas with enough unflagged data.
                # Should we also restrict to just long baseline antennas?
                if applymode == "calonly":
                    # Make a copy of the caltable before unflagging, for reference.
                    os.system("cp -r "+sani_target+'_'+vis+'_'+band+'_'+solint+'_'+str(iteration)+'_'+\
                            solmode[band][target][iteration]+'.g '+sani_target+'_'+vis+'_'+band+'_'+solint+'_'+str(iteration)+'_'+\
                            solmode[band][target][iteration]+'.pre-pass.g')

                    if solint == "inf_EB" and len(applycal_spwmap[vis]) > 0:
                        unflag_spwmap = applycal_spwmap[vis][0]
                    else:
                        unflag_spwmap = []

                    selfcal_library[target][band][vis][solint]['unflag_spwmap'] = unflag_spwmap
                    selfcal_library[target][band][vis][solint]['unflagged_lbs'] = True

                    unflag_failed_antennas(vis, sani_target+'_'+vis+'_'+band+'_'+solint+'_'+str(iteration)+'_'+\
                            solmode[band][target][iteration]+'.g', selfcal_library[target][band][vis][solint]['gaincal_return'], flagged_fraction=0.25, solnorm=solnorm, \
                            only_long_baselines=solmode[band][target][iteration]=="ap" if unflag_only_lbants and unflag_only_lbants_onlyap else \
                            unflag_only_lbants, calonly_max_flagged=calonly_max_flagged, spwmap=unflag_spwmap, \
                            fb_to_prev_solint=unflag_fb_to_prev_solint, solints=solints[band][target], iteration=iteration)

                # Do some post-gaincal cleanup for mosaics.
                if selfcal_library[target][band]['obstype'] == 'mosaic' or mode == "cocal":
                    os.system("cp -r "+sani_target+'_'+vis+'_'+band+'_'+solint+'_'+str(iteration)+'_'+solmode[band][target][iteration]+'.g '+\
                            sani_target+'_'+vis+'_'+band+'_'+solint+'_'+str(iteration)+'_'+solmode[band][target][iteration]+'.pre-drop.g')
                    tb.open(sani_target+'_'+vis+'_'+band+'_'+solint+'_'+str(iteration)+'_'+solmode[band][target][iteration]+'.g', nomodify=False)
                    antennas = tb.getcol("ANTENNA1")
                    fields = tb.getcol("FIELD_ID")
                    scans = tb.getcol("SCAN_NUMBER")
                    flags = tb.getcol("FLAG")

                    """
                    # Flag any solutions whose S/N ratio is too small.
                    snr = tb.getcol("SNR")
                    flags[snr < 5.] = True
                    """

                    if (solint != "inf_EB" and not allow_gain_interpolation) or (allow_gain_interpolation and "inf" not in solint):
                        # If a given field has > 25% of its solutions flagged then just flag the whole field because it will have too much 
                        # interpolation.
                        if solint == "scan_inf":
                            max_n_solutions = max([(scans == scan).sum() for scan in np.unique(scans)])
                            for scan in np.unique(scans):
                                scan_n_solutions = (flags[0,0,scans == scan] == False).sum()
                                if scan_n_solutions < 0.75 * max_n_solutions:
                                    flags[:,:,scans == scan] = True
                        else:
                            n_all_flagged = np.sum([np.all(flags[:,:,antennas == ant]) for ant in np.unique(antennas)])
                            max_n_solutions = max([(fields == fid).sum() for fid in np.unique(fields)]) - n_all_flagged
                            for fid in np.unique(fields):
                                fid_n_solutions = (flags[0,0,fields == fid] == False).sum()
                                if fid_n_solutions < 0.75 * max_n_solutions:
                                    flags[:,:,fields == fid] = True

                    bad = np.where(flags[0,0,:])[0]
                    tb.removerows(rownrs=bad)
                    tb.flush()
                    tb.close()

             new_fields_to_selfcal = selfcal_library[target][band]['sub-fields-to-selfcal'].copy()
             if selfcal_library[target][band]['obstype'] == 'mosaic' and ((solint != "inf_EB" and not allow_gain_interpolation) or \
                     (allow_gain_interpolation and "inf" not in solint)):
                # With gaincal done and bad fields removed from gain tables if necessary, check whether any fields should no longer be selfcal'd
                # because they have too much interpolation.
                for vis in vislist:
                    ## If an EB had no fields to gaincal on, remove all fields in that EB from being selfcal'd as there is no calibration available
                    ## in this EB.
                    if np.intersect1d(selfcal_library[target][band]['sub-fields-to-gaincal'],\
                            list(selfcal_library[target][band]['sub-fields-fid_map'][vis].keys())).size == 0:
                        for fid in np.intersect1d(new_fields_to_selfcal,list(selfcal_library[target][band]['sub-fields-fid_map'][vis].keys())):
                            new_fields_to_selfcal.remove(fid)

                            selfcal_library[target][band][fid]['Stop_Reason'] = 'No viable calibrator fields in at least 1 EB'
                            for v in selfcal_library[target][band][fid]['vislist']:
                                selfcal_library[target][band][fid][v][solint]['Pass'] = 'None'
                                if 'Fail_Reason' in selfcal_library[target][band][fid][v][solint]:
                                    selfcal_library[target][band][fid][v][solint]['Fail_Reason'] += '; '
                                else:
                                    selfcal_library[target][band][fid][v][solint]['Fail_Reason'] = ''
                                selfcal_library[target][band][fid][v][solint]['Fail_Reason'] += 'No viable fields'
                        continue
                    ## NEXT TO DO: check % of flagged solutions - DONE, see above
                    ## After that enable option for interpolation through inf - DONE
                    tb.open(sani_target+'_'+vis+'_'+band+'_'+solint+'_'+str(iteration)+'_'+solmode[band][target][iteration]+'.g')
                    fields = tb.getcol("FIELD_ID")
                    scans = tb.getcol("SCAN_NUMBER")

                    for fid in np.intersect1d(new_fields_to_selfcal,list(selfcal_library[target][band]['sub-fields-fid_map'][vis].keys())):
                        if solint == "scan_inf":
                            msmd.open(vis)
                            scans_for_field = []
                            cals_for_scan = []
                            total_cals_for_scan = []
                            for incl_scan in selfcal_library[target][band][vis][solint]['include_scans']:
                                scans_array = np.array(incl_scan.split(",")).astype(int)
                                fields_for_scans = msmd.fieldsforscans(scans_array)

                                if selfcal_library[target][band]['sub-fields-fid_map'][vis][fid] in fields_for_scans:
                                    scans_for_field.append(np.intersect1d(scans_array, np.unique(scans)))
                                    cals_for_scan.append((scans == scans_for_field[-1]).sum() if scans_for_field[-1] in scans else 0.)
                                    #total_cals_for_scan.append(len(msmd.antennasforscan(scans_for_field[-1])))
                                    total_cals_for_scan.append(len(msmd.antennanames()))

                            if sum(cals_for_scan) / sum(total_cals_for_scan) < 0.75:
                                new_fields_to_selfcal.remove(fid)

                            msmd.close()
                        else:
                            if selfcal_library[target][band]['sub-fields-fid_map'][vis][fid] not in fields:
                                new_fields_to_selfcal.remove(fid)

                        if fid not in new_fields_to_selfcal:
                            # We need to update all the EBs, not just the one that failed.
                            for v in selfcal_library[target][band][fid]['vislist']:
                                selfcal_library[target][band][fid][v][solint]['Pass'] = 'None'
                                if allow_gain_interpolation:
                                    selfcal_library[target][band][fid][v][solint]['Fail_Reason'] = 'Interpolation beyond inf'
                                else:
                                    selfcal_library[target][band][fid][v][solint]['Fail_Reason'] = 'Bad gaincal solutions'


                    tb.close()
             elif selfcal_library[target][band]['obstype'] == 'mosaic' and solint == "inf_EB":
                ## If an EB had no fields to gaincal on, remove all fields in that EB from being selfcal'd as there is no calibration available
                ## in this EB.
                for vis in vislist:
                    if np.intersect1d(selfcal_library[target][band]['sub-fields-to-gaincal'],\
                            list(selfcal_library[target][band]['sub-fields-fid_map'][vis].keys())).size == 0:
                        for fid in np.intersect1d(new_fields_to_selfcal,list(selfcal_library[target][band]['sub-fields-fid_map'][vis].keys())):
                            new_fields_to_selfcal.remove(fid)
>>>>>>> 3d121fe8

                gaincal_wrapper(selfcal_library, selfcal_plan, target, band, vis, solint, applymode, iteration, gaincal_minsnr, 
                        gaincal_unflag_minsnr=gaincal_unflag_minsnr, rerank_refants=rerank_refants, unflag_only_lbants=unflag_only_lbants, 
                        unflag_only_lbants_onlyap=unflag_only_lbants_onlyap, calonly_max_flagged=calonly_max_flagged, 
                        second_iter_solmode=second_iter_solmode, unflag_fb_to_prev_solint=unflag_fb_to_prev_solint, \
                        refantmode=refantmode, mode=mode, calibrators=calibrators, gaincalibrator_dict=gaincalibrator_dict, 
                        allow_gain_interpolation=allow_gain_interpolation)

             # With gaincal done and bad fields removed from gain tables if necessary, check whether any fields should no longer be 
             # selfcal'd because they have too much interpolation.
             if selfcal_library['obstype'] == 'mosaic':
                 selfcal_library['sub-fields-to-selfcal'] = evaluate_subfields_after_gaincal(selfcal_library, target, band, 
                         solint, iteration, selfcal_plan['solmode'], allow_gain_interpolation=allow_gain_interpolation)

             ##
             ## Apply gain solutions per MS, target, solint, and band
             ##
             for vis in vislist:
                applycal_wrapper(vis, target, band, solint, selfcal_library, 
                        current=lambda f: f in selfcal_library['sub-fields-to-selfcal'],
                        final=lambda f: f not in selfcal_library['sub-fields-to-selfcal'] and selfcal_library[f]['SC_success'],
                        restore_flags='fb_selfcal_starting_flags_'+sani_target if mode == "cocal" else None)

             ## Create post self-cal image using the model as a startmodel to evaluate how much selfcal helped
             ##

             os.system('rm -rf '+sani_target+'_'+band+'_'+solint+'_'+str(iteration)+'_post*')
<<<<<<< HEAD
             tclean_wrapper(selfcal_library,sani_target+'_'+band+'_'+solint+'_'+str(iteration)+'_post',
                      band,telescope=telescope,nsigma=selfcal_library['nsigma'][iteration], scales=[0],
                      threshold=str(selfcal_library['nsigma'][iteration]*selfcal_library['RMS_NF_curr'])+'Jy',
                      savemodel='none',parallel=parallel,
                      field=target, nfrms_multiplier=nfsnr_modifier)
=======
             tclean_wrapper(vislist,sani_target+'_'+band+'_'+solint+'_'+str(iteration)+'_post',
                      band_properties,band,telescope=telescope,nsigma=selfcal_library[target][band]['nsigma'][iteration], scales=[0],
                      threshold=str(selfcal_library[target][band]['nsigma'][iteration]*selfcal_library[target][band]['RMS_NF_curr'])+'Jy',
                      savemodel='none',parallel=parallel,cellsize=cellsize[band],imsize=imsize[band],
                      nterms=selfcal_library[target][band]['nterms'],reffreq=selfcal_library[target][band]['reffreq'],
                      field=target,spw=selfcal_library[target][band]['spws_per_vis'],uvrange=selfcal_library[target][band]['uvrange'],obstype=selfcal_library[target][band]['obstype'], nfrms_multiplier=nfsnr_modifier, image_mosaic_fields_separately=selfcal_library[target][band]['obstype'] == 'mosaic', mosaic_field_phasecenters=selfcal_library[target][band]['sub-fields-phasecenters'], mosaic_field_fid_map=selfcal_library[target][band]['sub-fields-fid_map'], cyclefactor=selfcal_library[target][band]['cyclefactor'],mask=mask,usermodel=usermodel)
>>>>>>> 3d121fe8

             ##
             ## Do the assessment of the post- (and pre-) selfcal images.
             ##
             print('Pre selfcal assessemnt: '+target)
             SNR, RMS, SNR_NF, RMS_NF = get_image_stats(sani_target+'_'+band+'_'+solint+'_'+str(iteration)+'.image.tt0', 
                     sani_target+'_'+band+'_'+solint+'_'+str(iteration)+'_post.mask', sani_target+'_'+band+'_'+solint+'_'+str(iteration)+'.mask', 
                     selfcal_library, (telescope != 'ACA' or aca_use_nfmask), solint, 'pre')

             print('Post selfcal assessemnt: '+target)
             post_SNR, post_RMS, post_SNR_NF, post_RMS_NF = get_image_stats(sani_target+'_'+band+'_'+solint+'_'+str(iteration)+'_post.image.tt0',
                     sani_target+'_'+band+'_'+solint+'_'+str(iteration)+'_post.mask', sani_target+'_'+band+'_'+solint+'_'+str(iteration)+'.mask',
                     selfcal_library, (telescope != 'ACA' or aca_use_nfmask), solint, 'post')

             mosaic_SNR, mosaic_RMS, mosaic_SNR_NF, mosaic_RMS_NF = {}, {}, {}, {}
             post_mosaic_SNR, post_mosaic_RMS, post_mosaic_SNR_NF, post_mosaic_RMS_NF = {}, {}, {}, {}
             for fid in selfcal_library['sub-fields-to-selfcal']:
                 if selfcal_library['obstype'] == 'mosaic':
                     imagename = sani_target+'_field_'+str(fid)+'_'+band+'_'+solint+'_'+str(iteration)
                 else:
                     imagename = sani_target+'_'+band+'_'+solint+'_'+str(iteration)

                 print()
                 print('Pre selfcal assessemnt: '+target+', field '+str(fid))
                 mosaic_SNR[fid], mosaic_RMS[fid], mosaic_SNR_NF[fid], mosaic_RMS_NF[fid] = get_image_stats(imagename+'.image.tt0', 
                         imagename+'_post.mask', imagename+'.mask', selfcal_library[fid], (telescope != 'ACA' or aca_use_nfmask), solint,
                         'pre', mosaic_sub_field=selfcal_library["obstype"]=="mosaic")

                 print('Post selfcal assessemnt: '+target+', field '+str(fid))
                 post_mosaic_SNR[fid], post_mosaic_RMS[fid], post_mosaic_SNR_NF[fid], post_mosaic_RMS_NF[fid] = get_image_stats(
                         imagename+'_post.image.tt0', imagename+'_post.mask', imagename+'.mask', selfcal_library[fid], 
                         (telescope != 'ACA' or aca_use_nfmask), solint, 'post', mosaic_sub_field=selfcal_library["obstype"]=="mosaic")
                 print()

             # change nterms to 2 if needed based on fracbw and SNR
             if selfcal_library['nterms'] == 1:
                 selfcal_library['nterms']=check_image_nterms(selfcal_library['fracbw'],post_SNR)

             ##
             ## record self cal results/details for this solint
             ##
             for vis in vislist:
                selfcal_library[vis][solint]['clean_threshold']=selfcal_library['nsigma'][iteration]*selfcal_library['RMS_NF_curr']

                for fid in np.intersect1d(selfcal_library['sub-fields-to-selfcal'],list(selfcal_library['sub-fields-fid_map'][vis].keys())):
                    selfcal_library[fid][vis][solint]['clean_threshold']=selfcal_library['nsigma'][iteration]*selfcal_library['RMS_NF_curr']

                ## Update RMS value if necessary
                if selfcal_library[vis][solint]['RMS_post'] < selfcal_library['RMS_curr'] and \
                        "inf_EB_fb" not in solint and vis == vislist[-1]:
                   selfcal_library['RMS_curr']=selfcal_library[vis][solint]['RMS_post'].copy()
                if selfcal_library[vis][solint]['RMS_NF_post'] < selfcal_library['RMS_NF_curr'] and \
                        "inf_EB_fb" not in solint and selfcal_library[vis][solint]['RMS_NF_post'] > 0 and vis == vislist[-1]:
                   selfcal_library['RMS_NF_curr']=selfcal_library[vis][solint]['RMS_NF_post'].copy()

             ##
             ## compare beam relative to original image to ensure we are not incrementally changing the beam in each iteration
             ##
             beamarea_orig=selfcal_library['Beam_major_orig']*selfcal_library['Beam_minor_orig']
             beamarea_post=selfcal_library[vislist[0]][solint]['Beam_major_post']*selfcal_library[vislist[0]][solint]['Beam_minor_post']
             '''
             frac_delta_b_maj=np.abs((b_maj_post-selfcal_library[target]['Beam_major_orig'])/selfcal_library[target]['Beam_major_orig'])
             frac_delta_b_min=np.abs((b_min_post-selfcal_library[target]['Beam_minor_orig'])/selfcal_library[target]['Beam_minor_orig'])
             delta_b_pa=np.abs((b_pa_post-selfcal_library[target]['Beam_PA_orig']))
             '''
             delta_beamarea=(beamarea_post-beamarea_orig)/beamarea_orig
             ## 
             ## if S/N improvement, and beamarea is changing by < delta_beam_thresh, accept solutions to main calibration dictionary
             ## allow to proceed if solint was inf_EB and SNR decrease was less than 2%
             ##
             strict_field_by_field_success = []
             loose_field_by_field_success = []
             beam_field_by_field_success = []
             for fid in selfcal_library['sub-fields-to-selfcal']:
                 strict_field_by_field_success += [(post_mosaic_SNR[fid] >= mosaic_SNR[fid]) and (post_mosaic_SNR_NF[fid] >= mosaic_SNR_NF[fid])]
                 loose_field_by_field_success += [((post_mosaic_SNR[fid]-mosaic_SNR[fid])/mosaic_SNR[fid] > -0.02) and \
                         ((post_mosaic_SNR_NF[fid] - mosaic_SNR_NF[fid])/mosaic_SNR_NF[fid] > -0.02)]
                 beam_field_by_field_success += [delta_beamarea < delta_beam_thresh]

             if 'inf_EB' in solint:
                 # If any of the fields succeed in the "strict" sense, then allow for minor reductions in the evaluation quantity in other
                 # fields because there's a good chance that those are just noise being pushed around.
                 field_by_field_success = numpy.logical_and(loose_field_by_field_success, beam_field_by_field_success)
             else:
                 field_by_field_success = numpy.logical_and(strict_field_by_field_success, beam_field_by_field_success)

             # If not all fields were successful, we need to make an additional image to evaluate whether the image as a whole improved,
             # otherwise the _post image won't be exactly representative.
             if selfcal_library['obstype'] == "mosaic" and not np.all(field_by_field_success):
                 field_by_field_success_dict = dict(zip(selfcal_library['sub-fields-to-selfcal'], field_by_field_success))
                 print('****************Not all fields were successful, so re-applying and re-making _post image*************')
                 for vis in vislist:
                     applycal_wrapper(vis, target, band, solint, selfcal_library, 
                             current=lambda f: f in field_by_field_success_dict and field_by_field_success_dict[f],
                             final=lambda f: (f not in field_by_field_success_dict or not field_by_field_success_dict[f]) and 
                                 selfcal_library[f]['SC_success'],
                             clear=lambda f: (f not in field_by_field_success_dict or not field_by_field_success_dict[f]) and 
                                 not selfcal_library[f]['SC_success'],
                             restore_flags='selfcal_starting_flags_'+sani_target)


                 files = glob.glob(sani_target+'_'+band+'_'+solint+'_'+str(iteration)+"_post.*")
                 for f in files:
                     os.system("mv "+f+" "+f.replace("_post","_post_intermediate"))

<<<<<<< HEAD
                 tclean_wrapper(selfcal_library,sani_target+'_'+band+'_'+solint+'_'+str(iteration)+'_post',
                          band,telescope=telescope,nsigma=selfcal_library['nsigma'][iteration], scales=[0],
                          threshold=str(selfcal_library[vislist[0]][solint]['clean_threshold'])+'Jy',
                          savemodel='none',parallel=parallel,
                          field=target, nfrms_multiplier=nfsnr_modifier, image_mosaic_fields_separately=False)
=======
                 tclean_wrapper(vislist,sani_target+'_'+band+'_'+solint+'_'+str(iteration)+'_post',
                          band_properties,band,telescope=telescope,nsigma=selfcal_library[target][band]['nsigma'][iteration], scales=[0],
                          threshold=str(selfcal_library[target][band][vislist[0]][solint]['clean_threshold'])+'Jy',
                          savemodel='none',parallel=parallel,cellsize=cellsize[band],imsize=imsize[band],
                          nterms=selfcal_library[target][band]['nterms'],reffreq=selfcal_library[target][band]['reffreq'],
                          field=target,spw=selfcal_library[target][band]['spws_per_vis'],uvrange=selfcal_library[target][band]['uvrange'],obstype=selfcal_library[target][band]['obstype'], nfrms_multiplier=nfsnr_modifier, image_mosaic_fields_separately=False, mosaic_field_phasecenters=selfcal_library[target][band]['sub-fields-phasecenters'], mosaic_field_fid_map=selfcal_library[target][band]['sub-fields-fid_map'], cyclefactor=selfcal_library[target][band]['cyclefactor'],mask=mask,usermodel=usermodel)
>>>>>>> 3d121fe8

                 ##
                 ## Do the assessment of the post- (and pre-) selfcal images.
                 ##
                 print('Pre selfcal assessemnt: '+target)
                 SNR, RMS, SNR_NF, RMS_NF = get_image_stats(sani_target+'_'+band+'_'+solint+'_'+str(iteration)+'.image.tt0', 
                         sani_target+'_'+band+'_'+solint+'_'+str(iteration)+'_post.mask', sani_target+'_'+band+'_'+solint+'_'+str(iteration)+'.mask', 
                         selfcal_library, (telescope != 'ACA' or aca_use_nfmask), solint, 'pre')

                 print('Post selfcal assessemnt: '+target)
                 post_SNR, post_RMS, post_SNR_NF, post_RMS_NF = get_image_stats(sani_target+'_'+band+'_'+solint+'_'+str(iteration)+'_post.image.tt0',
                         sani_target+'_'+band+'_'+solint+'_'+str(iteration)+'_post.mask', sani_target+'_'+band+'_'+solint+'_'+str(iteration)+'.mask',
                         selfcal_library, (telescope != 'ACA' or aca_use_nfmask), solint, 'post')

                 for vis in vislist:
                    ##
                    ## record self cal results/details for this solint
                    ##
                    selfcal_library[vis][solint]['clean_threshold']=selfcal_library['nsigma'][iteration]*selfcal_library['RMS_NF_curr']
                    selfcal_library[vis][solint]['solmode']=selfcal_plan['solmode'][iteration]+''
                    ## Update RMS value if necessary
                    if selfcal_library[vis][solint]['RMS_post'] < selfcal_library['RMS_curr']:
                       selfcal_library['RMS_curr']=selfcal_library[vis][solint]['RMS_post'].copy()
                    if selfcal_library[vis][solint]['RMS_NF_post'] < selfcal_library['RMS_NF_curr'] and \
                            selfcal_library[vis][solint]['RMS_NF_post'] > 0:
                       selfcal_library['RMS_NF_curr']=selfcal_library[vis][solint]['RMS_NF_post'].copy()

             if mode == "cocal" and calculate_inf_EB_fb_anyways and solint == "inf_EB_fb" and selfcal_library["SC_success"]:
                # Since we just want to calculate inf_EB_fb for use in inf_fb, we just want to revert to the original state and go back for inf_fb.
                print('****************Reapplying previous solint solutions*************')
                for vis in vislist:
                   print('****************Applying '+str(selfcal_library[vis]['gaintable_final'])+' to '+target+' '+band+'*************')
                   ## NOTE: should this be selfcal_starting_flags instead of fb_selfcal_starting_flags ???
                   flagmanager(vis=vis,mode='restore',versionname='fb_selfcal_starting_flags_'+sani_target)
                   applycal(vis=vis,\
                           gaintable=selfcal_library[vis]['gaintable_final'],\
                           interp=selfcal_library[vis]['applycal_interpolate_final'],\
                           calwt=True,spwmap=selfcal_library[vis]['spwmap_final'],\
                           applymode=selfcal_library[vis]['applycal_mode_final'],\
                           field=target,spw=selfcal_library[vis]['spws'])

             #run a pre-check as to whether a marginal inf_EB result will go on to attempt inf, if not we will fail a marginal inf_EB
             if (solint =='inf_EB') and ((post_SNR-SNR)/SNR > -0.02) and ((post_SNR-SNR)/SNR < 0.00) and ((post_SNR_NF - SNR_NF)/SNR_NF > -0.02) and ((post_SNR_NF - SNR_NF)/SNR_NF < 0.00) and (delta_beamarea < delta_beam_thresh):
                if solint_snr[target][band][solints[band][target][iteration+1]] < minsnr_to_proceed and np.all([solint_snr_per_field[target][band][fid][solints[band][target][iteration+1]] < minsnr_to_proceed for fid in selfcal_library[target][band]['sub-fields']]):
                   marginal_inf_EB_will_attempt_next_solint = False
                else:
                   marginal_inf_EB_will_attempt_next_solint =  True


             if (((post_SNR >= SNR) and (post_SNR_NF >= SNR_NF) and (delta_beamarea < delta_beam_thresh)) or (('inf_EB' in solint) and marginal_inf_EB_will_attempt_next_solint and ((post_SNR-SNR)/SNR > -0.02) and ((post_SNR_NF - SNR_NF)/SNR_NF > -0.02) and (delta_beamarea < delta_beam_thresh))) and np.any(field_by_field_success): 

                if mode == "cocal" and calculate_inf_EB_fb_anyways and solint == "inf_EB_fb" and selfcal_library["SC_success"]:
                    for vis in vislist:
                        selfcal_library[vis][solint]['Pass'] = True
                        selfcal_library[vis][solint]['Fail_Reason'] = 'None'
                    for ind, fid in enumerate(selfcal_library['sub-fields-to-selfcal']):
                        for vis in vislist:
                            if field_by_field_success[ind]:
                                selfcal_library[fid][vis][solint]['Pass'] = True
                                selfcal_library[fid][vis][solint]['Fail_Reason'] = 'None'
                            else:
                                selfcal_library[fid][vis][solint]['Pass'] = False
                    break

                selfcal_library['SC_success']=True
                selfcal_library['Stop_Reason']='None'
                #keep track of whether inf_EB had a S/N decrease
                if (solint =='inf_EB') and (((post_SNR-SNR)/SNR < 0.0) or ((post_SNR_NF - SNR_NF)/SNR_NF < 0.0)):
                   selfcal_library['inf_EB_SNR_decrease']=True
                elif (solint =='inf_EB') and (((post_SNR-SNR)/SNR > 0.0) and ((post_SNR_NF - SNR_NF)/SNR_NF > 0.0)):
                   selfcal_library['inf_EB_SNR_decrease']=False
                for vis in vislist:
                   selfcal_library[vis]['gaintable_final']=selfcal_library[vis][solint]['gaintable']
                   selfcal_library[vis]['spwmap_final']=selfcal_library[vis][solint]['spwmap'].copy()
                   selfcal_library[vis]['applycal_mode_final']=selfcal_library[vis][solint]['applycal_mode']
                   selfcal_library[vis]['applycal_interpolate_final']=selfcal_library[vis][solint]['applycal_interpolate']
                   selfcal_library[vis]['gaincal_combine_final']=selfcal_library[vis][solint]['gaincal_combine']
                   selfcal_library[vis][solint]['Pass']=True
                   selfcal_library[vis][solint]['Fail_Reason']='None'
                if selfcal_plan['solmode'][iteration]=='p':            
                   selfcal_library['final_phase_solint']=solint
                selfcal_library['final_solint']=solint
                selfcal_library['final_solint_mode']=selfcal_plan['solmode'][iteration]
                selfcal_library['iteration']=iteration

                for ind, fid in enumerate(selfcal_library['sub-fields-to-selfcal']):
                    if field_by_field_success[ind]:
<<<<<<< HEAD
                        selfcal_library[fid]['SC_success']=True
                        selfcal_library[fid]['Stop_Reason']='None'
                        if (solint =='inf_EB') and (((post_SNR-SNR)/SNR < 0.0) or ((post_SNR_NF - SNR_NF)/SNR_NF < 0.0)):
                           selfcal_library[fid]['inf_EB_SNR_decrease']=True
                        elif (solint =='inf_EB') and (((post_SNR-SNR)/SNR > 0.0) and ((post_SNR_NF - SNR_NF)/SNR_NF > 0.0)):
                           selfcal_library[fid]['inf_EB_SNR_decrease']=False

                        for vis in selfcal_library[fid]['vislist']:
                           selfcal_library[fid][vis]['gaintable_final']=selfcal_library[fid][vis][solint]['gaintable']
                           selfcal_library[fid][vis]['spwmap_final']=selfcal_library[fid][vis][solint]['spwmap'].copy()
                           selfcal_library[fid][vis]['applycal_mode_final']=selfcal_library[fid][vis][solint]['applycal_mode']
                           selfcal_library[fid][vis]['applycal_interpolate_final']=selfcal_library[fid][vis][solint]['applycal_interpolate']
                           selfcal_library[fid][vis]['gaincal_combine_final']=selfcal_library[fid][vis][solint]['gaincal_combine']
                           selfcal_library[fid][vis][solint]['Pass']=True
                           selfcal_library[fid][vis][solint]['Fail_Reason']='None'
                        if selfcal_plan['solmode'][iteration]=='p':            
                           selfcal_library[fid]['final_phase_solint']=solint
                        selfcal_library[fid]['final_solint']=solint
                        selfcal_library[fid]['final_solint_mode']=selfcal_plan['solmode'][iteration]
                        selfcal_library[fid]['iteration']=iteration
                    else:
                        for vis in selfcal_library[fid]['vislist']:
                            selfcal_library[fid][vis][solint]['Pass']=False
=======
                        selfcal_library[target][band][fid]['SC_success']=True
                        selfcal_library[target][band][fid]['Stop_Reason']='None'
                        if (solint =='inf_EB') and not strict_field_by_field_success[ind]:
                           selfcal_library[target][band][fid]['inf_EB_SNR_decrease']=True
                        elif (solint =='inf_EB') and strict_field_by_field_success[ind]:
                           selfcal_library[target][band][fid]['inf_EB_SNR_decrease']=False

                        for vis in selfcal_library[target][band][fid]['vislist']:
                           selfcal_library[target][band][fid][vis]['gaintable_final']=selfcal_library[target][band][fid][vis][solint]['gaintable']
                           selfcal_library[target][band][fid][vis]['spwmap_final']=selfcal_library[target][band][fid][vis][solint]['spwmap'].copy()
                           selfcal_library[target][band][fid][vis]['applycal_mode_final']=selfcal_library[target][band][fid][vis][solint]['applycal_mode']
                           selfcal_library[target][band][fid][vis]['applycal_interpolate_final']=selfcal_library[target][band][fid][vis][solint]['applycal_interpolate']
                           selfcal_library[target][band][fid][vis]['gaincal_combine_final']=selfcal_library[target][band][fid][vis][solint]['gaincal_combine']
                           selfcal_library[target][band][fid][vis][solint]['Pass']=True
                           selfcal_library[target][band][fid][vis][solint]['Fail_Reason']='None'
                        if solmode[band][target][iteration]=='p':            
                           selfcal_library[target][band][fid]['final_phase_solint']=solint
                        selfcal_library[target][band][fid]['final_solint']=solint
                        selfcal_library[target][band][fid]['final_solint_mode']=solmode[band][target][iteration]
                        selfcal_library[target][band][fid]['iteration']=iteration
                    else:
                        for vis in selfcal_library[target][band][fid]['vislist']:
                            selfcal_library[target][band][fid][vis][solint]['Pass']=False
                        if solint == 'inf_EB':
                            selfcal_library[target][band][fid]['inf_EB_SNR_decrease']=False
>>>>>>> 3d121fe8

                # To exit out of the applymode loop.
                break
             ##
             ## If the beam area got larger, this could be because of flagging of long baseline antennas. Try with applymode = "calonly".
             ##

             elif delta_beamarea > delta_beam_thresh and applymode == "calflag":
                 print('****************************Selfcal failed**************************')
                 print('REASON: Beam change beyond '+str(delta_beam_thresh))
                 if iteration > 0: # reapply only the previous gain tables, to get rid of solutions from this selfcal round
                    print('****************Reapplying previous solint solutions*************')
                    for vis in vislist:
                       applycal_wrapper(vis, target, band, solint, selfcal_library, 
                               final=lambda f: selfcal_library[f]['SC_success'],
                               restore_flags=("fb_" if mode == "cocal" else "")+'selfcal_starting_flags_'+sani_target)
                 else:
                    for vis in vislist:
                       selfcal_plan[vis]['inf_EB_gaincal_combine']=inf_EB_gaincal_combine #'scan'
                       if selfcal_library['obstype']=='mosaic':
                          selfcal_plan[vis]['inf_EB_gaincal_combine']+=',field'   
                       selfcal_plan[vis]['inf_EB_gaintype']=inf_EB_gaintype #G
                       selfcal_plan[vis]['inf_EB_fallback_mode']='' #'scan'
                 print('****************Attempting applymode="calonly" fallback*************')
             else:
                for vis in vislist:
                   selfcal_library[vis][solint]['Pass']=False

                for fid in selfcal_library['sub-fields-to-selfcal']:
                    for vis in selfcal_library[fid]['vislist']:
                        selfcal_library[fid][vis][solint]['Pass']=False
                break


         ## 
         ## if S/N worsens, and/or beam area increases reject current solutions and reapply previous (or revert to origional data)
         ##

<<<<<<< HEAD
         if not selfcal_library[vislist[0]][solint]['Pass']:
=======
         if not selfcal_library[target][band][vislist[0]][solint]['Pass'] or (solint == 'inf_EB' and selfcal_library[target][band]['inf_EB_SNR_decrease']):
>>>>>>> 3d121fe8
            reason=''
            if (post_SNR <= SNR):
               reason=reason+' S/N decrease'
            if (post_SNR_NF < SNR_NF):
               if reason != '':
                   reason += '; '
               reason = reason + ' NF S/N decrease'
            if (delta_beamarea > delta_beam_thresh):
               if reason !='':
                  reason=reason+'; '
               reason=reason+'Beam change beyond '+str(delta_beam_thresh)
            if not np.any(field_by_field_success):
                if reason != '':
                    reason=reason+'; '
                reason=reason+'All sub-fields failed'
            selfcal_library['Stop_Reason']=reason
            for vis in vislist:
<<<<<<< HEAD
               selfcal_library[vis][solint]['Pass']=False
               selfcal_library[vis][solint]['Fail_Reason']=reason

         mosaic_reason = {}
         new_fields_to_selfcal = []
         for fid in selfcal_library['sub-fields-to-selfcal']:
             if not selfcal_library[fid][selfcal_library[fid]['vislist'][0]][solint]['Pass']:
=======
               #selfcal_library[target][band][vis][solint]['Pass']=False
               selfcal_library[target][band][vis][solint]['Fail_Reason']=reason

         mosaic_reason = {}
         new_fields_to_selfcal = []
         for fid in selfcal_library[target][band]['sub-fields-to-selfcal']:
             if not selfcal_library[target][band][fid][selfcal_library[target][band][fid]['vislist'][0]][solint]['Pass'] or \
                     (solint == "inf_EB" and selfcal_library[target][band][fid]['inf_EB_SNR_decrease']):
>>>>>>> 3d121fe8
                 mosaic_reason[fid]=''
                 if (post_mosaic_SNR[fid] <= mosaic_SNR[fid]):
                    mosaic_reason[fid]=mosaic_reason[fid]+' SNR decrease'
                 if (post_mosaic_SNR_NF[fid] < mosaic_SNR_NF[fid]):
                    if mosaic_reason[fid] != '':
                        mosaic_reason[fid] += '; '
                    mosaic_reason[fid] = mosaic_reason[fid] + ' NF SNR decrease'
                 if (delta_beamarea > delta_beam_thresh):
                    if mosaic_reason[fid] !='':
                       mosaic_reason[fid]=mosaic_reason[fid]+'; '
                    mosaic_reason[fid]=mosaic_reason[fid]+'Beam change beyond '+str(delta_beam_thresh)
                 if mosaic_reason[fid] == '':
                     mosaic_reason[fid] = "Global selfcal failed"
<<<<<<< HEAD
                 selfcal_library[fid]['Stop_Reason']=mosaic_reason[fid]
                 for vis in selfcal_library[fid]['vislist']:
                    selfcal_library[fid][vis][solint]['Pass']=False
                    selfcal_library[fid][vis][solint]['Fail_Reason']=mosaic_reason[fid]
             else:
=======
                 selfcal_library[target][band][fid]['Stop_Reason']=mosaic_reason[fid]
                 for vis in selfcal_library[target][band][fid]['vislist']:
                    #selfcal_library[target][band][fid][vis][solint]['Pass']=False
                    selfcal_library[target][band][fid][vis][solint]['Fail_Reason']=mosaic_reason[fid]

             if selfcal_library[target][band][fid][selfcal_library[target][band][fid]['vislist'][0]][solint]['Pass']:
>>>>>>> 3d121fe8
                 new_fields_to_selfcal.append(fid)

         # If any of the fields failed self-calibration, we need to re-apply calibrations for all fields because we need to revert flagging back
         # to the starting point.
         if np.any([selfcal_library[fid][selfcal_library[fid]['vislist'][0]][solint]['Pass'] == False for fid in \
                 selfcal_library['sub-fields-to-selfcal']]) or len(selfcal_library['sub-fields-to-selfcal']) < \
                 len(selfcal_library['sub-fields']):
             print('****************Selfcal failed for some sub-fields:*************')
             for fid in selfcal_library['sub-fields']:
                 if fid in selfcal_library['sub-fields-to-selfcal']:
                     if selfcal_library[fid][selfcal_library[fid]['vislist'][0]][solint]['Pass'] == False:
                         print('FIELD: '+str(fid)+', REASON: '+mosaic_reason[fid])
                 else:
                     print('FIELD: '+str(fid)+', REASON: Failed earlier solint')
             print('****************Reapplying previous solint solutions where available*************')

             #if the final successful solint was inf_EB but inf_EB had a S/N decrease, don't count it as a success and revert to no selfcal
             if selfcal_library['final_solint'] == 'inf_EB' and selfcal_library['inf_EB_SNR_decrease']:
                selfcal_library['SC_success']=False
                selfcal_library['final_solint']='None'
                for vis in vislist:
<<<<<<< HEAD
                   selfcal_library[vis]['inf_EB']['Pass']=False    #  remove the success from inf_EB
                for fid in np.intersect1d(selfcal_library['sub-fields'],list(selfcal_library['sub-fields-fid_map'][vis].keys())):
                   if selfcal_library[fid]['final_solint'] == 'inf_EB' and selfcal_library[fid]['inf_EB_SNR_decrease']:
                      selfcal_library[fid]['SC_success']=False
                      for vis in vislist:
                         selfcal_library[fid][vis]['inf_EB']['Pass']=False    #  remove the success from inf_EB
=======
                   selfcal_library[target][band][vis]['inf_EB']['Pass']=False    #  remove the success from inf_EB
                   selfcal_library[target][band][vis]['inf_EB']['Fail_Reason']+=' with no successful solints later'    #  remove the success from inf_EB
                
             # Only set the inf_EB Pass flag to False if the mosaic as a whole failed or if this is the last phase-only solint (either because it is int or
             # because the solint failed, because for mosaics we can keep trying the field as we clean deeper. If we set to False now, that wont happen.
             for fid in np.intersect1d(selfcal_library[target][band]['sub-fields'],list(selfcal_library[target][band]['sub-fields-fid_map'][vis].keys())):
                if (selfcal_library[target][band]['final_solint'] == 'inf_EB' and selfcal_library[target][band]['inf_EB_SNR_decrease']) or \
                        ((not selfcal_library[target][band][vislist[0]][solint]['Pass'] or solint == 'int') and \
                        (selfcal_library[target][band][fid]['final_solint'] == 'inf_EB' and selfcal_library[target][band][fid]['inf_EB_SNR_decrease'])):
                   selfcal_library[target][band][fid]['SC_success']=False
                   selfcal_library[target][band][fid]['final_solint']='None'
                   for vis in vislist:
                      selfcal_library[target][band][fid][vis]['inf_EB']['Pass']=False    #  remove the success from inf_EB
                      selfcal_library[target][band][fid][vis]['inf_EB']['Fail_Reason']+=' with no successful solints later'    #  remove the success from inf_EB
>>>>>>> 3d121fe8

             for vis in vislist:
                 applycal_wrapper(vis, target, band, solint, selfcal_library, 
                         final=lambda f: selfcal_library[f]['SC_success'],
                         clear=lambda f: not selfcal_library[f]['SC_success'], 
                         restore_flags=("fb_" if mode == "cocal" else "")+'selfcal_starting_flags_'+sani_target)

                 for fid in np.intersect1d(selfcal_library['sub-fields'],list(selfcal_library['sub-fields-fid_map'][vis].keys())):
                     if not selfcal_library[fid]['SC_success']:
                         selfcal_library['SNR_post']=selfcal_library['SNR_orig'].copy()
                         selfcal_library['RMS_post']=selfcal_library['RMS_orig'].copy()

                         for fid in selfcal_library['sub-fields']:
                             selfcal_library[fid]['SNR_post']=selfcal_library[fid]['SNR_orig'].copy()
                             selfcal_library[fid]['RMS_post']=selfcal_library[fid]['RMS_orig'].copy()

         # If any of the sub-fields passed, and the whole mosaic passed, then we can move on to the next solint, otherwise we have to back out.
         if selfcal_library[vislist[0]][solint]['Pass'] == True and \
                 np.any([selfcal_library[fid][selfcal_library[fid]['vislist'][0]][solint]['Pass'] == True for fid in \
                 selfcal_library['sub-fields-to-selfcal']]):
             if mode == "selfcal" and (iteration < len(selfcal_plan['solints'])-1) and (selfcal_library[vis][solint]['SNR_post'] > \
                     selfcal_library['SNR_orig']): #(iteration == 0) and 
                print('Updating solint = '+selfcal_plan['solints'][iteration+1]+' SNR')
                print('Was: ',selfcal_plan['solint_snr'][selfcal_plan['solints'][iteration+1]])
                get_SNR_self_update(selfcal_library,n_ants,solint,selfcal_plan['solints'][iteration+1],selfcal_plan['integration_time'],
                        selfcal_plan['solint_snr'])
                print('Now: ',selfcal_plan['solint_snr'][selfcal_plan['solints'][iteration+1]])

                for fid in selfcal_library['sub-fields-to-selfcal']:
                    print('Field '+str(fid)+' Was: ',selfcal_plan[fid]['solint_snr_per_field'][selfcal_plan['solints'][iteration+1]])
                    get_SNR_self_update(selfcal_library[fid],n_ants,solint,selfcal_plan['solints'][iteration+1],
                            selfcal_plan['integration_time'],selfcal_plan[fid]['solint_snr_per_field'])
                    print('Field '+str(fid)+' Now: ',selfcal_plan[fid]['solint_snr_per_field'][selfcal_plan['solints'][iteration+1]])

             # If not all fields succeed for inf_EB or scan_inf/inf, depending on mosaic or single field, then don't go on to amplitude selfcal,
             # even if *some* fields succeeded.
             if iteration <= 1 and ((not np.all([selfcal_library[fid][selfcal_library[fid]['vislist'][0]][solint]['Pass'] == True for fid in \
                    selfcal_library['sub-fields-to-selfcal']])) or len(selfcal_library['sub-fields-to-selfcal']) < \
                    len(selfcal_library['sub-fields'])) and do_amp_selfcal:
                 print("***** NOTE: Amplitude self-calibration turned off because not all fields succeeded at non-inf_EB phase self-calibration")
                 do_amp_selfcal = False
                
             if iteration < (len(selfcal_plan['solints'])-1):
                print('****************Selfcal passed, shortening solint*************')
             else:
                print('****************Selfcal passed for Minimum solint*************')
         elif mode == "cocal" and solint == "inf_EB_fb" and (selfcal_library[vislist[0]]["inf_EB"]['Pass'] if "inf_EB" in \
                 selfcal_library[vislist[0]] else False):
            print('****************Selfcal failed for inf_EB_fb, skipping inf_fb1*****************')
            iterjump = selfcal_plan['solints'].index('inf_fb2')
            continue
         else:   
            print('****************Selfcal failed*************')
            print('REASON: '+reason)
            if mode == "selfcal" and iteration > 1 and selfcal_plan['solmode'][iteration] !='ap' and do_amp_selfcal:  # if a solution interval shorter than inf for phase-only SC has passed, attempt amplitude selfcal
               iterjump=selfcal_plan['solmode'].index('ap') 
               selfcal_library['sub-fields-to-selfcal'] = selfcal_library['sub-fields']
               print('****************Selfcal halted for phase, attempting amplitude*************')
               continue
            elif mode == "cocal" and "inf_fb" in solint:
               print('****************Cocal failed, attempting next inf_fb option*************')
               continue
            else:
               print('****************Aborting further self-calibration attempts for '+target+' '+band+'**************')
               break # breakout of loops of successive solints since solutions are getting worse

         # Finally, update the list of fields to be self-calibrated now that we don't need to know the list at the beginning of this solint.
         new_fields_to_selfcal = []
         for fid in selfcal_library['sub-fields']:
             if mode == "cocal":
                 if ("inf_EB" in selfcal_library[fid]['vislist'][0] and selfcal_library[fid][selfcal_library[fid]['vislist'][0]]["inf_EB"]["Pass"]) or selfcal_library[fid][selfcal_library[fid]['vislist'][0]]["inf_EB_fb"]["Pass"]:
                     new_fields_to_selfcal.append(fid)
             else:
                 if selfcal_library[fid][selfcal_library[fid]['vislist'][0]]["inf_EB"]["Pass"]:
                     new_fields_to_selfcal.append(fid)

         selfcal_library['sub-fields-to-selfcal'] = new_fields_to_selfcal<|MERGE_RESOLUTION|>--- conflicted
+++ resolved
@@ -60,17 +60,11 @@
       usermodel_wrapper(selfcal_library,sani_target+'_'+band,
                      band,telescope=telescope,nsigma=0.0, scales=[0],
                      threshold='0.0Jy',
-<<<<<<< HEAD
                      savemodel='modelcolumn',parallel=parallel,
                      field=target,spw=selfcal_library['spws_per_vis'],resume=False, 
                      cyclefactor=selfcal_library['cyclefactor'])
 
    print('Starting selfcal procedure on: '+target+' '+band)
-=======
-                     savemodel='modelcolumn',parallel=parallel,cellsize=cellsize[band],imsize=imsize[band],
-                     nterms=selfcal_library[target][band]['nterms'],reffreq=selfcal_library[target][band]['reffreq'],
-                     field=target,spw=selfcal_library[target][band]['spws_per_vis'],uvrange=selfcal_library[target][band]['uvrange'],obstype=selfcal_library[target][band]['obstype'], resume=False, image_mosaic_fields_separately=selfcal_library[target][band]['obstype'] == 'mosaic', mosaic_field_phasecenters=selfcal_library[target][band]['sub-fields-phasecenters'], mosaic_field_fid_map=selfcal_library[target][band]['sub-fields-fid_map'], cyclefactor=selfcal_library[target][band]['cyclefactor'],mask=mask,usermodel=usermodel)
->>>>>>> 3d121fe8
 
    for iteration in range(len(selfcal_plan['solints'])):
       if (iterjump !=-1) and (iteration < iterjump): # allow jumping to amplitude selfcal and not need to use a while loop
@@ -145,20 +139,11 @@
          #remove mask if exists from previous selfcal _post image user is specifying a mask
          if os.path.exists(sani_target+'_'+band+'_'+solint+'_'+str(iteration)+'.mask') and selfcal_library['usermask'] != '':
             os.system('rm -rf '+sani_target+'_'+band+'_'+solint+'_'+str(iteration)+'.mask')
-<<<<<<< HEAD
          tclean_wrapper(selfcal_library,sani_target+'_'+band+'_'+solint+'_'+str(iteration),
                      band,telescope=telescope,nsigma=selfcal_library['nsigma'][iteration], scales=[0],
                      threshold=str(selfcal_library['nsigma'][iteration]*selfcal_library['RMS_NF_curr'])+'Jy',
                      savemodel='none',parallel=parallel,
                      field=target, nfrms_multiplier=nfsnr_modifier, resume=resume)
-=======
-         tclean_wrapper(vislist,sani_target+'_'+band+'_'+solint+'_'+str(iteration),
-                     band_properties,band,telescope=telescope,nsigma=selfcal_library[target][band]['nsigma'][iteration], scales=[0],
-                     threshold=str(selfcal_library[target][band]['nsigma'][iteration]*selfcal_library[target][band]['RMS_NF_curr'])+'Jy',
-                     savemodel='none',parallel=parallel,cellsize=cellsize[band],imsize=imsize[band],
-                     nterms=selfcal_library[target][band]['nterms'],reffreq=selfcal_library[target][band]['reffreq'],
-                     field=target,spw=selfcal_library[target][band]['spws_per_vis'],uvrange=selfcal_library[target][band]['uvrange'],obstype=selfcal_library[target][band]['obstype'], nfrms_multiplier=nfsnr_modifier, resume=resume, image_mosaic_fields_separately=selfcal_library[target][band]['obstype'] == 'mosaic', mosaic_field_phasecenters=selfcal_library[target][band]['sub-fields-phasecenters'], mosaic_field_fid_map=selfcal_library[target][band]['sub-fields-fid_map'], cyclefactor=selfcal_library[target][band]['cyclefactor'],mask=mask,usermodel=usermodel)
->>>>>>> 3d121fe8
 
          # Check that a mask was actually created, because if not the model will be empty and gaincal will do bad things and the 
          # code will break.
@@ -185,20 +170,11 @@
 
              # We need to redo saving the model now that we have potentially unflagged some data.
              if applymode == "calflag":
-<<<<<<< HEAD
                  tclean_wrapper(selfcal_library,sani_target+'_'+band+'_'+solint+'_'+str(iteration),
                              band,telescope=telescope,nsigma=selfcal_library['nsigma'][iteration], scales=[0],
                              threshold=str(selfcal_library['nsigma'][iteration]*selfcal_library['RMS_NF_curr'])+'Jy',
                              savemodel='modelcolumn',parallel=parallel,
                              field=target, nfrms_multiplier=nfsnr_modifier, savemodel_only=True)
-=======
-                 tclean_wrapper(vislist,sani_target+'_'+band+'_'+solint+'_'+str(iteration),
-                             band_properties,band,telescope=telescope,nsigma=selfcal_library[target][band]['nsigma'][iteration], scales=[0],
-                             threshold=str(selfcal_library[target][band]['nsigma'][iteration]*selfcal_library[target][band]['RMS_NF_curr'])+'Jy',
-                             savemodel='modelcolumn',parallel=parallel,cellsize=cellsize[band],imsize=imsize[band],
-                             nterms=selfcal_library[target][band]['nterms'],reffreq=selfcal_library[target][band]['reffreq'],
-                             field=target,spw=selfcal_library[target][band]['spws_per_vis'],uvrange=selfcal_library[target][band]['uvrange'],obstype=selfcal_library[target][band]['obstype'], nfrms_multiplier=nfsnr_modifier, savemodel_only=True, cyclefactor=selfcal_library[target][band]['cyclefactor'],mask=mask,usermodel=usermodel)
->>>>>>> 3d121fe8
 
              for vis in vislist:
                 # Record gaincal details.
@@ -222,572 +198,8 @@
                 if np.intersect1d(selfcal_library['sub-fields-to-gaincal'],\
                         list(selfcal_library['sub-fields-fid_map'][vis].keys())).size == 0:
                      continue
-<<<<<<< HEAD
-=======
-                applycal_gaintable[vis]=[]
-                applycal_spwmap[vis]=[]
-                applycal_interpolate[vis]=[]
-                gaincal_spwmap[vis]=[]
-                gaincal_interpolate[vis]=[]
-                gaincal_preapply_gaintable[vis]=[]
-                ##
-                ## Solve gain solutions per MS, target, solint, and band
-                ##
-                os.system('rm -rf '+sani_target+'_'+vis+'_'+band+'_'+solint+'_'+str(iteration)+'_'+solmode[band][target][iteration]+'*.g')
-                ##
-                ## Set gaincal parameters depending on which iteration and whether to use combine=spw for inf_EB or not
-                ## Defaults should assume combine='scan' and gaintpe='G' will fallback to combine='scan,spw' if too much flagging
-                ## At some point remove the conditional for use_inf_EB_preapply, since there isn't a reason not to do it
-                ##
-
-                if solmode[band][target][iteration] == 'p':
-                    if 'inf_EB' in solint:
-                       gaincal_spwmap[vis]=[]
-                       gaincal_preapply_gaintable[vis]=[]
-                       gaincal_interpolate[vis]=[]
-                       gaincal_gaintype=inf_EB_gaintype_dict[target][band][vis]
-                       gaincal_solmode=""
-                       gaincal_combine[band][target][iteration]=inf_EB_gaincal_combine_dict[target][band][vis]+\
-                               (",field" if "fb" in solint else "")
-                       if 'spw' in inf_EB_gaincal_combine_dict[target][band][vis]:
-                          applycal_spwmap[vis]=[selfcal_library[target][band][vis]['spwmap']]
-                          gaincal_spwmap[vis]=[selfcal_library[target][band][vis]['spwmap']]
-                       else:
-                          applycal_spwmap[vis]=[[]]
-                       applycal_interpolate[vis]=[applycal_interp[band]]
-                       applycal_gaintable[vis]=[sani_target+'_'+vis+'_'+band+'_'+solint+'_'+str(iteration)+'_'+solmode[band][target][iteration]+'.g']
-                    #elif solmode[band][target][iteration]=='p':
-                    else:
-                       gaincal_spwmap[vis]=[]
-                       if mode == "cocal":
-                           if 'inf_EB' in selfcal_library[target][band][vis]:
-                               #gaincal_preapply_gaintable[vis]=[sani_target+'_'+vis+'_'+band+'_inf_EB_0_p.g']
-                               if calculate_inf_EB_fb_anyways or not selfcal_library[target][band][vis]["inf_EB"]["Pass"]:
-                                   previous_solint = "inf_EB_fb"
-                               else:
-                                   previous_solint = "inf_EB"
-                           else:
-                               #gaincal_preapply_gaintable[vis]=[sani_target+'_'+vis+'_'+band+'_inf_EB_fb_'+str(iteration-1)+'_p.g']
-                               previous_solint = "inf_EB_fb"
-                       else:
-                           if solmode[band][target][iteration]=='p':
-                               previous_solint = "inf_EB"
-                           else:
-                               previous_solint = selfcal_library[target][band]['final_phase_solint']
-
-                       gaincal_preapply_gaintable[vis]=selfcal_library[target][band][vis][previous_solint]['gaintable']
-                       gaincal_interpolate[vis]=[applycal_interp[band]]
-                       gaincal_gaintype='T' if applymode == "calflag" or second_iter_solmode == "" else "GSPLINE" if second_iter_solmode == "GSPLINE" else "G"
-                       gaincal_solmode = "" if applymode == "calflag" or second_iter_solmode == "GSPLINE" else second_iter_solmode
-                       gaincal_spwmap[vis] = selfcal_library[target][band][vis][previous_solint]['spwmap']
-                       """
-                       if 'spw' in inf_EB_gaincal_combine_dict[target][band][vis]:
-                          applycal_spwmap[vis]=[selfcal_library[target][band][vis]['spwmap'],selfcal_library[target][band][vis]['spwmap']]
-                          gaincal_spwmap[vis]=[selfcal_library[target][band][vis]['spwmap']]
-                       elif inf_EB_fallback_mode_dict[target][band][vis]=='spwmap':
-                          applycal_spwmap[vis]=selfcal_library[target][band][vis]['inf_EB']['spwmap'] + [selfcal_library[target][band][vis]['spwmap']]
-                          gaincal_spwmap[vis]=selfcal_library[target][band][vis]['inf_EB']['spwmap']
-                       else:
-                          applycal_spwmap[vis]=[[],selfcal_library[target][band][vis]['spwmap']]
-                          gaincal_spwmap[vis]=[]
-                       """
-                       # Revert back to applying the inf_EB solution if calculate_inf_EB_fb_anyways, i.e. we just use the inf_EB_fb solution
-                       # for gaincal.
-                       if mode == "cocal":
-                           if selfcal_library[target][band]['final_solint'] == 'inf_EB' and calculate_inf_EB_fb_anyways:
-                               previous_solint = "inf_EB"
-
-                       applycal_spwmap[vis] = selfcal_library[target][band][vis][previous_solint]['spwmap'] + [selfcal_library[target][band][vis]['spwmap']]
-                       applycal_interpolate[vis]=[applycal_interp[band],applycal_interp[band]]
-                       applycal_gaintable[vis] = selfcal_library[target][band][vis][previous_solint]['gaintable'] + [sani_target+'_'+vis+'_'+band+'_'+solint+'_'+str(iteration)+'_'+solmode[band][target][iteration]+'.g']
-                    selfcal_library[target][band][vis][solint]['gaintable']=applycal_gaintable[vis]
-                    selfcal_library[target][band][vis][solint]['iteration']=iteration+0
-                    selfcal_library[target][band][vis][solint]['spwmap']=applycal_spwmap[vis]
-                    selfcal_library[target][band][vis][solint]['applycal_mode']=applycal_mode[band][target][iteration]+''
-                    selfcal_library[target][band][vis][solint]['applycal_interpolate']=applycal_interpolate[vis]
-                    selfcal_library[target][band][vis][solint]['gaincal_combine']=gaincal_combine[band][target][iteration]+''
-                    for fid in np.intersect1d(selfcal_library[target][band]['sub-fields-to-selfcal'],list(selfcal_library[target][band]['sub-fields-fid_map'][vis].keys())):
-                        selfcal_library[target][band][fid][vis][solint]['gaintable']=applycal_gaintable[vis]
-                        selfcal_library[target][band][fid][vis][solint]['iteration']=iteration+0
-                        selfcal_library[target][band][fid][vis][solint]['spwmap']=applycal_spwmap[vis]
-                        selfcal_library[target][band][fid][vis][solint]['applycal_mode']=applycal_mode[band][target][iteration]+''
-                        selfcal_library[target][band][fid][vis][solint]['applycal_interpolate']=applycal_interpolate[vis]
-                        selfcal_library[target][band][fid][vis][solint]['gaincal_combine']=gaincal_combine[band][target][iteration]+''
-
-                    fallback[vis]=''
-                    if solmode[band][target][iteration] == 'ap':
-                       solnorm=True
-                    else:
-                       solnorm=False
-
-                    if gaincal_gaintype == "GSPLINE":
-                        splinetime = solint.replace('_EB','').replace('_ap','')
-                        if splinetime == "inf":
-                            splinetime = selfcal_library[target][band]["Median_scan_time"]
-                        else:
-                            splinetime = float(splinetime[0:-1])
-
-                    if mode == "cocal":
-                        # Check which targets are acceptable to use as calibrators.
-                        targets = calibrators[band][iteration - len(solints[band][target])]
-
-                        include_targets, include_scans = triage_calibrators(vis, target, targets)
-                    else:
-                        include_targets = str(selfcal_library[target][band]['sub-fields-fid_map'][vis][0])
-                        include_scans = ""
-
-                    if solint == "scan_inf":
-                        if len(gaincalibrator_dict[vis]) > 0:
-                            scans = []
-                            intents = []
-                            times = []
-                            for t in gaincalibrator_dict[vis].keys():
-                                scans += [gaincalibrator_dict[vis][t]["scans"]]
-                                intents += [np.repeat(gaincalibrator_dict[vis][t]["intent"],gaincalibrator_dict[vis][t]["scans"].size)]
-                                times += [gaincalibrator_dict[vis][t]["times"]]
-                            
-                            times = np.concatenate(times)
-                            order = np.argsort(times)
-                            times = times[order]
-                            
-                            scans = np.concatenate(scans)[order]
-                            intents = np.concatenate(intents)[order]
-
-                            is_gaincalibrator = intents == "phase"
-                            scans = scans[is_gaincalibrator]
-
-                            msmd.open(vis)
-                            include_scans = []
-                            for iscan in range(scans.size-1):
-                                include_scans.append(",".join(np.intersect1d(msmd.scansforfield(target), \
-                                        np.array(list(range(scans[iscan]+1,scans[iscan+1])))).astype(str)))
-                            msmd.close()
-                        elif guess_scan_combine:
-                            msmd.open(vis)
-                            
-                            scans = msmd.scansforfield(target)
-
-                            include_scans = []
-                            for iscan in range(scans.size):
-                                if len(include_scans) > 0:
-                                    if str(scans[iscan]) in include_scans[-1]:
-                                        continue
-
-                                scan_group = str(scans[iscan])
-
-                                if iscan < scans.size-1:
-                                    if msmd.fieldsforscan(scans[iscan+1]).size < msmd.fieldsforscan(scans[iscan]).size/3:
-                                        scan_group += ","+str(scans[iscan+1])
-
-                                include_scans.append(scan_group)
-
-                            msmd.close()
-                        else:
-                            msmd.open(vis)
-                            include_scans = [str(scan) for scan in msmd.scansforfield(target)]
-                            msmd.close()
-                    else:
-                        include_scans = [include_scans]
-
-                    if mode == "cocal" and preapply_targets_own_inf_EB and "inf_fb" in solint and "inf" in solints[band][target]:
-                        ##
-                        ## If we want to pre-apply inf_EB solution from each calibrator to itself, all we do is combine all of thier
-                        ## individual inf tables, as these were pre-calculated in that way.
-                        ##
-                        destination_table = sani_target+'_'+vis+'_'+band+'_'+solint+'_'+str(iteration)+'_'+solmode[band][target][iteration]+'.g'
-                        for t in include_targets.split(","):
-                            if os.path.exists(sanitize_string(t)+'_'+vis+'_'+band+'_'+solint.replace('_fb1','').replace('_fb2','').replace('_fb3','')+'_'+str(1)+'_'+solmode[band][target][iteration]+\
-                                    '.pre-pass.g'):
-                                table_name = sanitize_string(t)+'_'+vis+'_'+band+'_'+solint.replace('_fb1','').replace('_fb2','').replace('_fb3','')+'_'+str(1)+'_'+solmode[band][target][iteration]+\
-                                        '.pre-pass.g'
-                            else:
-                                table_name = sanitize_string(t)+'_'+vis+'_'+band+'_'+solint.replace('_fb1','').replace('_fb2','').replace('_fb3','')+'_'+str(1)+'_'+solmode[band][target][iteration]+'.g'
-                            #t_final_solint = selfcal_library[t][band]["final_phase_solint"]
-                            #t_iteration = selfcal_library[t][band][vislist[0]][t_final_solint]["iteration"]
-                            #table_name = sanitize_string(t)+'_'+vis+'_'+band+'_'+t_final_solint+'_'+str(t_iteration)+'_'+solmode[band][iteration]+'.g'
-
-                            rerefant(vis, table_name, caltable="tmp0.g", refantmode="strict", refant=selfcal_library[target][band][vis]['refant'])
-
-                            tb.open("tmp0.g")
-                            if not os.path.exists("tmp1.g"):
-                                tb.copy("tmp1.g", deep=True)
-                            else:
-                                tb.copyrows("tmp1.g")
-                            tb.close()
-
-                            os.system("rm -rf tmp0.g")
-
-                        tb.open("tmp1.g")
-                        subt = tb.query("OBSERVATION_ID==0", sortlist="TIME,ANTENNA1")
-                        copyt = subt.copy(destination_table, deep=True)
-                        tb.close()
-                        subt.close()
-                        copyt.close()
-
-                        os.system("rm -rf tmp1.g")
-
-                        # Remove all of the scans that failed the triage above.
-                        tb.open(destination_table, nomodify=False)
-                        scans = tb.getcol("SCAN_NUMBER")
-
-                        bad_scans = np.repeat(True, scans.size)
-                        for scan in include_scans[0].split(","):
-                            bad_scans[scans == int(scan)] = False
-
-                        tb.removerows(rownrs=np.where(bad_scans)[0])
-                        tb.flush()
-                        tb.close()
-                    else:
-                        # Fields that don't have any mask in the primary beam should be removed from consideration, as their models are likely bad.
-                        if selfcal_library[target][band]['obstype'] == 'mosaic':
-                            msmd.open(vis)
-                            include_targets = []
-                            remove = []
-                            for incl_scan in include_scans:
-                                scan_targets = []
-                                for fid in [selfcal_library[target][band]['sub-fields-fid_map'][vis][fid] for fid in \
-                                        np.intersect1d(selfcal_library[target][band]['sub-fields-to-gaincal'],list(selfcal_library[target][band]['sub-fields-fid_map'][vis].keys()))] if incl_scan == '' else \
-                                        np.intersect1d(msmd.fieldsforscans(np.array(incl_scan.split(",")).astype(int)), \
-                                        [selfcal_library[target][band]['sub-fields-fid_map'][vis][fid] for fid in \
-                                        numpy.intersect1d(selfcal_library[target][band]['sub-fields-to-gaincal'],list(selfcal_library[target][band]['sub-fields-fid_map'][vis].keys()))]):
-                                    # Note: because of the msmd above getting actual fids from the MS, we just need to append fid below.
-                                    scan_targets.append(fid)
-
-                                if len(scan_targets) > 0:
-                                    include_targets.append(','.join(np.array(scan_targets).astype(str)))
-                                else:
-                                    remove.append(incl_scan)
-
-                            for incl_scan in remove:
-                                include_scans.remove(incl_scan)
-
-                            msmd.close()
-                        else:
-                            include_targets = [include_targets]
-
-                        selfcal_library[target][band][vis][solint]["include_scans"] = include_scans
-                        selfcal_library[target][band][vis][solint]["include_targets"] = include_targets
-
-                        for incl_scans, incl_targets in zip(include_scans, include_targets):
-                            if 'inf_EB' in solint:
-                               if spws_set[band][vis].ndim == 1:
-                                  nspw_sets=1
-                               else:
-                                  nspw_sets=spws_set[band][vis].shape[0]
-                            else: #only necessary to loop over gain cal when in inf_EB to avoid inf_EB solving for all spws
-                               nspw_sets=1
-                            for i in range(nspw_sets):  # run gaincal on each spw set to handle spectral scans
-                               if 'inf_EB' in solint:
-                                  if nspw_sets == 1 and spws_set[band][vis].ndim == 1:
-                                     spwselect=','.join(str(spw) for spw in spws_set[band][vis].tolist())
-                                  else:
-                                     spwselect=','.join(str(spw) for spw in spws_set[band][vis][i].tolist())
-                               else:
-                                  spwselect=selfcal_library[target][band][vis]['spws']
-                               print('Running gaincal on '+spwselect+' for '+sani_target+'_'+vis+'_'+band+'_'+solint+'_'+str(iteration)+'_'+solmode[band][target][iteration]+'.g')
-                               gaincal_return = gaincal(vis=vis,\
-                                 caltable=sani_target+'_'+vis+'_'+band+'_'+solint+'_'+str(iteration)+'_'+solmode[band][target][iteration]+'.g',\
-                                 gaintype=gaincal_gaintype, spw=spwselect,
-                                 refant=selfcal_library[target][band][vis]['refant'], calmode=solmode[band][target][iteration], solnorm=solnorm if applymode=="calflag" else False,
-                                 solint=solint.replace('_EB','').replace('_ap','').replace('scan_','').replace('_fb1','').replace('_fb2','').replace('_fb3',''),minsnr=gaincal_minsnr if applymode == 'calflag' else max(gaincal_minsnr,gaincal_unflag_minsnr), minblperant=4,combine=gaincal_combine[band][target][iteration],
-                                 field=incl_targets,scan=incl_scans,gaintable=gaincal_preapply_gaintable[vis],spwmap=gaincal_spwmap[vis],uvrange=selfcal_library[target][band]['uvrange'],
-                                 interp=gaincal_interpolate[vis], solmode=gaincal_solmode, refantmode='flex', append=os.path.exists(sani_target+'_'+vis+'_'+band+'_'+solint+'_'+str(iteration)+'_'+solmode[band][target][iteration]+'.g'))
-                               #
-                               if 'inf_EB' not in solint:
-                                  break
-                else:
-                    for fid in np.intersect1d(selfcal_library[target][band]['sub-fields-to-selfcal'],list(selfcal_library[target][band]['sub-fields-fid_map'][vis].keys())):
-                        gaincal_spwmap[vis]=[]
-                        gaincal_preapply_gaintable[vis]=selfcal_library[target][band][fid][vis][selfcal_library[target][band][fid]['final_phase_solint']]['gaintable']
-                        gaincal_interpolate[vis]=[applycal_interp[band]]*len(gaincal_preapply_gaintable[vis])
-                        gaincal_gaintype='T' if applymode == "calflag" or second_iter_solmode == "" else "GSPLINE" if second_iter_solmode == "GSPLINE" else "G"
-                        gaincal_solmode = "" if applymode == "calflag" or second_iter_solmode == "GSPLINE" else second_iter_solmode
-                        if 'spw' in inf_EB_gaincal_combine_dict[target][band][vis]:
-                           applycal_spwmap[vis]=[selfcal_library[target][band][fid][vis]['spwmap'],selfcal_library[target][band][fid][vis]['spwmap'],selfcal_library[target][band][fid][vis]['spwmap']]
-                           gaincal_spwmap[vis]=[selfcal_library[target][band][fid][vis]['spwmap'],selfcal_library[target][band][fid][vis]['spwmap']]
-                        elif inf_EB_fallback_mode_dict[target][band][vis]=='spwmap':
-                           applycal_spwmap[vis]=selfcal_library[target][band][fid][vis]['inf_EB']['spwmap'] + [selfcal_library[target][band][fid][vis]['spwmap'],selfcal_library[target][band][fid][vis]['spwmap']]
-                           gaincal_spwmap[vis]=selfcal_library[target][band][fid][vis]['inf_EB']['spwmap'] + [selfcal_library[target][band][fid][vis]['spwmap']]
-                        else:
-                           applycal_spwmap[vis]=[[],selfcal_library[target][band][fid][vis]['spwmap'],selfcal_library[target][band][fid][vis]['spwmap']]
-                           gaincal_spwmap[vis]=[[],selfcal_library[target][band][fid][vis]['spwmap']]
-                        applycal_interpolate[vis]=[applycal_interp[band]]*len(gaincal_preapply_gaintable[vis])+['linearPD']
-                        applycal_gaintable[vis]=selfcal_library[target][band][fid][vis][selfcal_library[target][band][fid]['final_phase_solint']]['gaintable']+[sani_target+'_'+vis+'_'+band+'_'+solint+'_'+str(iteration)+'_ap.g']
-
-                        selfcal_library[target][band][vis][solint]['gaintable']=applycal_gaintable[vis]
-                        selfcal_library[target][band][vis][solint]['iteration']=iteration+0
-                        selfcal_library[target][band][vis][solint]['spwmap']=applycal_spwmap[vis]
-                        selfcal_library[target][band][vis][solint]['applycal_mode']=applycal_mode[band][target][iteration]+''
-                        selfcal_library[target][band][vis][solint]['applycal_interpolate']=applycal_interpolate[vis]
-                        selfcal_library[target][band][vis][solint]['gaincal_combine']=gaincal_combine[band][target][iteration]+''
-                        selfcal_library[target][band][fid][vis][solint]['gaintable']=applycal_gaintable[vis]
-                        selfcal_library[target][band][fid][vis][solint]['iteration']=iteration+0
-                        selfcal_library[target][band][fid][vis][solint]['spwmap']=applycal_spwmap[vis]
-                        selfcal_library[target][band][fid][vis][solint]['applycal_mode']=applycal_mode[band][target][iteration]+''
-                        selfcal_library[target][band][fid][vis][solint]['applycal_interpolate']=applycal_interpolate[vis]
-                        selfcal_library[target][band][fid][vis][solint]['gaincal_combine']=gaincal_combine[band][target][iteration]+''
-
-                        fallback[vis]=''
-                        if solmode[band][target][iteration] == 'ap':
-                           solnorm=True
-                        else:
-                           solnorm=False
-
-                        if gaincal_gaintype == "GSPLINE":
-                            splinetime = solint.replace('_EB','').replace('_ap','')
-                            if splinetime == "inf":
-                                splinetime = selfcal_library[target][band][fid]["Median_scan_time"]
-                            else:
-                                splinetime = float(splinetime[0:-1])
-
-                        gaincal_return = gaincal(vis=vis,\
-                             #caltable=sani_target+'_'+vis+'_'+band+'_'+solint+'_'+str(iteration)+'_'+solmode[band][target][iteration]+'.g',\
-                             caltable="temp.g",\
-                             gaintype=gaincal_gaintype, spw=selfcal_library[target][band][fid][vis]['spws'],
-                             refant=selfcal_library[target][band][vis]['refant'], calmode=solmode[band][target][iteration], solnorm=solnorm if applymode=="calflag" else False,
-                             solint=solint.replace('_EB','').replace('_ap','').replace('scan_',''),minsnr=gaincal_minsnr if applymode == 'calflag' else max(gaincal_minsnr,gaincal_unflag_minsnr), minblperant=4,combine=gaincal_combine[band][target][iteration],
-                             field=str(selfcal_library[target][band]['sub-fields-fid_map'][vis][fid]),gaintable=gaincal_preapply_gaintable[vis],spwmap=gaincal_spwmap[vis],uvrange=selfcal_library[target][band]['uvrange'],
-                             #interp=gaincal_interpolate[vis], solmode=gaincal_solmode, append=os.path.exists(sani_target+'_'+vis+'_'+band+'_'+
-                             #solint+'_'+str(iteration)+'_'+solmode[band][target][iteration]+'.g'))
-                             interp=gaincal_interpolate[vis], solmode=gaincal_solmode, append=os.path.exists('temp.g'), refantmode='flex')
-
-                    tb.open("temp.g")
-                    subt = tb.query("OBSERVATION_ID==0", sortlist="TIME,ANTENNA1")
-                    tb.close()
-
-                    subt.copy(sani_target+'_'+vis+'_'+band+'_'+solint+'_'+str(iteration)+'_'+solmode[band][target][iteration]+'.g', deep=True)
-                    subt.close()
-
-                    os.system("rm -rf temp.g")
-
-                if rerank_refants:
-                    selfcal_library[target][band][vis]["refant"] = rank_refants(vis, caltable=sani_target+'_'+vis+'_'+band+'_'+solint+'_'+str(iteration)+'_'+solmode[band][target][iteration]+'.g')
-
-                    # If we are falling back to a previous solution interval on the unflagging, we need to make sure all tracks use a common 
-                    # reference antenna.
-                    if unflag_fb_to_prev_solint:
-                        for it, sint in enumerate(solints[band][target][0:iteration+1]):
-                            if not os.path.exists(sani_target+'_'+vis+'_'+band+'_'+sint+'_'+str(it)+'_'+solmode[band][target][it]+'.g'):
-                                continue
-
-                            # If a previous iteration went through the unflagging routine, it is possible that some antennas fell back to
-                            # a previous solint. In that case, rerefant will flag those antennas because they can't be re-referenced with
-                            # a different time interval. So to be safe, we go back to the pre-pass solutions and then re-run the passing.
-                            # We could probably check more carefully whether this is the case to avoid having to do this... but the 
-                            # computing time isn't significant so it's easy just to run through again.
-                            if os.path.exists(sani_target+'_'+vis+'_'+band+'_'+sint+'_'+str(it)+'_'+solmode[band][target][it]+'.pre-pass.g'):
-                                rerefant(vis, sani_target+'_'+vis+'_'+band+'_'+sint+'_'+str(it)+'_'+solmode[band][target][it]+'.pre-pass.g', \
-                                        refant=selfcal_library[target][band][vis]["refant"], refantmode=refantmode if 'inf_EB' not in sint else 'flex')
-
-                                os.system("rm -rf "+sani_target+'_'+vis+'_'+band+'_'+sint+'_'+str(it)+'_'+solmode[band][target][it]+'.g')
-                                os.system("cp -r "+sani_target+'_'+vis+'_'+band+'_'+sint+'_'+str(it)+'_'+solmode[band][target][it]+'.pre-pass.g '+\
-                                        sani_target+'_'+vis+'_'+band+'_'+sint+'_'+str(it)+'_'+solmode[band][target][it]+'.g')
-
-                                if sint == "inf_EB" and len(selfcal_library[target][band][vis][sint]["spwmap"][0]) > 0:
-                                    unflag_spwmap = selfcal_library[target][band][vis][sint]["spwmap"][0]
-                                else:
-                                    unflag_spwmap = []
-
-                                unflag_failed_antennas(vis, sani_target+'_'+vis+'_'+band+'_'+sint+'_'+str(it)+'_'+\
-                                        solmode[band][target][it]+'.g', selfcal_library[target][band][vis][sint]['gaincal_return'], flagged_fraction=0.25, solnorm=solnorm, \
-                                        only_long_baselines=solmode[band][target][it]=="ap" if unflag_only_lbants and \
-                                        unflag_only_lbants_onlyap else unflag_only_lbants, calonly_max_flagged=calonly_max_flagged, \
-                                        spwmap=unflag_spwmap, fb_to_prev_solint=unflag_fb_to_prev_solint, solints=solints[band][target], iteration=it)
-                            else:
-                                rerefant(vis, sani_target+'_'+vis+'_'+band+'_'+sint+'_'+str(it)+'_'+solmode[band][target][it]+'.g', \
-                                        refant=selfcal_library[target][band][vis]["refant"], refantmode=refantmode if 'inf_EB' not in sint else 'flex')
-                    else:
-                        os.system("cp -r "+sani_target+'_'+vis+'_'+band+'_'+solint+'_'+str(iteration)+'_'+solmode[band][target][iteration]+'.g '+\
-                                sani_target+'_'+vis+'_'+band+'_'+solint+'_'+str(iteration)+'_'+solmode[band][target][iteration]+'.pre-rerefant.g')
-                        rerefant(vis, sani_target+'_'+vis+'_'+band+'_'+solint+'_'+str(iteration)+'_'+solmode[band][target][iteration]+'.g', \
-                                refant=selfcal_library[target][band][vis]["refant"], refantmode=refantmode if 'inf_EB' not in solint else 'flex')
-
-                ##
-                ## default is to run without combine=spw for inf_EB, here we explicitly run a test inf_EB with combine='scan,spw' to determine
-                ## the number of flagged antennas when combine='spw' then determine if it needs spwmapping or to use the gaintable with spwcombine.
-                ##
-                if 'inf_EB' in solint and fallback[vis]=='':
-                   os.system('rm -rf test_inf_EB.g')
-                   test_gaincal_combine='scan,spw'
-                   if selfcal_library[target][band]['obstype']=='mosaic' or mode=="cocal":
-                      test_gaincal_combine+=',field'   
-                   for i in range(spws_set[band][vis].shape[0]):  # run gaincal on each spw set to handle spectral scans
-                      if nspw_sets == 1 and spws_set[band][vis].ndim == 1:
-                         spwselect=','.join(str(spw) for spw in spws_set[band][vis].tolist())
-                      else:
-                         spwselect=','.join(str(spw) for spw in spws_set[band][vis][i].tolist())
-
-                      test_gaincal_return = gaincal(vis=vis,\
-                        caltable='test_inf_EB.g',\
-                        gaintype=gaincal_gaintype, spw=spwselect,
-                        refant=selfcal_library[target][band][vis]['refant'], calmode='p', 
-                        solint=solint.replace('_EB','').replace('_ap','').replace('_fb1','').replace('_fb2','').replace('_fb3',''),minsnr=gaincal_minsnr if applymode == "calflag" else max(gaincal_minsnr,gaincal_unflag_minsnr), minblperant=4,combine=test_gaincal_combine,
-                        field=include_targets[0],scan=include_scans[0],gaintable='',spwmap=[],uvrange=selfcal_library[target][band]['uvrange'], refantmode=refantmode,append=os.path.exists('test_inf_EB.g')) 
-                   spwlist=selfcal_library[target][band][vis]['spws'].split(',')
-                   fallback[vis],map_index,spwmap,applycal_spwmap_inf_EB=analyze_inf_EB_flagging(selfcal_library,band,spwlist,sani_target+'_'+vis+'_'+band+'_'+solint+'_'+str(iteration)+'_'+solmode[band][target][iteration]+'.g',vis,target,'test_inf_EB.g',spectral_scan,telescope)
-
-                   inf_EB_fallback_mode_dict[target][band][vis]=fallback[vis]+''
-                   print(solint,fallback[vis],applycal_spwmap_inf_EB)
-                   if fallback[vis] != '':
-                      if fallback[vis] =='combinespw':
-                         gaincal_spwmap[vis]=[selfcal_library[target][band][vis]['spwmap']]
-                         gaincal_combine[band][target][iteration]='scan,spw'
-                         inf_EB_gaincal_combine_dict[target][band][vis]='scan,spw'
-                         applycal_spwmap[vis]=[selfcal_library[target][band][vis]['spwmap']]
-                         os.system('rm -rf           '+sani_target+'_'+vis+'_'+band+'_'+solint+'_'+str(iteration)+'_'+solmode[band][target][iteration]+'.g')
-                         os.system('mv test_inf_EB.g '+sani_target+'_'+vis+'_'+band+'_'+solint+'_'+str(iteration)+'_'+solmode[band][target][iteration]+'.g')
-                         gaincal_return = test_gaincal_return
-                      if fallback[vis] =='spwmap':
-                         gaincal_spwmap[vis]=applycal_spwmap_inf_EB
-                         inf_EB_gaincal_combine_dict[target][band][vis]='scan'
-                         gaincal_combine[band][target][iteration]='scan'
-                         applycal_spwmap[vis]=[applycal_spwmap_inf_EB]
-
-                      # Update the appropriate selfcal_library entries.
-                      selfcal_library[target][band][vis][solint]['spwmap']=applycal_spwmap[vis]
-                      selfcal_library[target][band][vis][solint]['gaincal_combine']=gaincal_combine[band][target][iteration]+''
-                      for fid in np.intersect1d(selfcal_library[target][band]['sub-fields-to-selfcal'],list(selfcal_library[target][band]['sub-fields-fid_map'][vis].keys())):
-                          selfcal_library[target][band][fid][vis][solint]['spwmap']=applycal_spwmap[vis]
-                          selfcal_library[target][band][fid][vis][solint]['gaincal_combine']=gaincal_combine[band][target][iteration]+''
-
-                   os.system('rm -rf test_inf_EB.g')               
-
-                selfcal_library[target][band][vis][solint]['gaincal_return'] = gaincal_return
-
-                # If iteration two, try restricting to just the antennas with enough unflagged data.
-                # Should we also restrict to just long baseline antennas?
-                if applymode == "calonly":
-                    # Make a copy of the caltable before unflagging, for reference.
-                    os.system("cp -r "+sani_target+'_'+vis+'_'+band+'_'+solint+'_'+str(iteration)+'_'+\
-                            solmode[band][target][iteration]+'.g '+sani_target+'_'+vis+'_'+band+'_'+solint+'_'+str(iteration)+'_'+\
-                            solmode[band][target][iteration]+'.pre-pass.g')
-
-                    if solint == "inf_EB" and len(applycal_spwmap[vis]) > 0:
-                        unflag_spwmap = applycal_spwmap[vis][0]
-                    else:
-                        unflag_spwmap = []
-
-                    selfcal_library[target][band][vis][solint]['unflag_spwmap'] = unflag_spwmap
-                    selfcal_library[target][band][vis][solint]['unflagged_lbs'] = True
-
-                    unflag_failed_antennas(vis, sani_target+'_'+vis+'_'+band+'_'+solint+'_'+str(iteration)+'_'+\
-                            solmode[band][target][iteration]+'.g', selfcal_library[target][band][vis][solint]['gaincal_return'], flagged_fraction=0.25, solnorm=solnorm, \
-                            only_long_baselines=solmode[band][target][iteration]=="ap" if unflag_only_lbants and unflag_only_lbants_onlyap else \
-                            unflag_only_lbants, calonly_max_flagged=calonly_max_flagged, spwmap=unflag_spwmap, \
-                            fb_to_prev_solint=unflag_fb_to_prev_solint, solints=solints[band][target], iteration=iteration)
-
-                # Do some post-gaincal cleanup for mosaics.
-                if selfcal_library[target][band]['obstype'] == 'mosaic' or mode == "cocal":
-                    os.system("cp -r "+sani_target+'_'+vis+'_'+band+'_'+solint+'_'+str(iteration)+'_'+solmode[band][target][iteration]+'.g '+\
-                            sani_target+'_'+vis+'_'+band+'_'+solint+'_'+str(iteration)+'_'+solmode[band][target][iteration]+'.pre-drop.g')
-                    tb.open(sani_target+'_'+vis+'_'+band+'_'+solint+'_'+str(iteration)+'_'+solmode[band][target][iteration]+'.g', nomodify=False)
-                    antennas = tb.getcol("ANTENNA1")
-                    fields = tb.getcol("FIELD_ID")
-                    scans = tb.getcol("SCAN_NUMBER")
-                    flags = tb.getcol("FLAG")
-
-                    """
-                    # Flag any solutions whose S/N ratio is too small.
-                    snr = tb.getcol("SNR")
-                    flags[snr < 5.] = True
-                    """
-
-                    if (solint != "inf_EB" and not allow_gain_interpolation) or (allow_gain_interpolation and "inf" not in solint):
-                        # If a given field has > 25% of its solutions flagged then just flag the whole field because it will have too much 
-                        # interpolation.
-                        if solint == "scan_inf":
-                            max_n_solutions = max([(scans == scan).sum() for scan in np.unique(scans)])
-                            for scan in np.unique(scans):
-                                scan_n_solutions = (flags[0,0,scans == scan] == False).sum()
-                                if scan_n_solutions < 0.75 * max_n_solutions:
-                                    flags[:,:,scans == scan] = True
-                        else:
-                            n_all_flagged = np.sum([np.all(flags[:,:,antennas == ant]) for ant in np.unique(antennas)])
-                            max_n_solutions = max([(fields == fid).sum() for fid in np.unique(fields)]) - n_all_flagged
-                            for fid in np.unique(fields):
-                                fid_n_solutions = (flags[0,0,fields == fid] == False).sum()
-                                if fid_n_solutions < 0.75 * max_n_solutions:
-                                    flags[:,:,fields == fid] = True
-
-                    bad = np.where(flags[0,0,:])[0]
-                    tb.removerows(rownrs=bad)
-                    tb.flush()
-                    tb.close()
-
-             new_fields_to_selfcal = selfcal_library[target][band]['sub-fields-to-selfcal'].copy()
-             if selfcal_library[target][band]['obstype'] == 'mosaic' and ((solint != "inf_EB" and not allow_gain_interpolation) or \
-                     (allow_gain_interpolation and "inf" not in solint)):
-                # With gaincal done and bad fields removed from gain tables if necessary, check whether any fields should no longer be selfcal'd
-                # because they have too much interpolation.
-                for vis in vislist:
-                    ## If an EB had no fields to gaincal on, remove all fields in that EB from being selfcal'd as there is no calibration available
-                    ## in this EB.
-                    if np.intersect1d(selfcal_library[target][band]['sub-fields-to-gaincal'],\
-                            list(selfcal_library[target][band]['sub-fields-fid_map'][vis].keys())).size == 0:
-                        for fid in np.intersect1d(new_fields_to_selfcal,list(selfcal_library[target][band]['sub-fields-fid_map'][vis].keys())):
-                            new_fields_to_selfcal.remove(fid)
-
-                            selfcal_library[target][band][fid]['Stop_Reason'] = 'No viable calibrator fields in at least 1 EB'
-                            for v in selfcal_library[target][band][fid]['vislist']:
-                                selfcal_library[target][band][fid][v][solint]['Pass'] = 'None'
-                                if 'Fail_Reason' in selfcal_library[target][band][fid][v][solint]:
-                                    selfcal_library[target][band][fid][v][solint]['Fail_Reason'] += '; '
-                                else:
-                                    selfcal_library[target][band][fid][v][solint]['Fail_Reason'] = ''
-                                selfcal_library[target][band][fid][v][solint]['Fail_Reason'] += 'No viable fields'
-                        continue
-                    ## NEXT TO DO: check % of flagged solutions - DONE, see above
-                    ## After that enable option for interpolation through inf - DONE
-                    tb.open(sani_target+'_'+vis+'_'+band+'_'+solint+'_'+str(iteration)+'_'+solmode[band][target][iteration]+'.g')
-                    fields = tb.getcol("FIELD_ID")
-                    scans = tb.getcol("SCAN_NUMBER")
-
-                    for fid in np.intersect1d(new_fields_to_selfcal,list(selfcal_library[target][band]['sub-fields-fid_map'][vis].keys())):
-                        if solint == "scan_inf":
-                            msmd.open(vis)
-                            scans_for_field = []
-                            cals_for_scan = []
-                            total_cals_for_scan = []
-                            for incl_scan in selfcal_library[target][band][vis][solint]['include_scans']:
-                                scans_array = np.array(incl_scan.split(",")).astype(int)
-                                fields_for_scans = msmd.fieldsforscans(scans_array)
-
-                                if selfcal_library[target][band]['sub-fields-fid_map'][vis][fid] in fields_for_scans:
-                                    scans_for_field.append(np.intersect1d(scans_array, np.unique(scans)))
-                                    cals_for_scan.append((scans == scans_for_field[-1]).sum() if scans_for_field[-1] in scans else 0.)
-                                    #total_cals_for_scan.append(len(msmd.antennasforscan(scans_for_field[-1])))
-                                    total_cals_for_scan.append(len(msmd.antennanames()))
-
-                            if sum(cals_for_scan) / sum(total_cals_for_scan) < 0.75:
-                                new_fields_to_selfcal.remove(fid)
-
-                            msmd.close()
-                        else:
-                            if selfcal_library[target][band]['sub-fields-fid_map'][vis][fid] not in fields:
-                                new_fields_to_selfcal.remove(fid)
-
-                        if fid not in new_fields_to_selfcal:
-                            # We need to update all the EBs, not just the one that failed.
-                            for v in selfcal_library[target][band][fid]['vislist']:
-                                selfcal_library[target][band][fid][v][solint]['Pass'] = 'None'
-                                if allow_gain_interpolation:
-                                    selfcal_library[target][band][fid][v][solint]['Fail_Reason'] = 'Interpolation beyond inf'
-                                else:
-                                    selfcal_library[target][band][fid][v][solint]['Fail_Reason'] = 'Bad gaincal solutions'
-
-
-                    tb.close()
-             elif selfcal_library[target][band]['obstype'] == 'mosaic' and solint == "inf_EB":
-                ## If an EB had no fields to gaincal on, remove all fields in that EB from being selfcal'd as there is no calibration available
-                ## in this EB.
-                for vis in vislist:
-                    if np.intersect1d(selfcal_library[target][band]['sub-fields-to-gaincal'],\
-                            list(selfcal_library[target][band]['sub-fields-fid_map'][vis].keys())).size == 0:
-                        for fid in np.intersect1d(new_fields_to_selfcal,list(selfcal_library[target][band]['sub-fields-fid_map'][vis].keys())):
-                            new_fields_to_selfcal.remove(fid)
->>>>>>> 3d121fe8
-
-                gaincal_wrapper(selfcal_library, selfcal_plan, target, band, vis, solint, applymode, iteration, gaincal_minsnr, 
+
+                gaincal_wrapper(selfcal_library, selfcal_plan, target, band, vis, solint, applymode, iteration, telescope, gaincal_minsnr, 
                         gaincal_unflag_minsnr=gaincal_unflag_minsnr, rerank_refants=rerank_refants, unflag_only_lbants=unflag_only_lbants, 
                         unflag_only_lbants_onlyap=unflag_only_lbants_onlyap, calonly_max_flagged=calonly_max_flagged, 
                         second_iter_solmode=second_iter_solmode, unflag_fb_to_prev_solint=unflag_fb_to_prev_solint, \
@@ -813,20 +225,11 @@
              ##
 
              os.system('rm -rf '+sani_target+'_'+band+'_'+solint+'_'+str(iteration)+'_post*')
-<<<<<<< HEAD
              tclean_wrapper(selfcal_library,sani_target+'_'+band+'_'+solint+'_'+str(iteration)+'_post',
                       band,telescope=telescope,nsigma=selfcal_library['nsigma'][iteration], scales=[0],
                       threshold=str(selfcal_library['nsigma'][iteration]*selfcal_library['RMS_NF_curr'])+'Jy',
                       savemodel='none',parallel=parallel,
                       field=target, nfrms_multiplier=nfsnr_modifier)
-=======
-             tclean_wrapper(vislist,sani_target+'_'+band+'_'+solint+'_'+str(iteration)+'_post',
-                      band_properties,band,telescope=telescope,nsigma=selfcal_library[target][band]['nsigma'][iteration], scales=[0],
-                      threshold=str(selfcal_library[target][band]['nsigma'][iteration]*selfcal_library[target][band]['RMS_NF_curr'])+'Jy',
-                      savemodel='none',parallel=parallel,cellsize=cellsize[band],imsize=imsize[band],
-                      nterms=selfcal_library[target][band]['nterms'],reffreq=selfcal_library[target][band]['reffreq'],
-                      field=target,spw=selfcal_library[target][band]['spws_per_vis'],uvrange=selfcal_library[target][band]['uvrange'],obstype=selfcal_library[target][band]['obstype'], nfrms_multiplier=nfsnr_modifier, image_mosaic_fields_separately=selfcal_library[target][band]['obstype'] == 'mosaic', mosaic_field_phasecenters=selfcal_library[target][band]['sub-fields-phasecenters'], mosaic_field_fid_map=selfcal_library[target][band]['sub-fields-fid_map'], cyclefactor=selfcal_library[target][band]['cyclefactor'],mask=mask,usermodel=usermodel)
->>>>>>> 3d121fe8
 
              ##
              ## Do the assessment of the post- (and pre-) selfcal images.
@@ -932,20 +335,11 @@
                  for f in files:
                      os.system("mv "+f+" "+f.replace("_post","_post_intermediate"))
 
-<<<<<<< HEAD
                  tclean_wrapper(selfcal_library,sani_target+'_'+band+'_'+solint+'_'+str(iteration)+'_post',
                           band,telescope=telescope,nsigma=selfcal_library['nsigma'][iteration], scales=[0],
                           threshold=str(selfcal_library[vislist[0]][solint]['clean_threshold'])+'Jy',
                           savemodel='none',parallel=parallel,
                           field=target, nfrms_multiplier=nfsnr_modifier, image_mosaic_fields_separately=False)
-=======
-                 tclean_wrapper(vislist,sani_target+'_'+band+'_'+solint+'_'+str(iteration)+'_post',
-                          band_properties,band,telescope=telescope,nsigma=selfcal_library[target][band]['nsigma'][iteration], scales=[0],
-                          threshold=str(selfcal_library[target][band][vislist[0]][solint]['clean_threshold'])+'Jy',
-                          savemodel='none',parallel=parallel,cellsize=cellsize[band],imsize=imsize[band],
-                          nterms=selfcal_library[target][band]['nterms'],reffreq=selfcal_library[target][band]['reffreq'],
-                          field=target,spw=selfcal_library[target][band]['spws_per_vis'],uvrange=selfcal_library[target][band]['uvrange'],obstype=selfcal_library[target][band]['obstype'], nfrms_multiplier=nfsnr_modifier, image_mosaic_fields_separately=False, mosaic_field_phasecenters=selfcal_library[target][band]['sub-fields-phasecenters'], mosaic_field_fid_map=selfcal_library[target][band]['sub-fields-fid_map'], cyclefactor=selfcal_library[target][band]['cyclefactor'],mask=mask,usermodel=usermodel)
->>>>>>> 3d121fe8
 
                  ##
                  ## Do the assessment of the post- (and pre-) selfcal images.
@@ -989,7 +383,7 @@
 
              #run a pre-check as to whether a marginal inf_EB result will go on to attempt inf, if not we will fail a marginal inf_EB
              if (solint =='inf_EB') and ((post_SNR-SNR)/SNR > -0.02) and ((post_SNR-SNR)/SNR < 0.00) and ((post_SNR_NF - SNR_NF)/SNR_NF > -0.02) and ((post_SNR_NF - SNR_NF)/SNR_NF < 0.00) and (delta_beamarea < delta_beam_thresh):
-                if solint_snr[target][band][solints[band][target][iteration+1]] < minsnr_to_proceed and np.all([solint_snr_per_field[target][band][fid][solints[band][target][iteration+1]] < minsnr_to_proceed for fid in selfcal_library[target][band]['sub-fields']]):
+                if solint_snr[solints[band][target][iteration+1]] < minsnr_to_proceed and np.all([solint_snr_per_field[fid][solints[band][target][iteration+1]] < minsnr_to_proceed for fid in selfcal_library['sub-fields']]):
                    marginal_inf_EB_will_attempt_next_solint = False
                 else:
                    marginal_inf_EB_will_attempt_next_solint =  True
@@ -1033,12 +427,11 @@
 
                 for ind, fid in enumerate(selfcal_library['sub-fields-to-selfcal']):
                     if field_by_field_success[ind]:
-<<<<<<< HEAD
                         selfcal_library[fid]['SC_success']=True
                         selfcal_library[fid]['Stop_Reason']='None'
-                        if (solint =='inf_EB') and (((post_SNR-SNR)/SNR < 0.0) or ((post_SNR_NF - SNR_NF)/SNR_NF < 0.0)):
+                        if (solint =='inf_EB') and not strict_field_by_field_success[ind]:
                            selfcal_library[fid]['inf_EB_SNR_decrease']=True
-                        elif (solint =='inf_EB') and (((post_SNR-SNR)/SNR > 0.0) and ((post_SNR_NF - SNR_NF)/SNR_NF > 0.0)):
+                        elif (solint =='inf_EB') and strict_field_by_field_success[ind]:
                            selfcal_library[fid]['inf_EB_SNR_decrease']=False
 
                         for vis in selfcal_library[fid]['vislist']:
@@ -1057,33 +450,8 @@
                     else:
                         for vis in selfcal_library[fid]['vislist']:
                             selfcal_library[fid][vis][solint]['Pass']=False
-=======
-                        selfcal_library[target][band][fid]['SC_success']=True
-                        selfcal_library[target][band][fid]['Stop_Reason']='None'
-                        if (solint =='inf_EB') and not strict_field_by_field_success[ind]:
-                           selfcal_library[target][band][fid]['inf_EB_SNR_decrease']=True
-                        elif (solint =='inf_EB') and strict_field_by_field_success[ind]:
-                           selfcal_library[target][band][fid]['inf_EB_SNR_decrease']=False
-
-                        for vis in selfcal_library[target][band][fid]['vislist']:
-                           selfcal_library[target][band][fid][vis]['gaintable_final']=selfcal_library[target][band][fid][vis][solint]['gaintable']
-                           selfcal_library[target][band][fid][vis]['spwmap_final']=selfcal_library[target][band][fid][vis][solint]['spwmap'].copy()
-                           selfcal_library[target][band][fid][vis]['applycal_mode_final']=selfcal_library[target][band][fid][vis][solint]['applycal_mode']
-                           selfcal_library[target][band][fid][vis]['applycal_interpolate_final']=selfcal_library[target][band][fid][vis][solint]['applycal_interpolate']
-                           selfcal_library[target][band][fid][vis]['gaincal_combine_final']=selfcal_library[target][band][fid][vis][solint]['gaincal_combine']
-                           selfcal_library[target][band][fid][vis][solint]['Pass']=True
-                           selfcal_library[target][band][fid][vis][solint]['Fail_Reason']='None'
-                        if solmode[band][target][iteration]=='p':            
-                           selfcal_library[target][band][fid]['final_phase_solint']=solint
-                        selfcal_library[target][band][fid]['final_solint']=solint
-                        selfcal_library[target][band][fid]['final_solint_mode']=solmode[band][target][iteration]
-                        selfcal_library[target][band][fid]['iteration']=iteration
-                    else:
-                        for vis in selfcal_library[target][band][fid]['vislist']:
-                            selfcal_library[target][band][fid][vis][solint]['Pass']=False
                         if solint == 'inf_EB':
-                            selfcal_library[target][band][fid]['inf_EB_SNR_decrease']=False
->>>>>>> 3d121fe8
+                            selfcal_library[fid]['inf_EB_SNR_decrease']=False
 
                 # To exit out of the applymode loop.
                 break
@@ -1122,11 +490,7 @@
          ## if S/N worsens, and/or beam area increases reject current solutions and reapply previous (or revert to origional data)
          ##
 
-<<<<<<< HEAD
-         if not selfcal_library[vislist[0]][solint]['Pass']:
-=======
-         if not selfcal_library[target][band][vislist[0]][solint]['Pass'] or (solint == 'inf_EB' and selfcal_library[target][band]['inf_EB_SNR_decrease']):
->>>>>>> 3d121fe8
+         if not selfcal_library[vislist[0]][solint]['Pass'] or (solint == 'inf_EB' and selfcal_library['inf_EB_SNR_decrease']):
             reason=''
             if (post_SNR <= SNR):
                reason=reason+' S/N decrease'
@@ -1144,24 +508,12 @@
                 reason=reason+'All sub-fields failed'
             selfcal_library['Stop_Reason']=reason
             for vis in vislist:
-<<<<<<< HEAD
-               selfcal_library[vis][solint]['Pass']=False
+               #selfcal_library[vis][solint]['Pass']=False
                selfcal_library[vis][solint]['Fail_Reason']=reason
 
-         mosaic_reason = {}
-         new_fields_to_selfcal = []
          for fid in selfcal_library['sub-fields-to-selfcal']:
-             if not selfcal_library[fid][selfcal_library[fid]['vislist'][0]][solint]['Pass']:
-=======
-               #selfcal_library[target][band][vis][solint]['Pass']=False
-               selfcal_library[target][band][vis][solint]['Fail_Reason']=reason
-
-         mosaic_reason = {}
-         new_fields_to_selfcal = []
-         for fid in selfcal_library[target][band]['sub-fields-to-selfcal']:
-             if not selfcal_library[target][band][fid][selfcal_library[target][band][fid]['vislist'][0]][solint]['Pass'] or \
-                     (solint == "inf_EB" and selfcal_library[target][band][fid]['inf_EB_SNR_decrease']):
->>>>>>> 3d121fe8
+             if not selfcal_library[fid][selfcal_library[fid]['vislist'][0]][solint]['Pass'] or \
+                     (solint == "inf_EB" and selfcal_library[fid]['inf_EB_SNR_decrease']):
                  mosaic_reason[fid]=''
                  if (post_mosaic_SNR[fid] <= mosaic_SNR[fid]):
                     mosaic_reason[fid]=mosaic_reason[fid]+' SNR decrease'
@@ -1175,20 +527,12 @@
                     mosaic_reason[fid]=mosaic_reason[fid]+'Beam change beyond '+str(delta_beam_thresh)
                  if mosaic_reason[fid] == '':
                      mosaic_reason[fid] = "Global selfcal failed"
-<<<<<<< HEAD
                  selfcal_library[fid]['Stop_Reason']=mosaic_reason[fid]
                  for vis in selfcal_library[fid]['vislist']:
-                    selfcal_library[fid][vis][solint]['Pass']=False
+                    #selfcal_library[fid][vis][solint]['Pass']=False
                     selfcal_library[fid][vis][solint]['Fail_Reason']=mosaic_reason[fid]
-             else:
-=======
-                 selfcal_library[target][band][fid]['Stop_Reason']=mosaic_reason[fid]
-                 for vis in selfcal_library[target][band][fid]['vislist']:
-                    #selfcal_library[target][band][fid][vis][solint]['Pass']=False
-                    selfcal_library[target][band][fid][vis][solint]['Fail_Reason']=mosaic_reason[fid]
-
-             if selfcal_library[target][band][fid][selfcal_library[target][band][fid]['vislist'][0]][solint]['Pass']:
->>>>>>> 3d121fe8
+
+             if selfcal_library[fid][selfcal_library[fid]['vislist'][0]][solint]['Pass']:
                  new_fields_to_selfcal.append(fid)
 
          # If any of the fields failed self-calibration, we need to re-apply calibrations for all fields because we need to revert flagging back
@@ -1210,29 +554,20 @@
                 selfcal_library['SC_success']=False
                 selfcal_library['final_solint']='None'
                 for vis in vislist:
-<<<<<<< HEAD
                    selfcal_library[vis]['inf_EB']['Pass']=False    #  remove the success from inf_EB
-                for fid in np.intersect1d(selfcal_library['sub-fields'],list(selfcal_library['sub-fields-fid_map'][vis].keys())):
-                   if selfcal_library[fid]['final_solint'] == 'inf_EB' and selfcal_library[fid]['inf_EB_SNR_decrease']:
-                      selfcal_library[fid]['SC_success']=False
-                      for vis in vislist:
-                         selfcal_library[fid][vis]['inf_EB']['Pass']=False    #  remove the success from inf_EB
-=======
-                   selfcal_library[target][band][vis]['inf_EB']['Pass']=False    #  remove the success from inf_EB
-                   selfcal_library[target][band][vis]['inf_EB']['Fail_Reason']+=' with no successful solints later'    #  remove the success from inf_EB
+                   selfcal_library[vis]['inf_EB']['Fail_Reason']+=' with no successful solints later'    #  remove the success from inf_EB
                 
              # Only set the inf_EB Pass flag to False if the mosaic as a whole failed or if this is the last phase-only solint (either because it is int or
              # because the solint failed, because for mosaics we can keep trying the field as we clean deeper. If we set to False now, that wont happen.
-             for fid in np.intersect1d(selfcal_library[target][band]['sub-fields'],list(selfcal_library[target][band]['sub-fields-fid_map'][vis].keys())):
-                if (selfcal_library[target][band]['final_solint'] == 'inf_EB' and selfcal_library[target][band]['inf_EB_SNR_decrease']) or \
-                        ((not selfcal_library[target][band][vislist[0]][solint]['Pass'] or solint == 'int') and \
-                        (selfcal_library[target][band][fid]['final_solint'] == 'inf_EB' and selfcal_library[target][band][fid]['inf_EB_SNR_decrease'])):
-                   selfcal_library[target][band][fid]['SC_success']=False
-                   selfcal_library[target][band][fid]['final_solint']='None'
+             for fid in np.intersect1d(selfcal_library['sub-fields'],list(selfcal_library['sub-fields-fid_map'][vis].keys())):
+                if (selfcal_library['final_solint'] == 'inf_EB' and selfcal_library['inf_EB_SNR_decrease']) or \
+                        ((not selfcal_library[vislist[0]][solint]['Pass'] or solint == 'int') and \
+                        (selfcal_library[fid]['final_solint'] == 'inf_EB' and selfcal_library[fid]['inf_EB_SNR_decrease'])):
+                   selfcal_library[fid]['SC_success']=False
+                   selfcal_library[fid]['final_solint']='None'
                    for vis in vislist:
-                      selfcal_library[target][band][fid][vis]['inf_EB']['Pass']=False    #  remove the success from inf_EB
-                      selfcal_library[target][band][fid][vis]['inf_EB']['Fail_Reason']+=' with no successful solints later'    #  remove the success from inf_EB
->>>>>>> 3d121fe8
+                      selfcal_library[fid][vis]['inf_EB']['Pass']=False    #  remove the success from inf_EB
+                      selfcal_library[fid][vis]['inf_EB']['Fail_Reason']+=' with no successful solints later'    #  remove the success from inf_EB
 
              for vis in vislist:
                  applycal_wrapper(vis, target, band, solint, selfcal_library, 
