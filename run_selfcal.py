import numpy as np
from scipy import stats
import glob
import sys
#execfile('selfcal_helpers.py',globals())
sys.path.append("./")
from selfcal_helpers import *
from gaincal_wrapper import gaincal_wrapper, generate_settings_for_combinespw_fallback
from image_analysis_helpers import *
from mosaic_helpers import *
from applycal_wrapper import applycal_wrapper

# Mac builds of CASA lack MPI and error without this try/except
try:
   from casampi.MPIEnvironment import MPIEnvironment   
   parallel=MPIEnvironment.is_mpi_enabled
except:
   parallel=False

def run_selfcal(selfcal_library, selfcal_plan, target, band, telescope, n_ants, \
        gaincal_minsnr=2.0, gaincal_unflag_minsnr=5.0, minsnr_to_proceed=3.0, delta_beam_thresh=0.05, do_amp_selfcal=True, inf_EB_gaincal_combine='scan', inf_EB_gaintype='G', \
        unflag_only_lbants=False, unflag_only_lbants_onlyap=False, calonly_max_flagged=0.0, second_iter_solmode="", unflag_fb_to_prev_solint=False, \
        rerank_refants=False, mode="selfcal", calibrators="", calculate_inf_EB_fb_anyways=False, preapply_targets_own_inf_EB=False, \
        gaincalibrator_dict={}, allow_gain_interpolation=False, guess_scan_combine=False, aca_use_nfmask=False,debug=False,spectral_solution_fraction=0.3):

   # If we are running this on a mosaic, we want to rerank reference antennas and have a higher gaincal_minsnr by default.

   if selfcal_library["obstype"] == "mosaic":
       gaincal_minsnr = 2.0
       rerank_refants = True
       refantmode = "strict"
   elif mode == "cocal":
       rerank_refants = True
       refantmode = "strict"
   else:
       refantmode = "flex"

   # Start looping over the solints.

   sani_target=sanitize_string(target)

   if mode == "cocal":
        iteration = len(selfcal_plan['solints']) - 4
        if selfcal_library["SC_success"] and not calculate_inf_EB_fb_anyways:
            iteration += 1
   else:
       iteration = 0

   vislist=selfcal_library['vislist'].copy()

   if mode == "cocal":
       # Check whether there are suitable calibrators, otherwise skip this target/band.
       include_targets, include_scans = triage_calibrators(vislist[0], target, calibrators[band][0])
       if include_targets == "":
           print("No suitable calibrators found, skipping "+target)
           selfcal_library['Stop_Reason'] += '; No suitable co-calibrators'
           return

   if selfcal_library['usermodel'] != '':
      print('Setting model column to user model')
      usermodel_wrapper(selfcal_library,sani_target+'_'+band,
                     band,telescope=telescope,nsigma=0.0, scales=[0],
                     threshold='0.0Jy',
                     savemodel='modelcolumn',parallel=parallel,
                     field=target,spw=selfcal_library['spws_per_vis'],resume=False, 
                     cyclefactor=selfcal_library['cyclefactor'])

   counter = 0
   repeat_solint=False
   do_fallback_combinespw=False
   print('Starting selfcal procedure on: '+target+' '+band)
   while iteration  < len(selfcal_plan['solints']):

      print("Solving for solint="+selfcal_plan['solints'][iteration])

      # Set some cocal parameters.
      if selfcal_plan['solints'][iteration] in ["inf_EB_fb","inf_fb1"]:
          calculate_inf_EB_fb_anyways = True
          preapply_targets_own_inf_EB = False
      elif selfcal_plan['solints'][iteration] == "inf_fb2":
          calculate_inf_EB_fb_anyways = False
          preapply_targets_own_inf_EB = False
          # If there was not a successful inf_EB solint, then this duplicates inf_fb1 so skip
          if "inf_EB" not in selfcal_library[vislist[0]]:
              continue
          elif not selfcal_library[vislist[0]]["inf_EB"]['Pass']:
              continue
      elif selfcal_plan['solints'][iteration] == "inf_fb3":
          calculate_inf_EB_fb_anyways = False
          preapply_targets_own_inf_EB = True
          # If there was no inf solint (e.g. because each source was observed only a single time, skip this as there are no gain tables to stick together.
          if "inf" not in selfcal_plan['solints']:
              continue

      if 'ap' in selfcal_plan['solints'][iteration]:
         if not do_amp_selfcal:  # exit selfcal if we're not doing amplitude selfcal
            break
         # make sure the last phase-only selfcal table gets pre-applied
         # solints that use combinespw don't get pre-apply label by default
         for vis in vislist:
             selfcal_plan[vis]['solint_settings'][selfcal_library['final_phase_solint']]['preapply_this_gaintable']=True
         

      if mode == "selfcal" and selfcal_plan['solint_snr'][selfcal_plan['solints'][iteration]] < minsnr_to_proceed and np.all([selfcal_plan[fid]['solint_snr_per_field'][selfcal_plan['solints'][iteration]] < minsnr_to_proceed for fid in selfcal_library['sub-fields']]):
         print('*********** estimated SNR for solint='+selfcal_plan['solints'][iteration]+' too low, measured: '+str(selfcal_plan['solint_snr'][selfcal_plan['solints'][iteration]])+', Min SNR Required: '+str(minsnr_to_proceed)+' **************')
         if iteration > 1 and selfcal_plan['solmode'][iteration] !='ap' and do_amp_selfcal:  # if a solution interval shorter than inf for phase-only SC has passed, attempt amplitude selfcal
            iteration=selfcal_plan['solmode'].index('ap') 
            print('****************Attempting amplitude selfcal*************')
            continue

         selfcal_library['Stop_Reason']='Estimated_SNR_too_low_for_solint '+selfcal_plan['solints'][iteration]
         break
      else:
         solint=selfcal_plan['solints'][iteration]
         if iteration == 0:
            print('Starting with solint: '+solint)
         else:
            print('Continuing with solint: '+solint)

         if not repeat_solint:
             os.system('rm -rf '+sani_target+'_'+band+'_'+solint+'_'+str(iteration)+'*')
         ##
         ## make images using the appropriate tclean heuristics for each telescope
         ## set threshold based on RMS of initial image and lower if value becomes lower
         ## during selfcal by resetting 'RMS_curr' after the post-applycal evaluation
         ##
         if selfcal_library['final_solint'] != 'None':
             prev_solint = selfcal_library['final_solint']
             prev_iteration = selfcal_library[vislist[0]][prev_solint]['iteration']

             nterms_changed = (len(glob.glob(sani_target+'_'+band+'_'+prev_solint+'_'+str(prev_iteration)+"_post.model.tt*")) < 
                    selfcal_library['nterms'])

             if nterms_changed:
                 resume = False
             else:
                 resume = True
                 files = glob.glob(sani_target+'_'+band+'_'+prev_solint+'_'+str(prev_iteration)+"_post.*")
                 for f in files:
                     if "nearfield" in f:
                         continue
                     os.system("cp -r "+f+" "+f.replace(prev_solint+"_"+str(prev_iteration)+"_post", solint+'_'+str(iteration)))
         else:
             resume = False

<<<<<<< HEAD
         nfsnr_modifier = selfcal_library['RMS_NF_curr'] / selfcal_library['RMS_curr']
         
         # we don't want to re-run tclean and gaincal if we're trying to fallback to combinespw
         if not repeat_solint:
             #remove mask if exists from previous selfcal _post image user is specifying a mask
             if os.path.exists(sani_target+'_'+band+'_'+solint+'_'+str(iteration)+'.mask') and selfcal_library['usermask'] != '':
                os.system('rm -rf '+sani_target+'_'+band+'_'+solint+'_'+str(iteration)+'.mask')
             tclean_wrapper(selfcal_library,sani_target+'_'+band+'_'+solint+'_'+str(iteration),
                         band,telescope=telescope,nsigma=selfcal_library['nsigma'][iteration], scales=[0],
                         threshold=str(selfcal_library['nsigma'][iteration]*selfcal_library['RMS_NF_curr'])+'Jy',
                         savemodel='none',parallel=parallel,
                         field=target, nfrms_multiplier=nfsnr_modifier, resume=resume)

             # Check that a mask was actually created, because if not the model will be empty and gaincal will do bad things and the 
             # code will break.
             if not checkmask(sani_target+'_'+band+'_'+solint+'_'+str(iteration)+'.image.tt0'):
                 selfcal_library['Stop_Reason'] = 'Empty model for solint '+solint
                 break # breakout of loop because the model is empty and gaincal will therefore fail



         for vis in vislist:
            ##
            ## Restore original flagging state each time before applying a new gaintable
            ##
            versionname = ("fb_" if mode == "cocal" else "")+'selfcal_starting_flags_'+sani_target
            if not os.path.exists(vis+".flagversions/flags."+versionname):
               flagmanager(vis=vis,mode='save',versionname=versionname)
            elif mode == "selfcal":
               flagmanager(vis=vis, mode = 'restore', versionname = versionname, comment = 'Flag states at start of reduction')

            if mode == "cocal":
               flagmanager(vis=vis, mode = 'restore', versionname = 'selfcal_starting_flags', comment = 'Flag states at start of the reduction')

         if not do_fallback_combinespw:
            # We need to redo saving the model now that we have potentially unflagged some data.
            if selfcal_plan['applycal_mode'][iteration] == "calflag":
                tclean_wrapper(selfcal_library,sani_target+'_'+band+'_'+solint+'_'+str(iteration),
                            band,telescope=telescope,nsigma=selfcal_library['nsigma'][iteration], scales=[0],
                            threshold=str(selfcal_library['nsigma'][iteration]*selfcal_library['RMS_NF_curr'])+'Jy',
                            savemodel='modelcolumn',parallel=parallel,
                            field=target, nfrms_multiplier=nfsnr_modifier, savemodel_only=True)

            for vis in vislist:
               # Record gaincal details.
               selfcal_library[vis][solint]={}
               for fid in np.intersect1d(selfcal_library['sub-fields-to-selfcal'],list(selfcal_library['sub-fields-fid_map'][vis].keys())):
                   selfcal_library[fid][vis][solint]={}

            # Fields that don't have any mask in the primary beam should be removed from consideration, as their models are likely bad.
            if selfcal_library['obstype'] == 'mosaic':
                selfcal_library['sub-fields-to-gaincal'] = evaluate_subfields_to_gaincal(selfcal_library, target, band, 
                        solint, iteration, selfcal_plan['solmode'], selfcal_plan['solints'], selfcal_plan, minsnr_to_proceed,
                        allow_gain_interpolation=allow_gain_interpolation)
=======
         # Calculate the NF RMS multiplier

         nfrms_multiplier = selfcal_library['RMS_NF_curr'] / selfcal_library['RMS_curr']

         # Record solint details.
         for vis in vislist:
            selfcal_library[vis][solint]={}
            selfcal_library[vis][solint]['clean_threshold'] = selfcal_library['nsigma'][iteration]*selfcal_library['RMS_NF_curr']
            selfcal_library[vis][solint]['nfrms_multiplier'] = nfrms_multiplier
            for fid in np.intersect1d(selfcal_library['sub-fields-to-selfcal'],list(selfcal_library['sub-fields-fid_map'][vis].keys())):
                selfcal_library[fid][vis][solint]={}
                selfcal_library[fid][vis][solint]['clean_threshold'] = selfcal_library['nsigma'][iteration]*selfcal_library['RMS_NF_curr']
                selfcal_library[fid][vis][solint]['nfrms_multiplier'] = nfrms_multiplier

         #remove mask if exists from previous selfcal _post image user is specifying a mask
         if os.path.exists(sani_target+'_'+band+'_'+solint+'_'+str(iteration)+'.mask') and selfcal_library['usermask'] != '':
            os.system('rm -rf '+sani_target+'_'+band+'_'+solint+'_'+str(iteration)+'.mask')
         tclean_wrapper(selfcal_library,sani_target+'_'+band+'_'+solint+'_'+str(iteration),
                     band,telescope=telescope,nsigma=selfcal_library['nsigma'][iteration], scales=[0],
                     threshold=str(selfcal_library[vislist[0]][solint]['clean_threshold'])+'Jy',
                     savemodel='none',parallel=parallel,
                     field=target, nfrms_multiplier=selfcal_library[vislist[0]][solint]['nfrms_multiplier'], resume=resume)

         # Check that a mask was actually created, because if not the model will be empty and gaincal will do bad things and the 
         # code will break.
         if not checkmask(sani_target+'_'+band+'_'+solint+'_'+str(iteration)+'.image.tt0'):
             selfcal_library['Stop_Reason'] = 'Empty model for solint '+solint
             break # breakout of loop because the model is empty and gaincal will therefore fail


         # Loop through up to two times. On the first attempt, try applymode = 'calflag' (assuming this is requested by the user). On the
         # second attempt, use applymode = 'calonly'.
         for applymode in np.unique([selfcal_plan['applycal_mode'][iteration],'calonly']):
             for vis in vislist:
                ##
                ## Restore original flagging state each time before applying a new gaintable
                ##
                versionname = ("fb_" if mode == "cocal" else "")+'selfcal_starting_flags_'+sani_target
                if not os.path.exists(vis+".flagversions/flags."+versionname):
                   flagmanager(vis=vis,mode='save',versionname=versionname)
                elif mode == "selfcal":
                   flagmanager(vis=vis, mode = 'restore', versionname = versionname, comment = 'Flag states at start of reduction')

                if mode == "cocal":
                    flagmanager(vis=vis, mode = 'restore', versionname = 'selfcal_starting_flags', comment = 'Flag states at start of the reduction')

             # We need to redo saving the model now that we have potentially unflagged some data.
             if applymode == "calflag":
                 tclean_wrapper(selfcal_library,sani_target+'_'+band+'_'+solint+'_'+str(iteration),
                             band,telescope=telescope,nsigma=selfcal_library['nsigma'][iteration], scales=[0],
                             threshold=str(selfcal_library[vislist[0]][solint]['clean_threshold'])+'Jy',
                             savemodel='modelcolumn',parallel=parallel,
                             field=target, nfrms_multiplier=selfcal_library[vislist[0]][solint]['nfrms_multiplier'], savemodel_only=True)
>>>>>>> 5e032b06

                if solint != 'inf_EB' and not allow_gain_interpolation:
                    selfcal_library['sub-fields-to-selfcal'] = selfcal_library['sub-fields-to-gaincal']
            else:
               selfcal_library['sub-fields-to-gaincal'] = selfcal_library['sub-fields-to-selfcal']

            # Calculate the complex gains
            for vis in vislist:
               if np.intersect1d(selfcal_library['sub-fields-to-gaincal'],\
                       list(selfcal_library['sub-fields-fid_map'][vis].keys())).size == 0:
                    continue

               gaincal_wrapper(selfcal_library, selfcal_plan, target, band, vis, solint, selfcal_plan['applycal_mode'][iteration], iteration, telescope, gaincal_minsnr, 
                       gaincal_unflag_minsnr=gaincal_unflag_minsnr, minsnr_to_proceed=minsnr_to_proceed, rerank_refants=rerank_refants, \
                       unflag_only_lbants=unflag_only_lbants, unflag_only_lbants_onlyap=unflag_only_lbants_onlyap, calonly_max_flagged=calonly_max_flagged, 
                       second_iter_solmode=second_iter_solmode, unflag_fb_to_prev_solint=unflag_fb_to_prev_solint, \
                       refantmode=refantmode, mode=mode, calibrators=calibrators, gaincalibrator_dict=gaincalibrator_dict, 
                       allow_gain_interpolation=allow_gain_interpolation,spectral_solution_fraction=spectral_solution_fraction)

            # With gaincal done and bad fields removed from gain tables if necessary, check whether any fields should no longer be 
            # selfcal'd because they have too much interpolation.
            if selfcal_library['obstype'] == 'mosaic':
                selfcal_library['sub-fields-to-selfcal'] = evaluate_subfields_after_gaincal(selfcal_library, target, band, 
                        solint, iteration, selfcal_plan['solmode'], allow_gain_interpolation=allow_gain_interpolation)

         ##
         ## Apply gain solutions per MS, target, solint, and band
         ##
         for vis in vislist:
            applycal_wrapper(vis, target, band, solint, selfcal_library, 
                    current=lambda f: f in selfcal_library['sub-fields-to-selfcal'],
                    final=lambda f: f not in selfcal_library['sub-fields-to-selfcal'] and selfcal_library[f]['SC_success'],
                    restore_flags='fb_selfcal_starting_flags_'+sani_target if mode == "cocal" else None)

         ## Create post self-cal image using the model as a startmodel to evaluate how much selfcal helped
         ##

         os.system('rm -rf '+sani_target+'_'+band+'_'+solint+'_'+str(iteration)+'_post*')
         tclean_wrapper(selfcal_library,sani_target+'_'+band+'_'+solint+'_'+str(iteration)+'_post',
                  band,telescope=telescope,nsigma=selfcal_library['nsigma'][iteration], scales=[0],
                  threshold=str(selfcal_library['nsigma'][iteration]*selfcal_library['RMS_NF_curr'])+'Jy',
                  savemodel='none',parallel=parallel,
                  field=target, nfrms_multiplier=nfsnr_modifier)
 


         ##
         ## Do the assessment of the post- (and pre-) selfcal images.
         ##
         print('Pre selfcal assessemnt: '+target)
         SNR, RMS, SNR_NF, RMS_NF = get_image_stats(sani_target+'_'+band+'_'+solint+'_'+str(iteration)+'.image.tt0', 
                 sani_target+'_'+band+'_'+solint+'_'+str(iteration)+'_post.mask', sani_target+'_'+band+'_'+solint+'_'+str(iteration)+'.mask', 
                 selfcal_library, (telescope != 'ACA' or aca_use_nfmask), solint, 'pre')

         print('Post selfcal assessemnt: '+target)
         post_SNR, post_RMS, post_SNR_NF, post_RMS_NF = get_image_stats(sani_target+'_'+band+'_'+solint+'_'+str(iteration)+'_post.image.tt0',
                 sani_target+'_'+band+'_'+solint+'_'+str(iteration)+'_post.mask', sani_target+'_'+band+'_'+solint+'_'+str(iteration)+'.mask',
                 selfcal_library, (telescope != 'ACA' or aca_use_nfmask), solint, 'post')

         mosaic_SNR, mosaic_RMS, mosaic_SNR_NF, mosaic_RMS_NF = {}, {}, {}, {}
         post_mosaic_SNR, post_mosaic_RMS, post_mosaic_SNR_NF, post_mosaic_RMS_NF = {}, {}, {}, {}
         for fid in selfcal_library['sub-fields-to-selfcal']:
             if selfcal_library['obstype'] == 'mosaic':
                 imagename = sani_target+'_field_'+str(fid)+'_'+band+'_'+solint+'_'+str(iteration)
             else:
                 imagename = sani_target+'_'+band+'_'+solint+'_'+str(iteration)

             print()
             print('Pre selfcal assessemnt: '+target+', field '+str(fid))
             mosaic_SNR[fid], mosaic_RMS[fid], mosaic_SNR_NF[fid], mosaic_RMS_NF[fid] = get_image_stats(imagename+'.image.tt0', 
                     imagename+'_post.mask', imagename+'.mask', selfcal_library[fid], (telescope != 'ACA' or aca_use_nfmask), solint,
                     'pre', mosaic_sub_field=selfcal_library["obstype"]=="mosaic")

             print('Post selfcal assessemnt: '+target+', field '+str(fid))
             post_mosaic_SNR[fid], post_mosaic_RMS[fid], post_mosaic_SNR_NF[fid], post_mosaic_RMS_NF[fid] = get_image_stats(
                     imagename+'_post.image.tt0', imagename+'_post.mask', imagename+'.mask', selfcal_library[fid], 
                     (telescope != 'ACA' or aca_use_nfmask), solint, 'post', mosaic_sub_field=selfcal_library["obstype"]=="mosaic")
             print()

         # change nterms to 2 if needed based on fracbw and SNR
         if selfcal_library['nterms'] == 1:
             selfcal_library['nterms']=check_image_nterms(selfcal_library['fracbw'],post_SNR)

         ##
         ## record self cal results/details for this solint
         ##
         for vis in vislist:
            selfcal_library[vis][solint]['clean_threshold']=selfcal_library['nsigma'][iteration]*selfcal_library['RMS_NF_curr']

            for fid in np.intersect1d(selfcal_library['sub-fields-to-selfcal'],list(selfcal_library['sub-fields-fid_map'][vis].keys())):
                selfcal_library[fid][vis][solint]['clean_threshold']=selfcal_library['nsigma'][iteration]*selfcal_library['RMS_NF_curr']

            ## Update RMS value if necessary
            if selfcal_library[vis][solint]['RMS_post'] < selfcal_library['RMS_curr'] and \
                    "inf_EB_fb" not in solint and vis == vislist[-1]:
               selfcal_library['RMS_curr']=selfcal_library[vis][solint]['RMS_post'].copy()
            if selfcal_library[vis][solint]['RMS_NF_post'] < selfcal_library['RMS_NF_curr'] and \
                    "inf_EB_fb" not in solint and selfcal_library[vis][solint]['RMS_NF_post'] > 0 and vis == vislist[-1]:
               selfcal_library['RMS_NF_curr']=selfcal_library[vis][solint]['RMS_NF_post'].copy()

         ##
         ## compare beam relative to original image to ensure we are not incrementally changing the beam in each iteration
         ##
         beamarea_orig=selfcal_library['Beam_major_orig']*selfcal_library['Beam_minor_orig']
         beamarea_post=selfcal_library[vislist[0]][solint]['Beam_major_post']*selfcal_library[vislist[0]][solint]['Beam_minor_post']
         '''
         frac_delta_b_maj=np.abs((b_maj_post-selfcal_library[target]['Beam_major_orig'])/selfcal_library[target]['Beam_major_orig'])
         frac_delta_b_min=np.abs((b_min_post-selfcal_library[target]['Beam_minor_orig'])/selfcal_library[target]['Beam_minor_orig'])
         delta_b_pa=np.abs((b_pa_post-selfcal_library[target]['Beam_PA_orig']))
         '''
         delta_beamarea=(beamarea_post-beamarea_orig)/beamarea_orig
         ## 
         ## if S/N improvement, and beamarea is changing by < delta_beam_thresh, accept solutions to main calibration dictionary
         ## allow to proceed if solint was inf_EB and SNR decrease was less than 2%
         ##
         strict_field_by_field_success = []
         loose_field_by_field_success = []
         beam_field_by_field_success = []
         rms_field_by_field_success = []
         for fid in selfcal_library['sub-fields-to-selfcal']:
             strict_field_by_field_success += [(post_mosaic_SNR[fid] >= mosaic_SNR[fid]) and (post_mosaic_SNR_NF[fid] >= mosaic_SNR_NF[fid])]
             loose_field_by_field_success += [((post_mosaic_SNR[fid]-mosaic_SNR[fid])/mosaic_SNR[fid] > -0.02) and \
                     ((post_mosaic_SNR_NF[fid] - mosaic_SNR_NF[fid])/mosaic_SNR_NF[fid] > -0.02)]
             beam_field_by_field_success += [delta_beamarea < delta_beam_thresh]
             rms_field_by_field_success = ((post_mosaic_RMS[fid] - mosaic_RMS[fid])/mosaic_RMS[fid] < 1.05 and \
                     (post_mosaic_RMS_NF[fid] - mosaic_RMS_NF[fid])/mosaic_RMS_NF[fid] < 1.05) or \
                     (((post_mosaic_RMS[fid] - mosaic_RMS[fid])/mosaic_RMS[fid] > 1.05 or \
                     (post_mosaic_RMS_NF[fid] - mosaic_RMS_NF[fid])/mosaic_RMS_NF[fid] > 1.05) and \
                     selfcal_plan[fid]['solint_snr_per_field'][solint] > 5)

         if 'inf_EB' in solint:
             # If any of the fields succeed in the "strict" sense, then allow for minor reductions in the evaluation quantity in other
             # fields because there's a good chance that those are just noise being pushed around.
             field_by_field_success = numpy.logical_and(numpy.logical_and(loose_field_by_field_success, beam_field_by_field_success), \
                     rms_field_by_field_success)
         else:
             field_by_field_success = numpy.logical_and(numpy.logical_and(strict_field_by_field_success, beam_field_by_field_success), \
                     rms_field_by_field_success)

         # If not all fields were successful, we need to make an additional image to evaluate whether the image as a whole improved,
         # otherwise the _post image won't be exactly representative.
         if selfcal_library['obstype'] == "mosaic" and not np.all(field_by_field_success):
             field_by_field_success_dict = dict(zip(selfcal_library['sub-fields-to-selfcal'], field_by_field_success))
             print('****************Not all fields were successful, so re-applying and re-making _post image*************')
             for vis in vislist:
                 applycal_wrapper(vis, target, band, solint, selfcal_library, 
                         current=lambda f: f in field_by_field_success_dict and field_by_field_success_dict[f],
                         final=lambda f: (f not in field_by_field_success_dict or not field_by_field_success_dict[f]) and 
                             selfcal_library[f]['SC_success'],
                         clear=lambda f: (f not in field_by_field_success_dict or not field_by_field_success_dict[f]) and 
                             not selfcal_library[f]['SC_success'],
                         restore_flags='selfcal_starting_flags_'+sani_target)


             files = glob.glob(sani_target+'_'+band+'_'+solint+'_'+str(iteration)+"_post.*")
             for f in files:
                 os.system("mv "+f+" "+f.replace("_post","_post_intermediate"))

             tclean_wrapper(selfcal_library,sani_target+'_'+band+'_'+solint+'_'+str(iteration)+'_post',
                      band,telescope=telescope,nsigma=selfcal_library['nsigma'][iteration], scales=[0],
                      threshold=str(selfcal_library[vislist[0]][solint]['clean_threshold'])+'Jy',
                      savemodel='none',parallel=parallel,
<<<<<<< HEAD
                      field=target, nfrms_multiplier=nfsnr_modifier, image_mosaic_fields_separately=False)
=======
                      field=target, nfrms_multiplier=selfcal_library[vislist[0]][solint]['nfrms_multiplier'])
>>>>>>> 5e032b06

             ##
             ## Do the assessment of the post- (and pre-) selfcal images.
             ##
             print('Pre selfcal assessemnt: '+target)
             SNR, RMS, SNR_NF, RMS_NF = get_image_stats(sani_target+'_'+band+'_'+solint+'_'+str(iteration)+'.image.tt0', 
                     sani_target+'_'+band+'_'+solint+'_'+str(iteration)+'_post.mask', sani_target+'_'+band+'_'+solint+'_'+str(iteration)+'.mask', 
                     selfcal_library, (telescope != 'ACA' or aca_use_nfmask), solint, 'pre')

             print('Post selfcal assessemnt: '+target)
             post_SNR, post_RMS, post_SNR_NF, post_RMS_NF = get_image_stats(sani_target+'_'+band+'_'+solint+'_'+str(iteration)+'_post.image.tt0',
                     sani_target+'_'+band+'_'+solint+'_'+str(iteration)+'_post.mask', sani_target+'_'+band+'_'+solint+'_'+str(iteration)+'.mask',
                     selfcal_library, (telescope != 'ACA' or aca_use_nfmask), solint, 'post')

             for vis in vislist:
<<<<<<< HEAD
                ##
                ## record self cal results/details for this solint
                ##
                selfcal_library[vis][solint]['clean_threshold']=selfcal_library['nsigma'][iteration]*selfcal_library['RMS_NF_curr']
                selfcal_library[vis][solint]['solmode']=selfcal_plan['solmode'][iteration]+''
=======
>>>>>>> 5e032b06
                ## Update RMS value if necessary
                if selfcal_library[vis][solint]['RMS_post'] < selfcal_library['RMS_curr']:
                   selfcal_library['RMS_curr']=selfcal_library[vis][solint]['RMS_post'].copy()
                if selfcal_library[vis][solint]['RMS_NF_post'] < selfcal_library['RMS_NF_curr'] and \
                        selfcal_library[vis][solint]['RMS_NF_post'] > 0:
                   selfcal_library['RMS_NF_curr']=selfcal_library[vis][solint]['RMS_NF_post'].copy()

         if mode == "cocal" and calculate_inf_EB_fb_anyways and solint == "inf_EB_fb" and selfcal_library["SC_success"]:
            # Since we just want to calculate inf_EB_fb for use in inf_fb, we just want to revert to the original state and go back for inf_fb.
            print('****************Reapplying previous solint solutions*************')
            for vis in vislist:
               print('****************Applying '+str(selfcal_library[vis]['gaintable_final'])+' to '+target+' '+band+'*************')
               ## NOTE: should this be selfcal_starting_flags instead of fb_selfcal_starting_flags ???
               flagmanager(vis=vis,mode='restore',versionname='fb_selfcal_starting_flags_'+sani_target)
               applycal(vis=vis,\
                       gaintable=selfcal_library[vis]['gaintable_final'],\
                       interp=selfcal_library[vis]['applycal_interpolate_final'],\
                       calwt=True,spwmap=selfcal_library[vis]['spwmap_final'],\
                       applymode=selfcal_library[vis]['applycal_mode_final'],\
                       field=target,spw=selfcal_library[vis]['spws'])

         #run a pre-check as to whether a marginal inf_EB result will go on to attempt inf, if not we will fail a marginal inf_EB

         marginal_inf_EB_will_attempt_next_solint=False
         if (solint =='inf_EB') and ((((post_SNR-SNR)/SNR > -0.02) and ((post_SNR-SNR)/SNR < 0.00)) or (((post_SNR_NF - SNR_NF)/SNR_NF > -0.02) and ((post_SNR_NF - SNR_NF)/SNR_NF < 0.00))) and (delta_beamarea < delta_beam_thresh):
            if selfcal_plan['solint_snr'][selfcal_plan['solints'][iteration+1]] < minsnr_to_proceed and np.all([selfcal_plan[fid]['solint_snr_per_field'][selfcal_plan['solints'][iteration+1]] < minsnr_to_proceed for fid in selfcal_library['sub-fields']]):
               marginal_inf_EB_will_attempt_next_solint = False
            else:
               marginal_inf_EB_will_attempt_next_solint =  True

         RMS_change_acceptable = (post_RMS/RMS < 1.05 and post_RMS_NF/RMS_NF < 1.05) or \
                 ((post_RMS/RMS > 1.05 or post_RMS_NF/RMS_NF > 1.05) and selfcal_plan['solint_snr'][solint] > 5)

<<<<<<< HEAD
         if (((post_SNR >= SNR) and (post_SNR_NF >= SNR_NF) and (delta_beamarea < delta_beam_thresh)) or (('inf_EB' in solint) and marginal_inf_EB_will_attempt_next_solint and ((post_SNR-SNR)/SNR > -0.02) and ((post_SNR_NF - SNR_NF)/SNR_NF > -0.02) and (delta_beamarea < delta_beam_thresh))) and np.any(field_by_field_success) and RMS_change_acceptable: 
=======
                 files = glob.glob(sani_target+'_'+band+'_'+solint+'_'+str(iteration)+"_post.*")
                 for f in files:
                     os.system("mv "+f+" "+f.replace("_post","_post_intermediate"))

                 tclean_wrapper(selfcal_library,sani_target+'_'+band+'_'+solint+'_'+str(iteration)+'_post',
                          band,telescope=telescope,nsigma=selfcal_library['nsigma'][iteration], scales=[0],
                          threshold=str(selfcal_library[vislist[0]][solint]['clean_threshold'])+'Jy',
                          savemodel='none',parallel=parallel,
                          field=target, nfrms_multiplier=selfcal_library[vislist[0]][solint]['nfrms_multiplier'], image_mosaic_fields_separately=False)

                 ##
                 ## Do the assessment of the post- (and pre-) selfcal images.
                 ##
                 print('Pre selfcal assessemnt: '+target)
                 SNR, RMS, SNR_NF, RMS_NF = get_image_stats(sani_target+'_'+band+'_'+solint+'_'+str(iteration)+'.image.tt0', 
                         sani_target+'_'+band+'_'+solint+'_'+str(iteration)+'_post.mask', sani_target+'_'+band+'_'+solint+'_'+str(iteration)+'.mask', 
                         selfcal_library, (telescope != 'ACA' or aca_use_nfmask), solint, 'pre')

                 print('Post selfcal assessemnt: '+target)
                 post_SNR, post_RMS, post_SNR_NF, post_RMS_NF = get_image_stats(sani_target+'_'+band+'_'+solint+'_'+str(iteration)+'_post.image.tt0',
                         sani_target+'_'+band+'_'+solint+'_'+str(iteration)+'_post.mask', sani_target+'_'+band+'_'+solint+'_'+str(iteration)+'.mask',
                         selfcal_library, (telescope != 'ACA' or aca_use_nfmask), solint, 'post')
>>>>>>> 5e032b06

            if do_fallback_combinespw:
                for vis in vislist:
                    selfcal_plan[vis]['solint_settings'][solint]['final_mode']='combinespw' 
                    remove_modes(selfcal_plan,vis,iteration)
            do_fallback_combinespw=False   # Turn off this switch if successful               

            if mode == "cocal" and calculate_inf_EB_fb_anyways and solint == "inf_EB_fb" and selfcal_library["SC_success"]:
                for vis in vislist:
                    selfcal_library[vis][solint]['Pass'] = True
                    selfcal_library[vis][solint]['Fail_Reason'] = 'None'
                for ind, fid in enumerate(selfcal_library['sub-fields-to-selfcal']):
                    for vis in vislist:
                        if field_by_field_success[ind]:
                            selfcal_library[fid][vis][solint]['Pass'] = True
                            selfcal_library[fid][vis][solint]['Fail_Reason'] = 'None'
                        else:
                            selfcal_library[fid][vis][solint]['Pass'] = False
                iteration += 1
                continue

            selfcal_library['SC_success']=True
            selfcal_library['Stop_Reason']='None'
            #keep track of whether inf_EB had a S/N decrease
            if (solint =='inf_EB') and (((post_SNR-SNR)/SNR < 0.0) or ((post_SNR_NF - SNR_NF)/SNR_NF < 0.0)):
               selfcal_library['inf_EB_SNR_decrease']=True
            elif (solint =='inf_EB') and (((post_SNR-SNR)/SNR > 0.0) and ((post_SNR_NF - SNR_NF)/SNR_NF > 0.0)):
               selfcal_library['inf_EB_SNR_decrease']=False
            for vis in vislist:
               selfcal_library[vis]['gaintable_final']=selfcal_library[vis][solint]['gaintable']
               selfcal_library[vis]['spwmap_final']=selfcal_library[vis][solint]['spwmap'].copy()
               selfcal_library[vis]['applycal_mode_final']=selfcal_library[vis][solint]['applycal_mode']
               selfcal_library[vis]['applycal_interpolate_final']=selfcal_library[vis][solint]['applycal_interpolate']
               selfcal_library[vis]['gaincal_combine_final']=selfcal_library[vis][solint]['gaincal_combine']
               selfcal_library[vis][solint]['Pass']=True
               selfcal_library[vis][solint]['Fail_Reason']='None'
            if selfcal_plan['solmode'][iteration]=='p':            
               selfcal_library['final_phase_solint']=solint

            selfcal_library['final_solint']=solint
            selfcal_library['final_solint_mode']=selfcal_plan['solmode'][iteration]
            selfcal_library['iteration']=iteration

            for ind, fid in enumerate(selfcal_library['sub-fields-to-selfcal']):
                if field_by_field_success[ind]:
                    selfcal_library[fid]['SC_success']=True
                    selfcal_library[fid]['Stop_Reason']='None'
                    if (solint =='inf_EB') and not strict_field_by_field_success[ind]:
                       selfcal_library[fid]['inf_EB_SNR_decrease']=True
                    elif (solint =='inf_EB') and strict_field_by_field_success[ind]:
                       selfcal_library[fid]['inf_EB_SNR_decrease']=False

                    for vis in selfcal_library[fid]['vislist']:
                       selfcal_library[fid][vis]['gaintable_final']=selfcal_library[fid][vis][solint]['gaintable']
                       selfcal_library[fid][vis]['spwmap_final']=selfcal_library[fid][vis][solint]['spwmap'].copy()
                       selfcal_library[fid][vis]['applycal_mode_final']=selfcal_library[fid][vis][solint]['applycal_mode']
                       selfcal_library[fid][vis]['applycal_interpolate_final']=selfcal_library[fid][vis][solint]['applycal_interpolate']
                       selfcal_library[fid][vis]['gaincal_combine_final']=selfcal_library[fid][vis][solint]['gaincal_combine']
                       selfcal_library[fid][vis][solint]['Pass']=True
                       selfcal_library[fid][vis][solint]['Fail_Reason']='None'
                    if selfcal_plan['solmode'][iteration]=='p':            
                       selfcal_library[fid]['final_phase_solint']=solint
                    selfcal_library[fid]['final_solint']=solint
                    selfcal_library[fid]['final_solint_mode']=selfcal_plan['solmode'][iteration]
                    selfcal_library[fid]['iteration']=iteration
                else:
                    for vis in selfcal_library[fid]['vislist']:
                        selfcal_library[fid][vis][solint]['Pass']=False
                    if solint == 'inf_EB':
                        selfcal_library[fid]['inf_EB_SNR_decrease']=False
            repeat_solint = False
            counter = 0
         ##
         ## If the beam area got larger, this could be because of flagging of long baseline antennas. Try with applymode = "calonly".
         ## Alternatively, if mode != 'combinespw', try with combine="spw"
         ##

         elif (delta_beamarea > delta_beam_thresh and selfcal_plan['applycal_mode'][iteration] == "calflag") or \
                 ('combinespw' not in selfcal_library[vis][solint]['final_mode'] and not do_fallback_combinespw):

             print('****************************Selfcal failed**************************')
             if delta_beamarea > delta_beam_thresh:
                 print('REASON: Beam change beyond '+str(delta_beam_thresh))

             if iteration > 0: # reapply only the previous gain tables, to get rid of solutions from this selfcal round
                print('****************Reapplying previous solint solutions*************')
                for vis in vislist:
                   applycal_wrapper(vis, target, band, solint, selfcal_library, 
                           final=lambda f: selfcal_library[f]['SC_success'],
                           restore_flags=("fb_" if mode == "cocal" else "")+'selfcal_starting_flags_'+sani_target)
             else:
                for vis in vislist:
                   selfcal_plan[vis]['inf_EB_gaincal_combine']=inf_EB_gaincal_combine #'scan'
                   if selfcal_library['obstype']=='mosaic':
                      selfcal_plan[vis]['inf_EB_gaincal_combine']+=',field'   
                   selfcal_plan[vis]['inf_EB_gaintype']=inf_EB_gaintype #G
                   selfcal_plan[vis]['inf_EB_fallback_mode']='' #'scan'
             repeat_solint = True
             counter += 1
             if counter == 3:
                 print("\n*************************************************************")
                 print("WARNING: Selfcal tried to start an infinite loop. Exiting.")
                 print("*************************************************************\n")
                 sys.exit(0)

             print('Final Mode:', selfcal_library[vis][solint]['final_mode'])
             if 'combinespw' not in selfcal_library[vis][solint]['final_mode']:
                 print('****************Attempting combine="spw" fallback*************')
                 do_fallback_combinespw=True
                 for vis in vislist:
                   generate_settings_for_combinespw_fallback(selfcal_library, selfcal_plan, target, band, vis, solint, iteration)
                 continue
             elif delta_beamarea > delta_beam_thresh:
                 do_fallback_combinespw=False  # turn the switch off since this is another repeat
                 print('****************Attempting applymode="calonly" fallback*************')
                 # Loop through up to two times. On the first attempt, try applymode = 'calflag' (assuming this is requested by the user). On the
                 # second attempt, use applymode = 'calonly'.
                 selfcal_plan['applycal_mode'][iteration] = 'calonly'
                 continue
         else:
            for vis in vislist:
               selfcal_library[vis][solint]['Pass']=False

            for fid in selfcal_library['sub-fields-to-selfcal']:
                for vis in selfcal_library[fid]['vislist']:
                    selfcal_library[fid][vis][solint]['Pass']=False

            repeat_solint = False
            do_fallback_combinespw = False
            counter = 0


         ## 
         ## if S/N worsens, and/or beam area increases reject current solutions and reapply previous (or revert to origional data)
         ##

         if not selfcal_library[vislist[0]][solint]['Pass'] or (solint == 'inf_EB' and selfcal_library['inf_EB_SNR_decrease']):
            reason=''
            if (post_SNR <= SNR):
               reason=reason+' S/N decrease'
            if (post_SNR_NF < SNR_NF):
               if reason != '':
                   reason += '; '
               reason = reason + ' NF S/N decrease'
            if (delta_beamarea > delta_beam_thresh):
               if reason !='':
                  reason=reason+'; '
               reason=reason+'Beam change beyond '+str(delta_beam_thresh)
            if (post_RMS/RMS > 1.05 and selfcal_plan['solint_snr'][solint] <= 5):
               if reason != '':
                  reason=reason+'; '
               reason=reason+'RMS increase beyond 5%'
            if (post_RMS_NF/RMS_NF > 1.05 and selfcal_plan['solint_snr'][solint] <= 5):
               if reason != '':
                  reason=reason+'; '
               reason=reason+'NF RMS increase beyond 5%'
            if not np.any(field_by_field_success):
                if reason != '':
                    reason=reason+'; '
                reason=reason+'All sub-fields failed'
            selfcal_library['Stop_Reason']=reason
            for vis in vislist:
               #selfcal_library[vis][solint]['Pass']=False
               selfcal_library[vis][solint]['Fail_Reason']=reason

         mosaic_reason = {}
         for fid in selfcal_library['sub-fields-to-selfcal']:
             if not selfcal_library[fid][selfcal_library[fid]['vislist'][0]][solint]['Pass'] or \
                     (solint == "inf_EB" and selfcal_library[fid]['inf_EB_SNR_decrease']):
                 mosaic_reason[fid]=''
                 if (post_mosaic_SNR[fid] <= mosaic_SNR[fid]):
                    mosaic_reason[fid]=mosaic_reason[fid]+' SNR decrease'
                 if (post_mosaic_SNR_NF[fid] < mosaic_SNR_NF[fid]):
                    if mosaic_reason[fid] != '':
                        mosaic_reason[fid] += '; '
                    mosaic_reason[fid] = mosaic_reason[fid] + ' NF SNR decrease'
                 if (delta_beamarea > delta_beam_thresh):
                    if mosaic_reason[fid] !='':
                       mosaic_reason[fid]=mosaic_reason[fid]+'; '
                    mosaic_reason[fid]=mosaic_reason[fid]+'Beam change beyond '+str(delta_beam_thresh)
                 if (post_RMS/RMS > 1.05 and selfcal_plan['solint_snr'][solint] <= 5):
                    if mosaic_reason[fid] != '':
                       mosaic_reason[fid]=mosaic_reason[fid]+'; '
                    mosaic_reason[fid]=mosaic_reason[fid]+'RMS increase beyond 5%'
                 if (post_RMS_NF/RMS_NF > 1.05 and selfcal_plan['solint_snr'][solint] <= 5):
                    if mosaic_reason[fid] != '':
                       mosaic_reason[fid]=mosaic_reason[fid]+'; '
                    mosaic_reason[fid]=mosaic_reason[fid]+'NF RMS increase beyond 5%'
                 if mosaic_reason[fid] == '':
                     mosaic_reason[fid] = "Global selfcal failed"
                 selfcal_library[fid]['Stop_Reason']=mosaic_reason[fid]
                 for vis in selfcal_library[fid]['vislist']:
                    #selfcal_library[fid][vis][solint]['Pass']=False
                    selfcal_library[fid][vis][solint]['Fail_Reason']=mosaic_reason[fid]

         # If any of the fields failed self-calibration, we need to re-apply calibrations for all fields because we need to revert flagging back
         # to the starting point.
         if np.any([selfcal_library[fid][selfcal_library[fid]['vislist'][0]][solint]['Pass'] == False for fid in \
                 selfcal_library['sub-fields-to-selfcal']]) or len(selfcal_library['sub-fields-to-selfcal']) < \
                 len(selfcal_library['sub-fields']):
             print('****************Selfcal failed for some sub-fields:*************')
             for fid in selfcal_library['sub-fields']:
                 if fid in selfcal_library['sub-fields-to-selfcal']:
                     if selfcal_library[fid][selfcal_library[fid]['vislist'][0]][solint]['Pass'] == False:
                         print('FIELD: '+str(fid)+', REASON: '+mosaic_reason[fid])
                 else:
                     print('FIELD: '+str(fid)+', REASON: Failed earlier solint')
             print('****************Reapplying previous solint solutions where available*************')

             #if the final successful solint was inf_EB but inf_EB had a S/N decrease, don't count it as a success and revert to no selfcal
             if selfcal_library['final_solint'] == 'inf_EB' and selfcal_library['inf_EB_SNR_decrease']:
                selfcal_library['SC_success']=False
                selfcal_library['final_solint']='None'
                for vis in vislist:
                   selfcal_library[vis]['inf_EB']['Pass']=False    #  remove the success from inf_EB
                   selfcal_library[vis]['inf_EB']['Fail_Reason']+=' with no successful solints later'    #  remove the success from inf_EB
                
             # Only set the inf_EB Pass flag to False if the mosaic as a whole failed or if this is the last phase-only solint (either because it is int or
             # because the solint failed, because for mosaics we can keep trying the field as we clean deeper. If we set to False now, that wont happen.
             for fid in np.intersect1d(selfcal_library['sub-fields'],list(selfcal_library['sub-fields-fid_map'][vis].keys())):
                if (selfcal_library['final_solint'] == 'inf_EB' and selfcal_library['inf_EB_SNR_decrease']) or \
                        ((not selfcal_library[vislist[0]][solint]['Pass'] or solint == 'int') and \
                        (selfcal_library[fid]['final_solint'] == 'inf_EB' and selfcal_library[fid]['inf_EB_SNR_decrease'])):
                   selfcal_library[fid]['SC_success']=False
                   selfcal_library[fid]['final_solint']='None'
                   for vis in vislist:
                      selfcal_library[fid][vis]['inf_EB']['Pass']=False    #  remove the success from inf_EB
                      selfcal_library[fid][vis]['inf_EB']['Fail_Reason']+=' with no successful solints later'    #  remove the success from inf_EB

             for vis in vislist:
                 applycal_wrapper(vis, target, band, solint, selfcal_library, 
                         final=lambda f: selfcal_library[f]['SC_success'],
                         clear=lambda f: not selfcal_library[f]['SC_success'], 
                         restore_flags=("fb_" if mode == "cocal" else "")+'selfcal_starting_flags_'+sani_target)

                 for fid in np.intersect1d(selfcal_library['sub-fields'],list(selfcal_library['sub-fields-fid_map'][vis].keys())):
                     if not selfcal_library[fid]['SC_success']:
                         selfcal_library['SNR_post']=selfcal_library['SNR_orig'].copy()
                         selfcal_library['RMS_post']=selfcal_library['RMS_orig'].copy()

                         for fid in selfcal_library['sub-fields']:
                             selfcal_library[fid]['SNR_post']=selfcal_library[fid]['SNR_orig'].copy()
                             selfcal_library[fid]['RMS_post']=selfcal_library[fid]['RMS_orig'].copy()

         # If any of the sub-fields passed, and the whole mosaic passed, then we can move on to the next solint, otherwise we have to back out.
         if selfcal_library[vislist[0]][solint]['Pass'] == True and \
                 np.any([selfcal_library[fid][selfcal_library[fid]['vislist'][0]][solint]['Pass'] == True for fid in \
                 selfcal_library['sub-fields-to-selfcal']]):
             if mode == "selfcal" and (iteration < len(selfcal_plan['solints'])-1) and (selfcal_library[vis][solint]['SNR_post'] > \
                     selfcal_library['SNR_orig']): #(iteration == 0) and 
                print('Updating solint = '+selfcal_plan['solints'][iteration+1]+' SNR')
                print('Was: ',selfcal_plan['solint_snr'][selfcal_plan['solints'][iteration+1]])
                get_SNR_self_update(selfcal_library,selfcal_plan,n_ants,solint,selfcal_plan['solints'][iteration+1],selfcal_plan['integration_time'],
                        selfcal_plan['solint_snr'])
                print('Now: ',selfcal_plan['solint_snr'][selfcal_plan['solints'][iteration+1]])

                for fid in selfcal_library['sub-fields-to-selfcal']:
                    print('Field '+str(fid)+' Was: ',selfcal_plan[fid]['solint_snr_per_field'][selfcal_plan['solints'][iteration+1]])
                    get_SNR_self_update(selfcal_library[fid],selfcal_plan,n_ants,solint,selfcal_plan['solints'][iteration+1],
                            selfcal_plan['integration_time'],selfcal_plan[fid]['solint_snr_per_field'])
                    print('Field '+str(fid)+' Now: ',selfcal_plan[fid]['solint_snr_per_field'][selfcal_plan['solints'][iteration+1]])

             # If not all fields succeed for inf_EB or scan_inf/inf, depending on mosaic or single field, then don't go on to amplitude selfcal,
             # even if *some* fields succeeded.
             if iteration <= 1 and ((not np.all([selfcal_library[fid][selfcal_library[fid]['vislist'][0]][solint]['Pass'] == True for fid in \
                    selfcal_library['sub-fields-to-selfcal']])) or len(selfcal_library['sub-fields-to-selfcal']) < \
                    len(selfcal_library['sub-fields'])) and do_amp_selfcal:
                 print("***** NOTE: Amplitude self-calibration turned off because not all fields succeeded at non-inf_EB phase self-calibration")
                 do_amp_selfcal = False
                
             if iteration < (len(selfcal_plan['solints'])-1):
                print('****************Selfcal passed, shortening solint*************')
             else:
                print('****************Selfcal passed for Minimum solint*************')
             iteration += 1
         elif mode == "cocal" and solint == "inf_EB_fb" and (selfcal_library[vislist[0]]["inf_EB"]['Pass'] if "inf_EB" in \
                 selfcal_library[vislist[0]] else False):
            print('****************Selfcal failed for inf_EB_fb, skipping inf_fb1*****************')
            iteration = selfcal_plan['solints'].index('inf_fb2')
            continue
         else:   
            print('****************Selfcal failed*************')
            print('REASON: '+reason)
            if mode == "selfcal" and iteration > 1 and selfcal_plan['solmode'][iteration] !='ap' and do_amp_selfcal:  # if a solution interval shorter than inf for phase-only SC has passed, attempt amplitude selfcal
               iteration=selfcal_plan['solmode'].index('ap') 
               selfcal_library['sub-fields-to-selfcal'] = selfcal_library['sub-fields']
               print('****************Selfcal halted for phase, attempting amplitude*************')
               continue
            elif mode == "cocal" and "inf_fb" in solint:
               print('****************Cocal failed, attempting next inf_fb option*************')
               continue
            else:
               print('****************Aborting further self-calibration attempts for '+target+' '+band+'**************')
               break # breakout of loops of successive solints since solutions are getting worse

         # Finally, update the list of fields to be self-calibrated now that we don't need to know the list at the beginning of this solint.
         new_fields_to_selfcal = []
         for fid in selfcal_library['sub-fields']:
             if mode == "cocal":
                 if ("inf_EB" in selfcal_library[fid]['vislist'][0] and selfcal_library[fid][selfcal_library[fid]['vislist'][0]]["inf_EB"]["Pass"]) or selfcal_library[fid][selfcal_library[fid]['vislist'][0]]["inf_EB_fb"]["Pass"]:
                     new_fields_to_selfcal.append(fid)
             else:
                 if selfcal_library[fid][selfcal_library[fid]['vislist'][0]]["inf_EB"]["Pass"]:
                     new_fields_to_selfcal.append(fid)

         selfcal_library['sub-fields-to-selfcal'] = new_fields_to_selfcal<|MERGE_RESOLUTION|>--- conflicted
+++ resolved
@@ -143,19 +143,26 @@
          else:
              resume = False
 
-<<<<<<< HEAD
-         nfsnr_modifier = selfcal_library['RMS_NF_curr'] / selfcal_library['RMS_curr']
-         
          # we don't want to re-run tclean and gaincal if we're trying to fallback to combinespw
          if not repeat_solint:
+             # Record solint details.
+             for vis in vislist:
+                selfcal_library[vis][solint]={}
+                selfcal_library[vis][solint]['clean_threshold'] = selfcal_library['nsigma'][iteration]*selfcal_library['RMS_NF_curr']
+                selfcal_library[vis][solint]['nfrms_multiplier'] = selfcal_library['RMS_NF_curr'] / selfcal_library['RMS_curr']
+                for fid in np.intersect1d(selfcal_library['sub-fields-to-selfcal'],list(selfcal_library['sub-fields-fid_map'][vis].keys())):
+                    selfcal_library[fid][vis][solint]={}
+                    selfcal_library[fid][vis][solint]['clean_threshold'] = selfcal_library['nsigma'][iteration]*selfcal_library['RMS_NF_curr']
+                    selfcal_library[fid][vis][solint]['nfrms_multiplier'] = selfcal_library['RMS_NF_curr'] / selfcal_library['RMS_curr']
+
              #remove mask if exists from previous selfcal _post image user is specifying a mask
              if os.path.exists(sani_target+'_'+band+'_'+solint+'_'+str(iteration)+'.mask') and selfcal_library['usermask'] != '':
                 os.system('rm -rf '+sani_target+'_'+band+'_'+solint+'_'+str(iteration)+'.mask')
              tclean_wrapper(selfcal_library,sani_target+'_'+band+'_'+solint+'_'+str(iteration),
                          band,telescope=telescope,nsigma=selfcal_library['nsigma'][iteration], scales=[0],
-                         threshold=str(selfcal_library['nsigma'][iteration]*selfcal_library['RMS_NF_curr'])+'Jy',
+                         threshold=str(selfcal_library[vislist[0]][solint]['clean_threshold'])+'Jy',
                          savemodel='none',parallel=parallel,
-                         field=target, nfrms_multiplier=nfsnr_modifier, resume=resume)
+                         field=target, nfrms_multiplier=selfcal_library[vislist[0]][solint]['nfrms_multiplier'], resume=resume)
 
              # Check that a mask was actually created, because if not the model will be empty and gaincal will do bad things and the 
              # code will break.
@@ -183,76 +190,15 @@
             if selfcal_plan['applycal_mode'][iteration] == "calflag":
                 tclean_wrapper(selfcal_library,sani_target+'_'+band+'_'+solint+'_'+str(iteration),
                             band,telescope=telescope,nsigma=selfcal_library['nsigma'][iteration], scales=[0],
-                            threshold=str(selfcal_library['nsigma'][iteration]*selfcal_library['RMS_NF_curr'])+'Jy',
+                            threshold=str(selfcal_library[vislist[0]][solint]['clean_threshold'])+'Jy',
                             savemodel='modelcolumn',parallel=parallel,
-                            field=target, nfrms_multiplier=nfsnr_modifier, savemodel_only=True)
-
-            for vis in vislist:
-               # Record gaincal details.
-               selfcal_library[vis][solint]={}
-               for fid in np.intersect1d(selfcal_library['sub-fields-to-selfcal'],list(selfcal_library['sub-fields-fid_map'][vis].keys())):
-                   selfcal_library[fid][vis][solint]={}
+                            field=target, nfrms_multiplier=selfcal_library[vislist[0]][solint]['nfrms_multiplier'], savemodel_only=True)
 
             # Fields that don't have any mask in the primary beam should be removed from consideration, as their models are likely bad.
             if selfcal_library['obstype'] == 'mosaic':
                 selfcal_library['sub-fields-to-gaincal'] = evaluate_subfields_to_gaincal(selfcal_library, target, band, 
                         solint, iteration, selfcal_plan['solmode'], selfcal_plan['solints'], selfcal_plan, minsnr_to_proceed,
                         allow_gain_interpolation=allow_gain_interpolation)
-=======
-         # Calculate the NF RMS multiplier
-
-         nfrms_multiplier = selfcal_library['RMS_NF_curr'] / selfcal_library['RMS_curr']
-
-         # Record solint details.
-         for vis in vislist:
-            selfcal_library[vis][solint]={}
-            selfcal_library[vis][solint]['clean_threshold'] = selfcal_library['nsigma'][iteration]*selfcal_library['RMS_NF_curr']
-            selfcal_library[vis][solint]['nfrms_multiplier'] = nfrms_multiplier
-            for fid in np.intersect1d(selfcal_library['sub-fields-to-selfcal'],list(selfcal_library['sub-fields-fid_map'][vis].keys())):
-                selfcal_library[fid][vis][solint]={}
-                selfcal_library[fid][vis][solint]['clean_threshold'] = selfcal_library['nsigma'][iteration]*selfcal_library['RMS_NF_curr']
-                selfcal_library[fid][vis][solint]['nfrms_multiplier'] = nfrms_multiplier
-
-         #remove mask if exists from previous selfcal _post image user is specifying a mask
-         if os.path.exists(sani_target+'_'+band+'_'+solint+'_'+str(iteration)+'.mask') and selfcal_library['usermask'] != '':
-            os.system('rm -rf '+sani_target+'_'+band+'_'+solint+'_'+str(iteration)+'.mask')
-         tclean_wrapper(selfcal_library,sani_target+'_'+band+'_'+solint+'_'+str(iteration),
-                     band,telescope=telescope,nsigma=selfcal_library['nsigma'][iteration], scales=[0],
-                     threshold=str(selfcal_library[vislist[0]][solint]['clean_threshold'])+'Jy',
-                     savemodel='none',parallel=parallel,
-                     field=target, nfrms_multiplier=selfcal_library[vislist[0]][solint]['nfrms_multiplier'], resume=resume)
-
-         # Check that a mask was actually created, because if not the model will be empty and gaincal will do bad things and the 
-         # code will break.
-         if not checkmask(sani_target+'_'+band+'_'+solint+'_'+str(iteration)+'.image.tt0'):
-             selfcal_library['Stop_Reason'] = 'Empty model for solint '+solint
-             break # breakout of loop because the model is empty and gaincal will therefore fail
-
-
-         # Loop through up to two times. On the first attempt, try applymode = 'calflag' (assuming this is requested by the user). On the
-         # second attempt, use applymode = 'calonly'.
-         for applymode in np.unique([selfcal_plan['applycal_mode'][iteration],'calonly']):
-             for vis in vislist:
-                ##
-                ## Restore original flagging state each time before applying a new gaintable
-                ##
-                versionname = ("fb_" if mode == "cocal" else "")+'selfcal_starting_flags_'+sani_target
-                if not os.path.exists(vis+".flagversions/flags."+versionname):
-                   flagmanager(vis=vis,mode='save',versionname=versionname)
-                elif mode == "selfcal":
-                   flagmanager(vis=vis, mode = 'restore', versionname = versionname, comment = 'Flag states at start of reduction')
-
-                if mode == "cocal":
-                    flagmanager(vis=vis, mode = 'restore', versionname = 'selfcal_starting_flags', comment = 'Flag states at start of the reduction')
-
-             # We need to redo saving the model now that we have potentially unflagged some data.
-             if applymode == "calflag":
-                 tclean_wrapper(selfcal_library,sani_target+'_'+band+'_'+solint+'_'+str(iteration),
-                             band,telescope=telescope,nsigma=selfcal_library['nsigma'][iteration], scales=[0],
-                             threshold=str(selfcal_library[vislist[0]][solint]['clean_threshold'])+'Jy',
-                             savemodel='modelcolumn',parallel=parallel,
-                             field=target, nfrms_multiplier=selfcal_library[vislist[0]][solint]['nfrms_multiplier'], savemodel_only=True)
->>>>>>> 5e032b06
 
                 if solint != 'inf_EB' and not allow_gain_interpolation:
                     selfcal_library['sub-fields-to-selfcal'] = selfcal_library['sub-fields-to-gaincal']
@@ -293,9 +239,9 @@
          os.system('rm -rf '+sani_target+'_'+band+'_'+solint+'_'+str(iteration)+'_post*')
          tclean_wrapper(selfcal_library,sani_target+'_'+band+'_'+solint+'_'+str(iteration)+'_post',
                   band,telescope=telescope,nsigma=selfcal_library['nsigma'][iteration], scales=[0],
-                  threshold=str(selfcal_library['nsigma'][iteration]*selfcal_library['RMS_NF_curr'])+'Jy',
+                  threshold=str(selfcal_library[vislist[0]][solint]['clean_threshold'])+'Jy',
                   savemodel='none',parallel=parallel,
-                  field=target, nfrms_multiplier=nfsnr_modifier)
+                  field=target, nfrms_multiplier=selfcal_library[vislist[0]][solint]['nfrms_multiplier'])
  
 
 
@@ -340,11 +286,6 @@
          ## record self cal results/details for this solint
          ##
          for vis in vislist:
-            selfcal_library[vis][solint]['clean_threshold']=selfcal_library['nsigma'][iteration]*selfcal_library['RMS_NF_curr']
-
-            for fid in np.intersect1d(selfcal_library['sub-fields-to-selfcal'],list(selfcal_library['sub-fields-fid_map'][vis].keys())):
-                selfcal_library[fid][vis][solint]['clean_threshold']=selfcal_library['nsigma'][iteration]*selfcal_library['RMS_NF_curr']
-
             ## Update RMS value if necessary
             if selfcal_library[vis][solint]['RMS_post'] < selfcal_library['RMS_curr'] and \
                     "inf_EB_fb" not in solint and vis == vislist[-1]:
@@ -415,11 +356,8 @@
                       band,telescope=telescope,nsigma=selfcal_library['nsigma'][iteration], scales=[0],
                       threshold=str(selfcal_library[vislist[0]][solint]['clean_threshold'])+'Jy',
                       savemodel='none',parallel=parallel,
-<<<<<<< HEAD
-                      field=target, nfrms_multiplier=nfsnr_modifier, image_mosaic_fields_separately=False)
-=======
-                      field=target, nfrms_multiplier=selfcal_library[vislist[0]][solint]['nfrms_multiplier'])
->>>>>>> 5e032b06
+                      field=target, nfrms_multiplier=selfcal_library[vislist[0]][solint]['nfrms_multiplier'], 
+                      image_mosaic_fields_separately=False)
 
              ##
              ## Do the assessment of the post- (and pre-) selfcal images.
@@ -435,14 +373,11 @@
                      selfcal_library, (telescope != 'ACA' or aca_use_nfmask), solint, 'post')
 
              for vis in vislist:
-<<<<<<< HEAD
                 ##
                 ## record self cal results/details for this solint
                 ##
-                selfcal_library[vis][solint]['clean_threshold']=selfcal_library['nsigma'][iteration]*selfcal_library['RMS_NF_curr']
                 selfcal_library[vis][solint]['solmode']=selfcal_plan['solmode'][iteration]+''
-=======
->>>>>>> 5e032b06
+
                 ## Update RMS value if necessary
                 if selfcal_library[vis][solint]['RMS_post'] < selfcal_library['RMS_curr']:
                    selfcal_library['RMS_curr']=selfcal_library[vis][solint]['RMS_post'].copy()
@@ -476,32 +411,7 @@
          RMS_change_acceptable = (post_RMS/RMS < 1.05 and post_RMS_NF/RMS_NF < 1.05) or \
                  ((post_RMS/RMS > 1.05 or post_RMS_NF/RMS_NF > 1.05) and selfcal_plan['solint_snr'][solint] > 5)
 
-<<<<<<< HEAD
          if (((post_SNR >= SNR) and (post_SNR_NF >= SNR_NF) and (delta_beamarea < delta_beam_thresh)) or (('inf_EB' in solint) and marginal_inf_EB_will_attempt_next_solint and ((post_SNR-SNR)/SNR > -0.02) and ((post_SNR_NF - SNR_NF)/SNR_NF > -0.02) and (delta_beamarea < delta_beam_thresh))) and np.any(field_by_field_success) and RMS_change_acceptable: 
-=======
-                 files = glob.glob(sani_target+'_'+band+'_'+solint+'_'+str(iteration)+"_post.*")
-                 for f in files:
-                     os.system("mv "+f+" "+f.replace("_post","_post_intermediate"))
-
-                 tclean_wrapper(selfcal_library,sani_target+'_'+band+'_'+solint+'_'+str(iteration)+'_post',
-                          band,telescope=telescope,nsigma=selfcal_library['nsigma'][iteration], scales=[0],
-                          threshold=str(selfcal_library[vislist[0]][solint]['clean_threshold'])+'Jy',
-                          savemodel='none',parallel=parallel,
-                          field=target, nfrms_multiplier=selfcal_library[vislist[0]][solint]['nfrms_multiplier'], image_mosaic_fields_separately=False)
-
-                 ##
-                 ## Do the assessment of the post- (and pre-) selfcal images.
-                 ##
-                 print('Pre selfcal assessemnt: '+target)
-                 SNR, RMS, SNR_NF, RMS_NF = get_image_stats(sani_target+'_'+band+'_'+solint+'_'+str(iteration)+'.image.tt0', 
-                         sani_target+'_'+band+'_'+solint+'_'+str(iteration)+'_post.mask', sani_target+'_'+band+'_'+solint+'_'+str(iteration)+'.mask', 
-                         selfcal_library, (telescope != 'ACA' or aca_use_nfmask), solint, 'pre')
-
-                 print('Post selfcal assessemnt: '+target)
-                 post_SNR, post_RMS, post_SNR_NF, post_RMS_NF = get_image_stats(sani_target+'_'+band+'_'+solint+'_'+str(iteration)+'_post.image.tt0',
-                         sani_target+'_'+band+'_'+solint+'_'+str(iteration)+'_post.mask', sani_target+'_'+band+'_'+solint+'_'+str(iteration)+'.mask',
-                         selfcal_library, (telescope != 'ACA' or aca_use_nfmask), solint, 'post')
->>>>>>> 5e032b06
 
             if do_fallback_combinespw:
                 for vis in vislist:
