import numpy as np
from scipy import stats
import glob
import sys
#execfile('selfcal_helpers.py',globals())
sys.path.append("./")
from selfcal_helpers import *
<<<<<<< HEAD
from gaincal_wrapper import gaincal_wrapper
from image_analysis_helpers import *
from mosaic_helpers import *
from applycal_wrapper import applycal_wrapper
from casampi.MPIEnvironment import MPIEnvironment 
parallel=MPIEnvironment.is_mpi_enabled
=======
# Mac builds of CASA lack MPI and error without this try/except
try:
   from casampi.MPIEnvironment import MPIEnvironment   
   parallel=MPIEnvironment.is_mpi_enabled
except:
   parallel=False
>>>>>>> 7c9a981e

def run_selfcal(selfcal_library, selfcal_plan, target, band, telescope, n_ants, \
        gaincal_minsnr=2.0, gaincal_unflag_minsnr=5.0, minsnr_to_proceed=3.0, delta_beam_thresh=0.05, do_amp_selfcal=True, inf_EB_gaincal_combine='scan', inf_EB_gaintype='G', \
        unflag_only_lbants=False, unflag_only_lbants_onlyap=False, calonly_max_flagged=0.0, second_iter_solmode="", unflag_fb_to_prev_solint=False, \
        rerank_refants=False, mode="selfcal", calibrators="", calculate_inf_EB_fb_anyways=False, preapply_targets_own_inf_EB=False, \
        gaincalibrator_dict={}, allow_gain_interpolation=False, guess_scan_combine=False, aca_use_nfmask=False):

   # If we are running this on a mosaic, we want to rerank reference antennas and have a higher gaincal_minsnr by default.

   if selfcal_library["obstype"] == "mosaic":
       gaincal_minsnr = 2.0
       rerank_refants = True
       refantmode = "strict"
   elif mode == "cocal":
       rerank_refants = True
       refantmode = "strict"
   else:
       refantmode = "flex"

   # Start looping over the solints.

   iterjump=-1   # useful if we want to jump iterations
   sani_target=sanitize_string(target)

   if mode == "cocal":
        iterjump = len(selfcal_plan['solints']) - 4
        if selfcal_library["SC_success"] and not calculate_inf_EB_fb_anyways:
            iterjump += 1

   vislist=selfcal_library['vislist'].copy()

   if mode == "cocal":
       # Check whether there are suitable calibrators, otherwise skip this target/band.
       include_targets, include_scans = triage_calibrators(vislist[0], target, calibrators[band][0])
       if include_targets == "":
           print("No suitable calibrators found, skipping "+target)
           selfcal_library['Stop_Reason'] += '; No suitable co-calibrators'
           return

   if selfcal_library['usermodel'] != '':
      print('Setting model column to user model')
      usermodel_wrapper(selfcal_library,sani_target+'_'+band,
                     band,telescope=telescope,nsigma=0.0, scales=[0],
                     threshold='0.0Jy',
                     savemodel='modelcolumn',parallel=parallel,
                     field=target,spw=selfcal_library[target][band]['spws_per_vis'],resume=False, 
                     cyclefactor=selfcal_library[target][band]['cyclefactor'])

   print('Starting selfcal procedure on: '+target+' '+band)

   for iteration in range(len(selfcal_plan['solints'])):
      if (iterjump !=-1) and (iteration < iterjump): # allow jumping to amplitude selfcal and not need to use a while loop
         continue
      elif iteration == iterjump:
         iterjump=-1
      print("Solving for solint="+selfcal_plan['solints'][iteration])

      # Set some cocal parameters.
      if selfcal_plan['solints'][iteration] in ["inf_EB_fb","inf_fb1"]:
          calculate_inf_EB_fb_anyways = True
          preapply_targets_own_inf_EB = False
      elif selfcal_plan['solints'][iteration] == "inf_fb2":
          calculate_inf_EB_fb_anyways = False
          preapply_targets_own_inf_EB = False
          # If there was not a successful inf_EB solint, then this duplicates inf_fb1 so skip
          if "inf_EB" not in selfcal_library[vislist[0]]:
              continue
          elif not selfcal_library[vislist[0]]["inf_EB"]['Pass']:
              continue
      elif selfcal_plan['solints'][iteration] == "inf_fb3":
          calculate_inf_EB_fb_anyways = False
          preapply_targets_own_inf_EB = True
          # If there was no inf solint (e.g. because each source was observed only a single time, skip this as there are no gain tables to stick together.
          if "inf" not in selfcal_plan['solints']:
              continue

      if 'ap' in selfcal_plan['solints'][iteration] and not do_amp_selfcal:
          break

      if mode == "selfcal" and selfcal_plan['solint_snr'][selfcal_plan['solints'][iteration]] < minsnr_to_proceed and np.all([selfcal_plan[fid]['solint_snr_per_field'][selfcal_plan['solints'][iteration]] < minsnr_to_proceed for fid in selfcal_library['sub-fields']]):
         print('*********** estimated SNR for solint='+selfcal_plan['solints'][iteration]+' too low, measured: '+str(selfcal_plan['solint_snr'][selfcal_plan['solints'][iteration]])+', Min SNR Required: '+str(minsnr_to_proceed)+' **************')
         if iteration > 1 and selfcal_plan['solmode'][iteration] !='ap' and do_amp_selfcal:  # if a solution interval shorter than inf for phase-only SC has passed, attempt amplitude selfcal
            iterjump=selfcal_plan['solmode'].index('ap') 
            print('****************Attempting amplitude selfcal*************')
            continue

         selfcal_library['Stop_Reason']='Estimated_SNR_too_low_for_solint '+selfcal_plan['solints'][iteration]
         break
      else:
         solint=selfcal_plan['solints'][iteration]
         if iteration == 0:
            print('Starting with solint: '+solint)
         else:
            print('Continuing with solint: '+solint)
         os.system('rm -rf '+sani_target+'_'+band+'_'+solint+'_'+str(iteration)+'*')
         ##
         ## make images using the appropriate tclean heuristics for each telescope
         ## set threshold based on RMS of initial image and lower if value becomes lower
         ## during selfcal by resetting 'RMS_curr' after the post-applycal evaluation
         ##
         if selfcal_library['final_solint'] != 'None':
             prev_solint = selfcal_library['final_solint']
             prev_iteration = selfcal_library[vislist[0]][prev_solint]['iteration']

             nterms_changed = (len(glob.glob(sani_target+'_'+band+'_'+prev_solint+'_'+str(prev_iteration)+"_post.model.tt*")) < 
                    selfcal_library['nterms'])

             if nterms_changed:
                 resume = False
             else:
                 resume = True
                 files = glob.glob(sani_target+'_'+band+'_'+prev_solint+'_'+str(prev_iteration)+"_post.*")
                 for f in files:
                     if "nearfield" in f:
                         continue
                     os.system("cp -r "+f+" "+f.replace(prev_solint+"_"+str(prev_iteration)+"_post", solint+'_'+str(iteration)))
         else:
             resume = False

         nfsnr_modifier = selfcal_library['RMS_NF_curr'] / selfcal_library['RMS_curr']
         #remove mask if exists from previous selfcal _post image user is specifying a mask
         if os.path.exists(sani_target+'_'+band+'_'+solint+'_'+str(iteration)+'.mask') and mask != '':
            os.system('rm -rf '+sani_target+'_'+band+'_'+solint+'_'+str(iteration)+'.mask')
         tclean_wrapper(selfcal_library,sani_target+'_'+band+'_'+solint+'_'+str(iteration),
                     band,telescope=telescope,nsigma=selfcal_library['nsigma'][iteration], scales=[0],
                     threshold=str(selfcal_library['nsigma'][iteration]*selfcal_library['RMS_NF_curr'])+'Jy',
                     savemodel='none',parallel=parallel,
                     field=target, nfrms_multiplier=nfsnr_modifier, resume=resume)

         # Check that a mask was actually created, because if not the model will be empty and gaincal will do bad things and the 
         # code will break.
         if not checkmask(sani_target+'_'+band+'_'+solint+'_'+str(iteration)+'.image.tt0'):
             selfcal_library['Stop_Reason'] = 'Empty model for solint '+solint
             break # breakout of loop because the model is empty and gaincal will therefore fail


         # Loop through up to two times. On the first attempt, try applymode = 'calflag' (assuming this is requested by the user). On the
         # second attempt, use applymode = 'calonly'.
         for applymode in np.unique([selfcal_plan['applycal_mode'][iteration],'calonly']):
             for vis in vislist:
                ##
                ## Restore original flagging state each time before applying a new gaintable
                ##
                versionname = ("fb_" if mode == "cocal" else "")+'selfcal_starting_flags_'+sani_target
                if not os.path.exists(vis+".flagversions/flags."+versionname):
                   flagmanager(vis=vis,mode='save',versionname=versionname)
                elif mode == "selfcal":
                   flagmanager(vis=vis, mode = 'restore', versionname = versionname, comment = 'Flag states at start of reduction')

                if mode == "cocal":
                    flagmanager(vis=vis, mode = 'restore', versionname = 'selfcal_starting_flags', comment = 'Flag states at start of the reduction')

             # We need to redo saving the model now that we have potentially unflagged some data.
             if applymode == "calflag":
                 tclean_wrapper(selfcal_library,sani_target+'_'+band+'_'+solint+'_'+str(iteration),
                             band,telescope=telescope,nsigma=selfcal_library['nsigma'][iteration], scales=[0],
                             threshold=str(selfcal_library['nsigma'][iteration]*selfcal_library['RMS_NF_curr'])+'Jy',
                             savemodel='modelcolumn',parallel=parallel,
                             field=target, nfrms_multiplier=nfsnr_modifier, savemodel_only=True)

             for vis in vislist:
                # Record gaincal details.
                selfcal_library[vis][solint]={}
                for fid in np.intersect1d(selfcal_library['sub-fields-to-selfcal'],list(selfcal_library['sub-fields-fid_map'][vis].keys())):
                    selfcal_library[fid][vis][solint]={}

             # Fields that don't have any mask in the primary beam should be removed from consideration, as their models are likely bad.
             if selfcal_library['obstype'] == 'mosaic':
                 selfcal_library['sub-fields-to-gaincal'] = evaluate_subfields_to_gaincal(selfcal_library, target, band, 
                         solint, iteration, selfcal_plan['solmode'], selfcal_plan['solints'], selfcal_plan, minsnr_to_proceed,
                         allow_gain_interpolation=allow_gain_interpolation)

                 if solint != 'inf_EB' and not allow_gain_interpolation:
                     selfcal_library['sub-fields-to-selfcal'] = selfcal_library['sub-fields-to-gaincal']
             else:
                selfcal_library['sub-fields-to-gaincal'] = selfcal_library['sub-fields-to-selfcal']

             # Calculate the complex gains
             for vis in vislist:
                if np.intersect1d(selfcal_library['sub-fields-to-gaincal'],\
                        list(selfcal_library['sub-fields-fid_map'][vis].keys())).size == 0:
                     continue

                gaincal_wrapper(selfcal_library, selfcal_plan, target, band, vis, solint, applymode, iteration, gaincal_minsnr, 
                        gaincal_unflag_minsnr=gaincal_unflag_minsnr, rerank_refants=rerank_refants, unflag_only_lbants=unflag_only_lbants, 
                        unflag_only_lbants_onlyap=unflag_only_lbants_onlyap, calonly_max_flagged=calonly_max_flagged, 
                        second_iter_solmode=second_iter_solmode, unflag_fb_to_prev_solint=unflag_fb_to_prev_solint, \
                        refantmode=refantmode, mode=mode, calibrators=calibrators, gaincalibrator_dict=gaincalibrator_dict, 
                        allow_gain_interpolation=allow_gain_interpolation)

             # With gaincal done and bad fields removed from gain tables if necessary, check whether any fields should no longer be 
             # selfcal'd because they have too much interpolation.
             if selfcal_library['obstype'] == 'mosaic':
                 selfcal_library['sub-fields-to-selfcal'] = evaluate_subfields_after_gaincal(selfcal_library, target, band, 
                         solint, iteration, selfcal_plan['solmode'], allow_gain_interpolation=allow_gain_interpolation)

             ##
             ## Apply gain solutions per MS, target, solint, and band
             ##
             for vis in vislist:
                applycal_wrapper(vis, target, band, solint, selfcal_library, 
                        current=lambda f: f in selfcal_library['sub-fields-to-selfcal'],
                        final=lambda f: f not in selfcal_library['sub-fields-to-selfcal'] and selfcal_library[f]['SC_success'],
                        restore_flags='fb_selfcal_starting_flags_'+sani_target if mode == "cocal" else None)

             ## Create post self-cal image using the model as a startmodel to evaluate how much selfcal helped
             ##

             os.system('rm -rf '+sani_target+'_'+band+'_'+solint+'_'+str(iteration)+'_post*')
             tclean_wrapper(selfcal_library,sani_target+'_'+band+'_'+solint+'_'+str(iteration)+'_post',
                      band,telescope=telescope,nsigma=selfcal_library['nsigma'][iteration], scales=[0],
                      threshold=str(selfcal_library['nsigma'][iteration]*selfcal_library['RMS_NF_curr'])+'Jy',
                      savemodel='none',parallel=parallel,
                      field=target, nfrms_multiplier=nfsnr_modifier)

             ##
             ## Do the assessment of the post- (and pre-) selfcal images.
             ##
             print('Pre selfcal assessemnt: '+target)
             SNR, RMS, SNR_NF, RMS_NF = get_image_stats(sani_target+'_'+band+'_'+solint+'_'+str(iteration)+'.image.tt0', 
                     sani_target+'_'+band+'_'+solint+'_'+str(iteration)+'_post.mask', sani_target+'_'+band+'_'+solint+'_'+str(iteration)+'.mask', 
                     selfcal_library, (telescope != 'ACA' or aca_use_nfmask), solint, 'pre')

             print('Post selfcal assessemnt: '+target)
             post_SNR, post_RMS, post_SNR_NF, post_RMS_NF = get_image_stats(sani_target+'_'+band+'_'+solint+'_'+str(iteration)+'_post.image.tt0',
                     sani_target+'_'+band+'_'+solint+'_'+str(iteration)+'_post.mask', sani_target+'_'+band+'_'+solint+'_'+str(iteration)+'.mask',
                     selfcal_library, (telescope != 'ACA' or aca_use_nfmask), solint, 'post')

             mosaic_SNR, mosaic_RMS, mosaic_SNR_NF, mosaic_RMS_NF = {}, {}, {}, {}
             post_mosaic_SNR, post_mosaic_RMS, post_mosaic_SNR_NF, post_mosaic_RMS_NF = {}, {}, {}, {}
             for fid in selfcal_library['sub-fields-to-selfcal']:
                 if selfcal_library['obstype'] == 'mosaic':
                     imagename = sani_target+'_field_'+str(fid)+'_'+band+'_'+solint+'_'+str(iteration)
                 else:
                     imagename = sani_target+'_'+band+'_'+solint+'_'+str(iteration)

                 print()
                 print('Pre selfcal assessemnt: '+target+', field '+str(fid))
                 mosaic_SNR[fid], mosaic_RMS[fid], mosaic_SNR_NF[fid], mosaic_RMS_NF[fid] = get_image_stats(imagename+'.image.tt0', 
                         imagename+'_post.mask', imagename+'.mask', selfcal_library[fid], (telescope != 'ACA' or aca_use_nfmask), solint,
                         'pre', mosaic_sub_field=selfcal_library["obstype"]=="mosaic")

                 print('Post selfcal assessemnt: '+target+', field '+str(fid))
                 post_mosaic_SNR[fid], post_mosaic_RMS[fid], post_mosaic_SNR_NF[fid], post_mosaic_RMS_NF[fid] = get_image_stats(
                         imagename+'_post.image.tt0', imagename+'_post.mask', imagename+'.mask', selfcal_library[fid], 
                         (telescope != 'ACA' or aca_use_nfmask), solint, 'post', mosaic_sub_field=selfcal_library["obstype"]=="mosaic")
                 print()

             # change nterms to 2 if needed based on fracbw and SNR
             if selfcal_library['nterms'] == 1:
                 selfcal_library['nterms']=check_image_nterms(selfcal_library['fracbw'],post_SNR)

             ##
             ## record self cal results/details for this solint
             ##
             for vis in vislist:
                selfcal_library[vis][solint]['clean_threshold']=selfcal_library['nsigma'][iteration]*selfcal_library['RMS_NF_curr']

                for fid in np.intersect1d(selfcal_library['sub-fields-to-selfcal'],list(selfcal_library['sub-fields-fid_map'][vis].keys())):
                    selfcal_library[fid][vis][solint]['clean_threshold']=selfcal_library['nsigma'][iteration]*selfcal_library['RMS_NF_curr']

                ## Update RMS value if necessary
                if selfcal_library[vis][solint]['RMS_post'] < selfcal_library['RMS_curr'] and \
                        "inf_EB_fb" not in solint and vis == vislist[-1]:
                   selfcal_library['RMS_curr']=selfcal_library[vis][solint]['RMS_post'].copy()
                if selfcal_library[vis][solint]['RMS_NF_post'] < selfcal_library['RMS_NF_curr'] and \
                        "inf_EB_fb" not in solint and selfcal_library[vis][solint]['RMS_NF_post'] > 0 and vis == vislist[-1]:
                   selfcal_library['RMS_NF_curr']=selfcal_library[vis][solint]['RMS_NF_post'].copy()

             ##
             ## compare beam relative to original image to ensure we are not incrementally changing the beam in each iteration
             ##
             beamarea_orig=selfcal_library['Beam_major_orig']*selfcal_library['Beam_minor_orig']
             beamarea_post=selfcal_library[vislist[0]][solint]['Beam_major_post']*selfcal_library[vislist[0]][solint]['Beam_minor_post']
             '''
             frac_delta_b_maj=np.abs((b_maj_post-selfcal_library[target]['Beam_major_orig'])/selfcal_library[target]['Beam_major_orig'])
             frac_delta_b_min=np.abs((b_min_post-selfcal_library[target]['Beam_minor_orig'])/selfcal_library[target]['Beam_minor_orig'])
             delta_b_pa=np.abs((b_pa_post-selfcal_library[target]['Beam_PA_orig']))
             '''
             delta_beamarea=(beamarea_post-beamarea_orig)/beamarea_orig
             ## 
             ## if S/N improvement, and beamarea is changing by < delta_beam_thresh, accept solutions to main calibration dictionary
             ## allow to proceed if solint was inf_EB and SNR decrease was less than 2%
             ##
             strict_field_by_field_success = []
             loose_field_by_field_success = []
             beam_field_by_field_success = []
             for fid in selfcal_library['sub-fields-to-selfcal']:
                 strict_field_by_field_success += [(post_mosaic_SNR[fid] >= mosaic_SNR[fid]) and (post_mosaic_SNR_NF[fid] >= mosaic_SNR_NF[fid])]
                 loose_field_by_field_success += [((post_mosaic_SNR[fid]-mosaic_SNR[fid])/mosaic_SNR[fid] > -0.02) and \
                         ((post_mosaic_SNR_NF[fid] - mosaic_SNR_NF[fid])/mosaic_SNR_NF[fid] > -0.02)]
                 beam_field_by_field_success += [delta_beamarea < delta_beam_thresh]

             if 'inf_EB' in solint:
                 # If any of the fields succeed in the "strict" sense, then allow for minor reductions in the evaluation quantity in other
                 # fields because there's a good chance that those are just noise being pushed around.
                 field_by_field_success = numpy.logical_and(loose_field_by_field_success, beam_field_by_field_success)
             else:
                 field_by_field_success = numpy.logical_and(strict_field_by_field_success, beam_field_by_field_success)

             # If not all fields were successful, we need to make an additional image to evaluate whether the image as a whole improved,
             # otherwise the _post image won't be exactly representative.
             if selfcal_library['obstype'] == "mosaic" and not np.all(field_by_field_success):
                 field_by_field_success_dict = dict(zip(selfcal_library['sub-fields-to-selfcal'], field_by_field_success))
                 print('****************Not all fields were successful, so re-applying and re-making _post image*************')
                 for vis in vislist:
                     applycal_wrapper(vis, target, band, solint, selfcal_library, 
                             current=lambda f: f in field_by_field_success_dict and field_by_field_success_dict[f],
                             final=lambda f: (f not in field_by_field_success_dict or not field_by_field_success_dict[f]) and 
                                 selfcal_library[f]['SC_success'],
                             clear=lambda f: (f not in field_by_field_success_dict or not field_by_field_success_dict[f]) and 
                                 not selfcal_library[f]['SC_success'],
                             restore_flags='selfcal_starting_flags_'+sani_target)


                 files = glob.glob(sani_target+'_'+band+'_'+solint+'_'+str(iteration)+"_post.*")
                 for f in files:
                     os.system("mv "+f+" "+f.replace("_post","_post_intermediate"))

                 tclean_wrapper(selfcal_library,sani_target+'_'+band+'_'+solint+'_'+str(iteration)+'_post',
                          band,telescope=telescope,nsigma=selfcal_library['nsigma'][iteration], scales=[0],
                          threshold=str(selfcal_library[vislist[0]][solint]['clean_threshold'])+'Jy',
                          savemodel='none',parallel=parallel,
                          field=target, nfrms_multiplier=nfsnr_modifier, image_mosaic_fields_separately=False)

                 ##
                 ## Do the assessment of the post- (and pre-) selfcal images.
                 ##
                 print('Pre selfcal assessemnt: '+target)
                 SNR, RMS, SNR_NF, RMS_NF = get_image_stats(sani_target+'_'+band+'_'+solint+'_'+str(iteration)+'.image.tt0', 
                         sani_target+'_'+band+'_'+solint+'_'+str(iteration)+'_post.mask', sani_target+'_'+band+'_'+solint+'_'+str(iteration)+'.mask', 
                         selfcal_library, (telescope != 'ACA' or aca_use_nfmask), solint, 'pre')

                 print('Post selfcal assessemnt: '+target)
                 post_SNR, post_RMS, post_SNR_NF, post_RMS_NF = get_image_stats(sani_target+'_'+band+'_'+solint+'_'+str(iteration)+'_post.image.tt0',
                         sani_target+'_'+band+'_'+solint+'_'+str(iteration)+'_post.mask', sani_target+'_'+band+'_'+solint+'_'+str(iteration)+'.mask',
                         selfcal_library, (telescope != 'ACA' or aca_use_nfmask), solint, 'post')

                 for vis in vislist:
                    ##
                    ## record self cal results/details for this solint
                    ##
                    selfcal_library[vis][solint]['clean_threshold']=selfcal_library['nsigma'][iteration]*selfcal_library['RMS_NF_curr']
                    selfcal_library[vis][solint]['solmode']=selfcal_plan['solmode'][iteration]+''
                    ## Update RMS value if necessary
                    if selfcal_library[vis][solint]['RMS_post'] < selfcal_library['RMS_curr']:
                       selfcal_library['RMS_curr']=selfcal_library[vis][solint]['RMS_post'].copy()
                    if selfcal_library[vis][solint]['RMS_NF_post'] < selfcal_library['RMS_NF_curr'] and \
                            selfcal_library[vis][solint]['RMS_NF_post'] > 0:
                       selfcal_library['RMS_NF_curr']=selfcal_library[vis][solint]['RMS_NF_post'].copy()

             if mode == "cocal" and calculate_inf_EB_fb_anyways and solint == "inf_EB_fb" and selfcal_library["SC_success"]:
                # Since we just want to calculate inf_EB_fb for use in inf_fb, we just want to revert to the original state and go back for inf_fb.
                print('****************Reapplying previous solint solutions*************')
                for vis in vislist:
                   print('****************Applying '+str(selfcal_library[vis]['gaintable_final'])+' to '+target+' '+band+'*************')
                   ## NOTE: should this be selfcal_starting_flags instead of fb_selfcal_starting_flags ???
                   flagmanager(vis=vis,mode='restore',versionname='fb_selfcal_starting_flags_'+sani_target)
                   applycal(vis=vis,\
                           gaintable=selfcal_library[vis]['gaintable_final'],\
                           interp=selfcal_library[vis]['applycal_interpolate_final'],\
                           calwt=True,spwmap=selfcal_library[vis]['spwmap_final'],\
                           applymode=selfcal_library[vis]['applycal_mode_final'],\
                           field=target,spw=selfcal_library[vis]['spws'])

             if (((post_SNR >= SNR) and (post_SNR_NF >= SNR_NF) and (delta_beamarea < delta_beam_thresh)) or (('inf_EB' in solint) and ((post_SNR-SNR)/SNR > -0.02) and ((post_SNR_NF - SNR_NF)/SNR_NF > -0.02) and (delta_beamarea < delta_beam_thresh))) and np.any(field_by_field_success): 

                if mode == "cocal" and calculate_inf_EB_fb_anyways and solint == "inf_EB_fb" and selfcal_library["SC_success"]:
                    for vis in vislist:
                        selfcal_library[vis][solint]['Pass'] = True
                        selfcal_library[vis][solint]['Fail_Reason'] = 'None'
                    for ind, fid in enumerate(selfcal_library['sub-fields-to-selfcal']):
                        for vis in vislist:
                            if field_by_field_success[ind]:
                                selfcal_library[fid][vis][solint]['Pass'] = True
                                selfcal_library[fid][vis][solint]['Fail_Reason'] = 'None'
                            else:
                                selfcal_library[fid][vis][solint]['Pass'] = False
                    break

<<<<<<< HEAD
                selfcal_library['SC_success']=True
                selfcal_library['Stop_Reason']='None'
=======
                selfcal_library[target][band]['SC_success']=True
                selfcal_library[target][band]['Stop_Reason']='None'
                #keep track of whether inf_EB had a S/N decrease
                if (solint =='inf_EB') and (((post_SNR-SNR)/SNR < 0.0) or ((post_SNR_NF - SNR_NF)/SNR_NF < 0.0)):
                   selfcal_library[target][band]['inf_EB_SNR_decrease']=True
                elif (solint =='inf_EB') and (((post_SNR-SNR)/SNR > 0.0) and ((post_SNR_NF - SNR_NF)/SNR_NF > 0.0)):
                   selfcal_library[target][band]['inf_EB_SNR_decrease']=False
>>>>>>> 7c9a981e
                for vis in vislist:
                   selfcal_library[vis]['gaintable_final']=selfcal_library[vis][solint]['gaintable']
                   selfcal_library[vis]['spwmap_final']=selfcal_library[vis][solint]['spwmap'].copy()
                   selfcal_library[vis]['applycal_mode_final']=selfcal_library[vis][solint]['applycal_mode']
                   selfcal_library[vis]['applycal_interpolate_final']=selfcal_library[vis][solint]['applycal_interpolate']
                   selfcal_library[vis]['gaincal_combine_final']=selfcal_library[vis][solint]['gaincal_combine']
                   selfcal_library[vis][solint]['Pass']=True
                   selfcal_library[vis][solint]['Fail_Reason']='None'
                if selfcal_plan['solmode'][iteration]=='p':            
                   selfcal_library['final_phase_solint']=solint
                selfcal_library['final_solint']=solint
                selfcal_library['final_solint_mode']=selfcal_plan['solmode'][iteration]
                selfcal_library['iteration']=iteration

                for ind, fid in enumerate(selfcal_library['sub-fields-to-selfcal']):
                    if field_by_field_success[ind]:
<<<<<<< HEAD
                        selfcal_library[fid]['SC_success']=True
                        selfcal_library[fid]['Stop_Reason']='None'
                        for vis in selfcal_library[fid]['vislist']:
                           selfcal_library[fid][vis]['gaintable_final']=selfcal_library[fid][vis][solint]['gaintable']
                           selfcal_library[fid][vis]['spwmap_final']=selfcal_library[fid][vis][solint]['spwmap'].copy()
                           selfcal_library[fid][vis]['applycal_mode_final']=selfcal_library[fid][vis][solint]['applycal_mode']
                           selfcal_library[fid][vis]['applycal_interpolate_final']=selfcal_library[fid][vis][solint]['applycal_interpolate']
                           selfcal_library[fid][vis]['gaincal_combine_final']=selfcal_library[fid][vis][solint]['gaincal_combine']
                           selfcal_library[fid][vis][solint]['Pass']=True
                           selfcal_library[fid][vis][solint]['Fail_Reason']='None'
                        if selfcal_plan['solmode'][iteration]=='p':            
                           selfcal_library[fid]['final_phase_solint']=solint
                        selfcal_library[fid]['final_solint']=solint
                        selfcal_library[fid]['final_solint_mode']=selfcal_plan['solmode'][iteration]
                        selfcal_library[fid]['iteration']=iteration
=======
                        selfcal_library[target][band][fid]['SC_success']=True
                        selfcal_library[target][band][fid]['Stop_Reason']='None'
                        if (solint =='inf_EB') and (((post_SNR-SNR)/SNR < 0.0) or ((post_SNR_NF - SNR_NF)/SNR_NF < 0.0)):
                           selfcal_library[target][band][fid]['inf_EB_SNR_decrease']=True
                        elif (solint =='inf_EB') and (((post_SNR-SNR)/SNR > 0.0) and ((post_SNR_NF - SNR_NF)/SNR_NF > 0.0)):
                           selfcal_library[target][band][fid]['inf_EB_SNR_decrease']=False

                        for vis in selfcal_library[target][band][fid]['vislist']:
                           selfcal_library[target][band][fid][vis]['gaintable_final']=selfcal_library[target][band][fid][vis][solint]['gaintable']
                           selfcal_library[target][band][fid][vis]['spwmap_final']=selfcal_library[target][band][fid][vis][solint]['spwmap'].copy()
                           selfcal_library[target][band][fid][vis]['applycal_mode_final']=selfcal_library[target][band][fid][vis][solint]['applycal_mode']
                           selfcal_library[target][band][fid][vis]['applycal_interpolate_final']=selfcal_library[target][band][fid][vis][solint]['applycal_interpolate']
                           selfcal_library[target][band][fid][vis]['gaincal_combine_final']=selfcal_library[target][band][fid][vis][solint]['gaincal_combine']
                           selfcal_library[target][band][fid][vis][solint]['Pass']=True
                           selfcal_library[target][band][fid][vis][solint]['Fail_Reason']='None'
                        if solmode[band][target][iteration]=='p':            
                           selfcal_library[target][band][fid]['final_phase_solint']=solint
                        selfcal_library[target][band][fid]['final_solint']=solint
                        selfcal_library[target][band][fid]['final_solint_mode']=solmode[band][target][iteration]
                        selfcal_library[target][band][fid]['iteration']=iteration
>>>>>>> 7c9a981e
                    else:
                        for vis in selfcal_library[fid]['vislist']:
                            selfcal_library[fid][vis][solint]['Pass']=False

                # To exit out of the applymode loop.
                break
             ##
             ## If the beam area got larger, this could be because of flagging of long baseline antennas. Try with applymode = "calonly".
             ##

             elif delta_beamarea > delta_beam_thresh and applymode == "calflag":
                 print('****************************Selfcal failed**************************')
                 print('REASON: Beam change beyond '+str(delta_beam_thresh))
                 if iteration > 0: # reapply only the previous gain tables, to get rid of solutions from this selfcal round
                    print('****************Reapplying previous solint solutions*************')
                    for vis in vislist:
                       applycal_wrapper(vis, target, band, solint, selfcal_library, 
                               final=lambda f: selfcal_library[f]['SC_success'],
                               restore_flags=("fb_" if mode == "cocal" else "")+'selfcal_starting_flags_'+sani_target)
                 else:
                    for vis in vislist:
                       selfcal_plan[vis]['inf_EB_gaincal_combine']=inf_EB_gaincal_combine #'scan'
                       if selfcal_library['obstype']=='mosaic':
                          selfcal_plan[vis]['inf_EB_gaincal_combine']+=',field'   
                       selfcal_plan[vis]['inf_EB_gaintype']=inf_EB_gaintype #G
                       selfcal_plan[vis]['inf_EB_fallback_mode']='' #'scan'
                 print('****************Attempting applymode="calonly" fallback*************')
             else:
                for vis in vislist:
                   selfcal_library[vis][solint]['Pass']=False

                for fid in selfcal_library['sub-fields-to-selfcal']:
                    for vis in selfcal_library[fid]['vislist']:
                        selfcal_library[fid][vis][solint]['Pass']=False
                break


         ## 
         ## if S/N worsens, and/or beam area increases reject current solutions and reapply previous (or revert to origional data)
         ##

         if not selfcal_library[vislist[0]][solint]['Pass']:
            reason=''
            if (post_SNR <= SNR):
               reason=reason+' S/N decrease'
            if (post_SNR_NF < SNR_NF):
               if reason != '':
                   reason += '; '
               reason = reason + ' NF S/N decrease'
            if (delta_beamarea > delta_beam_thresh):
               if reason !='':
                  reason=reason+'; '
               reason=reason+'Beam change beyond '+str(delta_beam_thresh)
            if not np.any(field_by_field_success):
                if reason != '':
                    reason=reason+'; '
                reason=reason+'All sub-fields failed'
            selfcal_library['Stop_Reason']=reason
            for vis in vislist:
               selfcal_library[vis][solint]['Pass']=False
               selfcal_library[vis][solint]['Fail_Reason']=reason

         mosaic_reason = {}
         new_fields_to_selfcal = []
         for fid in selfcal_library['sub-fields-to-selfcal']:
             if not selfcal_library[fid][selfcal_library[fid]['vislist'][0]][solint]['Pass']:
                 mosaic_reason[fid]=''
                 if (post_mosaic_SNR[fid] <= mosaic_SNR[fid]):
                    mosaic_reason[fid]=mosaic_reason[fid]+' SNR decrease'
                 if (post_mosaic_SNR_NF[fid] < mosaic_SNR_NF[fid]):
                    if mosaic_reason[fid] != '':
                        mosaic_reason[fid] += '; '
                    mosaic_reason[fid] = mosaic_reason[fid] + ' NF SNR decrease'
                 if (delta_beamarea > delta_beam_thresh):
                    if mosaic_reason[fid] !='':
                       mosaic_reason[fid]=mosaic_reason[fid]+'; '
                    mosaic_reason[fid]=mosaic_reason[fid]+'Beam change beyond '+str(delta_beam_thresh)
                 if mosaic_reason[fid] == '':
                     mosaic_reason[fid] = "Global selfcal failed"
                 selfcal_library[fid]['Stop_Reason']=mosaic_reason[fid]
                 for vis in selfcal_library[fid]['vislist']:
                    selfcal_library[fid][vis][solint]['Pass']=False
                    selfcal_library[fid][vis][solint]['Fail_Reason']=mosaic_reason[fid]
             else:
                 new_fields_to_selfcal.append(fid)

         # If any of the fields failed self-calibration, we need to re-apply calibrations for all fields because we need to revert flagging back
         # to the starting point.
         if np.any([selfcal_library[fid][selfcal_library[fid]['vislist'][0]][solint]['Pass'] == False for fid in \
                 selfcal_library['sub-fields-to-selfcal']]) or len(selfcal_library['sub-fields-to-selfcal']) < \
                 len(selfcal_library['sub-fields']):
             print('****************Selfcal failed for some sub-fields:*************')
             for fid in selfcal_library['sub-fields']:
                 if fid in selfcal_library['sub-fields-to-selfcal']:
                     if selfcal_library[fid][selfcal_library[fid]['vislist'][0]][solint]['Pass'] == False:
                         print('FIELD: '+str(fid)+', REASON: '+mosaic_reason[fid])
                 else:
                     print('FIELD: '+str(fid)+', REASON: Failed earlier solint')
             print('****************Reapplying previous solint solutions where available*************')

             #if the final successful solint was inf_EB but inf_EB had a S/N decrease, don't count it as a success and revert to no selfcal
             if selfcal_library[target][band]['final_solint'] == 'inf_EB' and selfcal_library[target][band]['inf_EB_SNR_decrease']:
                selfcal_library[target][band]['SC_success']=False
                selfcal_library[target][band]['final_solint']='None'
                for vis in vislist:
                   selfcal_library[target][band][vis]['inf_EB']['Pass']=False    #  remove the success from inf_EB
                for fid in np.intersect1d(selfcal_library[target][band]['sub-fields'],list(selfcal_library[target][band]['sub-fields-fid_map'][vis].keys())):
                   if selfcal_library[target][band][fid]['final_solint'] == 'inf_EB' and selfcal_library[target][band][fid]['inf_EB_SNR_decrease']:
                      selfcal_library[target][band][fid]['SC_success']=False
                      for vis in vislist:
                         selfcal_library[target][band][fid][vis]['inf_EB']['Pass']=False    #  remove the success from inf_EB

             for vis in vislist:
                 applycal_wrapper(vis, target, band, solint, selfcal_library, 
                         final=lambda f: selfcal_library[f]['SC_success'],
                         clear=lambda f: not selfcal_library[f]['SC_success'], 
                         restore_flags=("fb_" if mode == "cocal" else "")+'selfcal_starting_flags_'+sani_target)

                 for fid in np.intersect1d(selfcal_library['sub-fields'],list(selfcal_library['sub-fields-fid_map'][vis].keys())):
                     if not selfcal_library[fid]['SC_success']:
                         selfcal_library['SNR_post']=selfcal_library['SNR_orig'].copy()
                         selfcal_library['RMS_post']=selfcal_library['RMS_orig'].copy()

                         for fid in selfcal_library['sub-fields']:
                             selfcal_library[fid]['SNR_post']=selfcal_library[fid]['SNR_orig'].copy()
                             selfcal_library[fid]['RMS_post']=selfcal_library[fid]['RMS_orig'].copy()

         # If any of the sub-fields passed, and the whole mosaic passed, then we can move on to the next solint, otherwise we have to back out.
<<<<<<< HEAD
         if selfcal_library[vislist[0]][solint]['Pass'] == True and \
                 np.any([selfcal_library[fid][selfcal_library[fid]['vislist'][0]][solint]['Pass'] == True for fid in \
                 selfcal_library['sub-fields-to-selfcal']]):
             if mode == "selfcal" and (iteration < len(selfcal_plan['solints'])-1) and (selfcal_library[vis][solint]['SNR_post'] > \
                     selfcal_library['SNR_orig']): #(iteration == 0) and 
                print('Updating solint = '+selfcal_plan['solints'][iteration+1]+' SNR')
                print('Was: ',selfcal_plan['solint_snr'][selfcal_plan['solints'][iteration+1]])
                get_SNR_self_update(selfcal_library,n_ants,solint,selfcal_plan['solints'][iteration+1],selfcal_plan['integration_time'],
                        selfcal_plan['solint_snr'])
                print('Now: ',selfcal_plan['solint_snr'][selfcal_plan['solints'][iteration+1]])

                for fid in selfcal_library['sub-fields-to-selfcal']:
                    print('Field '+str(fid)+' Was: ',selfcal_plan[fid]['solint_snr_per_field'][selfcal_plan['solints'][iteration+1]])
                    get_SNR_self_update(selfcal_library[fid],n_ants,solint,selfcal_plan['solints'][iteration+1],
                            selfcal_plan['integration_time'],selfcal_plan[fid]['solint_snr_per_field'])
                    print('FIeld '+str(fid)+' Now: ',selfcal_plan[fid]['solint_snr_per_field'][selfcal_plan['solints'][iteration+1]])
=======
         if selfcal_library[target][band][vislist[0]][solint]['Pass'] == True and \
                 np.any([selfcal_library[target][band][fid][selfcal_library[target][band][fid]['vislist'][0]][solint]['Pass'] == True for fid in \
                 selfcal_library[target][band]['sub-fields-to-selfcal']]):
             if mode == "selfcal" and (iteration < len(solints[band][target])-1) and (selfcal_library[target][band][vis][solint]['SNR_post'] > \
                     selfcal_library[target][band]['SNR_orig']): #(iteration == 0) and 
                print('Updating solint = '+solints[band][target][iteration+1]+' SNR')
                print('Was: ',solint_snr[target][band][solints[band][target][iteration+1]])
                get_SNR_self_update([target],band,vislist,selfcal_library[target][band],n_ants,solint,solints[band][target][iteration+1],integration_time,solint_snr[target][band])
                print('Now: ',solint_snr[target][band][solints[band][target][iteration+1]])

                for fid in selfcal_library[target][band]['sub-fields-to-selfcal']:
                    print('Field '+str(fid)+' Was: ',solint_snr_per_field[target][band][fid][solints[band][target][iteration+1]])
                    get_SNR_self_update([target],band,vislist,selfcal_library[target][band][fid],n_ants,solint,solints[band][target][iteration+1],integration_time,solint_snr_per_field[target][band][fid])
                    print('Field '+str(fid)+' Now: ',solint_snr_per_field[target][band][fid][solints[band][target][iteration+1]])
>>>>>>> 7c9a981e

             # If not all fields succeed for inf_EB or scan_inf/inf, depending on mosaic or single field, then don't go on to amplitude selfcal,
             # even if *some* fields succeeded.
             if iteration <= 1 and ((not np.all([selfcal_library[fid][selfcal_library[fid]['vislist'][0]][solint]['Pass'] == True for fid in \
                    selfcal_library['sub-fields-to-selfcal']])) or len(selfcal_library['sub-fields-to-selfcal']) < \
                    len(selfcal_library['sub-fields'])) and do_amp_selfcal:
                 print("***** NOTE: Amplitude self-calibration turned off because not all fields succeeded at non-inf_EB phase self-calibration")
                 do_amp_selfcal = False
                
             if iteration < (len(selfcal_plan['solints'])-1):
                print('****************Selfcal passed, shortening solint*************')
             else:
                print('****************Selfcal passed for Minimum solint*************')
         elif mode == "cocal" and solint == "inf_EB_fb" and (selfcal_library[vislist[0]]["inf_EB"]['Pass'] if "inf_EB" in \
                 selfcal_library[vislist[0]] else False):
            print('****************Selfcal failed for inf_EB_fb, skipping inf_fb1*****************')
            iterjump = selfcal_plan['solints'].index('inf_fb2')
            continue
         else:   
            print('****************Selfcal failed*************')
            print('REASON: '+reason)
            if mode == "selfcal" and iteration > 1 and selfcal_plan['solmode'][iteration] !='ap' and do_amp_selfcal:  # if a solution interval shorter than inf for phase-only SC has passed, attempt amplitude selfcal
               iterjump=selfcal_plan['solmode'].index('ap') 
               selfcal_library['sub-fields-to-selfcal'] = selfcal_library['sub-fields']
               print('****************Selfcal halted for phase, attempting amplitude*************')
               continue
            elif mode == "cocal" and "inf_fb" in solint:
               print('****************Cocal failed, attempting next inf_fb option*************')
               continue
            else:
               print('****************Aborting further self-calibration attempts for '+target+' '+band+'**************')
               break # breakout of loops of successive solints since solutions are getting worse

         # Finally, update the list of fields to be self-calibrated now that we don't need to know the list at the beginning of this solint.
         new_fields_to_selfcal = []
         for fid in selfcal_library['sub-fields']:
             if mode == "cocal":
                 if ("inf_EB" in selfcal_library[fid]['vislist'][0] and selfcal_library[fid][selfcal_library[fid]['vislist'][0]]["inf_EB"]["Pass"]) or selfcal_library[fid][selfcal_library[fid]['vislist'][0]]["inf_EB_fb"]["Pass"]:
                     new_fields_to_selfcal.append(fid)
             else:
                 if selfcal_library[fid][selfcal_library[fid]['vislist'][0]]["inf_EB"]["Pass"]:
                     new_fields_to_selfcal.append(fid)

         selfcal_library['sub-fields-to-selfcal'] = new_fields_to_selfcal<|MERGE_RESOLUTION|>--- conflicted
+++ resolved
@@ -5,21 +5,17 @@
 #execfile('selfcal_helpers.py',globals())
 sys.path.append("./")
 from selfcal_helpers import *
-<<<<<<< HEAD
 from gaincal_wrapper import gaincal_wrapper
 from image_analysis_helpers import *
 from mosaic_helpers import *
 from applycal_wrapper import applycal_wrapper
-from casampi.MPIEnvironment import MPIEnvironment 
-parallel=MPIEnvironment.is_mpi_enabled
-=======
+
 # Mac builds of CASA lack MPI and error without this try/except
 try:
    from casampi.MPIEnvironment import MPIEnvironment   
    parallel=MPIEnvironment.is_mpi_enabled
 except:
    parallel=False
->>>>>>> 7c9a981e
 
 def run_selfcal(selfcal_library, selfcal_plan, target, band, telescope, n_ants, \
         gaincal_minsnr=2.0, gaincal_unflag_minsnr=5.0, minsnr_to_proceed=3.0, delta_beam_thresh=0.05, do_amp_selfcal=True, inf_EB_gaincal_combine='scan', inf_EB_gaintype='G', \
@@ -65,8 +61,8 @@
                      band,telescope=telescope,nsigma=0.0, scales=[0],
                      threshold='0.0Jy',
                      savemodel='modelcolumn',parallel=parallel,
-                     field=target,spw=selfcal_library[target][band]['spws_per_vis'],resume=False, 
-                     cyclefactor=selfcal_library[target][band]['cyclefactor'])
+                     field=target,spw=selfcal_library['spws_per_vis'],resume=False, 
+                     cyclefactor=selfcal_library['cyclefactor'])
 
    print('Starting selfcal procedure on: '+target+' '+band)
 
@@ -400,18 +396,13 @@
                                 selfcal_library[fid][vis][solint]['Pass'] = False
                     break
 
-<<<<<<< HEAD
                 selfcal_library['SC_success']=True
                 selfcal_library['Stop_Reason']='None'
-=======
-                selfcal_library[target][band]['SC_success']=True
-                selfcal_library[target][band]['Stop_Reason']='None'
                 #keep track of whether inf_EB had a S/N decrease
                 if (solint =='inf_EB') and (((post_SNR-SNR)/SNR < 0.0) or ((post_SNR_NF - SNR_NF)/SNR_NF < 0.0)):
-                   selfcal_library[target][band]['inf_EB_SNR_decrease']=True
+                   selfcal_library['inf_EB_SNR_decrease']=True
                 elif (solint =='inf_EB') and (((post_SNR-SNR)/SNR > 0.0) and ((post_SNR_NF - SNR_NF)/SNR_NF > 0.0)):
-                   selfcal_library[target][band]['inf_EB_SNR_decrease']=False
->>>>>>> 7c9a981e
+                   selfcal_library['inf_EB_SNR_decrease']=False
                 for vis in vislist:
                    selfcal_library[vis]['gaintable_final']=selfcal_library[vis][solint]['gaintable']
                    selfcal_library[vis]['spwmap_final']=selfcal_library[vis][solint]['spwmap'].copy()
@@ -428,9 +419,13 @@
 
                 for ind, fid in enumerate(selfcal_library['sub-fields-to-selfcal']):
                     if field_by_field_success[ind]:
-<<<<<<< HEAD
                         selfcal_library[fid]['SC_success']=True
                         selfcal_library[fid]['Stop_Reason']='None'
+                        if (solint =='inf_EB') and (((post_SNR-SNR)/SNR < 0.0) or ((post_SNR_NF - SNR_NF)/SNR_NF < 0.0)):
+                           selfcal_library[fid]['inf_EB_SNR_decrease']=True
+                        elif (solint =='inf_EB') and (((post_SNR-SNR)/SNR > 0.0) and ((post_SNR_NF - SNR_NF)/SNR_NF > 0.0)):
+                           selfcal_library[fid]['inf_EB_SNR_decrease']=False
+
                         for vis in selfcal_library[fid]['vislist']:
                            selfcal_library[fid][vis]['gaintable_final']=selfcal_library[fid][vis][solint]['gaintable']
                            selfcal_library[fid][vis]['spwmap_final']=selfcal_library[fid][vis][solint]['spwmap'].copy()
@@ -444,28 +439,6 @@
                         selfcal_library[fid]['final_solint']=solint
                         selfcal_library[fid]['final_solint_mode']=selfcal_plan['solmode'][iteration]
                         selfcal_library[fid]['iteration']=iteration
-=======
-                        selfcal_library[target][band][fid]['SC_success']=True
-                        selfcal_library[target][band][fid]['Stop_Reason']='None'
-                        if (solint =='inf_EB') and (((post_SNR-SNR)/SNR < 0.0) or ((post_SNR_NF - SNR_NF)/SNR_NF < 0.0)):
-                           selfcal_library[target][band][fid]['inf_EB_SNR_decrease']=True
-                        elif (solint =='inf_EB') and (((post_SNR-SNR)/SNR > 0.0) and ((post_SNR_NF - SNR_NF)/SNR_NF > 0.0)):
-                           selfcal_library[target][band][fid]['inf_EB_SNR_decrease']=False
-
-                        for vis in selfcal_library[target][band][fid]['vislist']:
-                           selfcal_library[target][band][fid][vis]['gaintable_final']=selfcal_library[target][band][fid][vis][solint]['gaintable']
-                           selfcal_library[target][band][fid][vis]['spwmap_final']=selfcal_library[target][band][fid][vis][solint]['spwmap'].copy()
-                           selfcal_library[target][band][fid][vis]['applycal_mode_final']=selfcal_library[target][band][fid][vis][solint]['applycal_mode']
-                           selfcal_library[target][band][fid][vis]['applycal_interpolate_final']=selfcal_library[target][band][fid][vis][solint]['applycal_interpolate']
-                           selfcal_library[target][band][fid][vis]['gaincal_combine_final']=selfcal_library[target][band][fid][vis][solint]['gaincal_combine']
-                           selfcal_library[target][band][fid][vis][solint]['Pass']=True
-                           selfcal_library[target][band][fid][vis][solint]['Fail_Reason']='None'
-                        if solmode[band][target][iteration]=='p':            
-                           selfcal_library[target][band][fid]['final_phase_solint']=solint
-                        selfcal_library[target][band][fid]['final_solint']=solint
-                        selfcal_library[target][band][fid]['final_solint_mode']=solmode[band][target][iteration]
-                        selfcal_library[target][band][fid]['iteration']=iteration
->>>>>>> 7c9a981e
                     else:
                         for vis in selfcal_library[fid]['vislist']:
                             selfcal_library[fid][vis][solint]['Pass']=False
@@ -567,16 +540,16 @@
              print('****************Reapplying previous solint solutions where available*************')
 
              #if the final successful solint was inf_EB but inf_EB had a S/N decrease, don't count it as a success and revert to no selfcal
-             if selfcal_library[target][band]['final_solint'] == 'inf_EB' and selfcal_library[target][band]['inf_EB_SNR_decrease']:
-                selfcal_library[target][band]['SC_success']=False
-                selfcal_library[target][band]['final_solint']='None'
+             if selfcal_library['final_solint'] == 'inf_EB' and selfcal_library['inf_EB_SNR_decrease']:
+                selfcal_library['SC_success']=False
+                selfcal_library['final_solint']='None'
                 for vis in vislist:
-                   selfcal_library[target][band][vis]['inf_EB']['Pass']=False    #  remove the success from inf_EB
-                for fid in np.intersect1d(selfcal_library[target][band]['sub-fields'],list(selfcal_library[target][band]['sub-fields-fid_map'][vis].keys())):
-                   if selfcal_library[target][band][fid]['final_solint'] == 'inf_EB' and selfcal_library[target][band][fid]['inf_EB_SNR_decrease']:
-                      selfcal_library[target][band][fid]['SC_success']=False
+                   selfcal_library[vis]['inf_EB']['Pass']=False    #  remove the success from inf_EB
+                for fid in np.intersect1d(selfcal_library['sub-fields'],list(selfcal_library['sub-fields-fid_map'][vis].keys())):
+                   if selfcal_library[fid]['final_solint'] == 'inf_EB' and selfcal_library[fid]['inf_EB_SNR_decrease']:
+                      selfcal_library[fid]['SC_success']=False
                       for vis in vislist:
-                         selfcal_library[target][band][fid][vis]['inf_EB']['Pass']=False    #  remove the success from inf_EB
+                         selfcal_library[fid][vis]['inf_EB']['Pass']=False    #  remove the success from inf_EB
 
              for vis in vislist:
                  applycal_wrapper(vis, target, band, solint, selfcal_library, 
@@ -594,7 +567,6 @@
                              selfcal_library[fid]['RMS_post']=selfcal_library[fid]['RMS_orig'].copy()
 
          # If any of the sub-fields passed, and the whole mosaic passed, then we can move on to the next solint, otherwise we have to back out.
-<<<<<<< HEAD
          if selfcal_library[vislist[0]][solint]['Pass'] == True and \
                  np.any([selfcal_library[fid][selfcal_library[fid]['vislist'][0]][solint]['Pass'] == True for fid in \
                  selfcal_library['sub-fields-to-selfcal']]):
@@ -610,23 +582,7 @@
                     print('Field '+str(fid)+' Was: ',selfcal_plan[fid]['solint_snr_per_field'][selfcal_plan['solints'][iteration+1]])
                     get_SNR_self_update(selfcal_library[fid],n_ants,solint,selfcal_plan['solints'][iteration+1],
                             selfcal_plan['integration_time'],selfcal_plan[fid]['solint_snr_per_field'])
-                    print('FIeld '+str(fid)+' Now: ',selfcal_plan[fid]['solint_snr_per_field'][selfcal_plan['solints'][iteration+1]])
-=======
-         if selfcal_library[target][band][vislist[0]][solint]['Pass'] == True and \
-                 np.any([selfcal_library[target][band][fid][selfcal_library[target][band][fid]['vislist'][0]][solint]['Pass'] == True for fid in \
-                 selfcal_library[target][band]['sub-fields-to-selfcal']]):
-             if mode == "selfcal" and (iteration < len(solints[band][target])-1) and (selfcal_library[target][band][vis][solint]['SNR_post'] > \
-                     selfcal_library[target][band]['SNR_orig']): #(iteration == 0) and 
-                print('Updating solint = '+solints[band][target][iteration+1]+' SNR')
-                print('Was: ',solint_snr[target][band][solints[band][target][iteration+1]])
-                get_SNR_self_update([target],band,vislist,selfcal_library[target][band],n_ants,solint,solints[band][target][iteration+1],integration_time,solint_snr[target][band])
-                print('Now: ',solint_snr[target][band][solints[band][target][iteration+1]])
-
-                for fid in selfcal_library[target][band]['sub-fields-to-selfcal']:
-                    print('Field '+str(fid)+' Was: ',solint_snr_per_field[target][band][fid][solints[band][target][iteration+1]])
-                    get_SNR_self_update([target],band,vislist,selfcal_library[target][band][fid],n_ants,solint,solints[band][target][iteration+1],integration_time,solint_snr_per_field[target][band][fid])
-                    print('Field '+str(fid)+' Now: ',solint_snr_per_field[target][band][fid][solints[band][target][iteration+1]])
->>>>>>> 7c9a981e
+                    print('Field '+str(fid)+' Now: ',selfcal_plan[fid]['solint_snr_per_field'][selfcal_plan['solints'][iteration+1]])
 
              # If not all fields succeed for inf_EB or scan_inf/inf, depending on mosaic or single field, then don't go on to amplitude selfcal,
              # even if *some* fields succeeded.
