import numpy as np
from scipy import stats
import glob
import sys
#execfile('selfcal_helpers.py',globals())
sys.path.append("./")
from selfcal_helpers import *
from casampi.MPIEnvironment import MPIEnvironment 
parallel=MPIEnvironment.is_mpi_enabled

def run_selfcal(selfcal_library, target, band, solints, solint_snr, applycal_mode, solmode, band_properties, telescope, n_ants, cellsize, imsize, \
        inf_EB_gaintype_dict, inf_EB_gaincal_combine_dict, inf_EB_fallback_mode_dict, gaincal_combine, applycal_interp, integration_time, \
        gaincal_minsnr=2.0, gaincal_unflag_minsnr=5.0, minsnr_to_proceed=3.0, delta_beam_thresh=0.05, do_amp_selfcal=True, inf_EB_gaincal_combine='scan', inf_EB_gaintype='G', \
        unflag_only_lbants=False, unflag_only_lbants_onlyap=False, calonly_max_flagged=0.0, second_iter_solmode="", unflag_fb_to_prev_solint=False, \
        rerank_refants=False, mode="selfcal", calibrators="", calculate_inf_EB_fb_anyways=False):
   iterjump=-1   # useful if we want to jump iterations
   sani_target=sanitize_string(target)

   if mode == "cocal":
        iterjump = len(solints[band]) - 2
        if selfcal_library[target][band]["SC_success"] and not calculate_inf_EB_fb_anyways:
            iterjump += 1

   vislist=selfcal_library[target][band]['vislist'].copy()

   if mode == "cocal":
       # Check whether there are suitable calibrators, otherwise skip this target/band.
       include_targets, include_scans = triage_calibrators(vis, target, calibrators[band][0])
       if include_targets == "":
           print("No suitable calibrators found, skipping "+target)
           return

   for iteration in range(len(solints[band])):
      if (iterjump !=-1) and (iteration < iterjump): # allow jumping to amplitude selfcal and not need to use a while loop
         continue
      elif iteration == iterjump:
         iterjump=-1
      print("Solving for solint="+solints[band][iteration])

      if mode == "selfcal" and solint_snr[target][band][solints[band][iteration]] < minsnr_to_proceed:
         print('*********** estimated SNR for solint='+solints[band][iteration]+' too low, measured: '+str(solint_snr[target][band][solints[band][iteration]])+', Min SNR Required: '+str(minsnr_to_proceed)+' **************')
         if iteration > 1 and solmode[band][iteration] !='ap' and do_amp_selfcal:  # if a solution interval shorter than inf for phase-only SC has passed, attempt amplitude selfcal
            iterjump=solmode[band].index('ap') 
            print('****************Attempting amplitude selfcal*************')
            continue

         selfcal_library[target][band]['Stop_Reason']='Estimated_SNR_too_low_for_solint '+solints[band][iteration]
         break
      else:
         solint=solints[band][iteration]
         if iteration == 0:
            print('Starting with solint: '+solint)
         else:
            print('Continuing with solint: '+solint)
         os.system('rm -rf '+sani_target+'_'+band+'_'+solint+'_'+str(iteration)+'*')
         ##
         ## make images using the appropriate tclean heuristics for each telescope
         ## set threshold based on RMS of initial image and lower if value becomes lower
         ## during selfcal by resetting 'RMS_curr' after the post-applycal evaluation
         ##
         if selfcal_library[target][band]['final_solint'] != 'None':
             prev_solint = selfcal_library[target][band]['final_solint']
             prev_iteration = selfcal_library[target][band][vislist[0]][prev_solint]['iteration']

             nterms_changed = (len(glob.glob(sani_target+'_'+band+'_'+prev_solint+'_'+str(prev_iteration)+"_post.model.tt*")) < 
                    selfcal_library[target][band]['nterms'])

             if nterms_changed:
                 resume = False
             else:
                 resume = True
                 files = glob.glob(sani_target+'_'+band+'_'+prev_solint+'_'+str(prev_iteration)+"_post.*")
                 for f in files:
                     os.system("cp -r "+f+" "+f.replace(prev_solint+"_"+str(prev_iteration)+"_post", solint+'_'+str(iteration)))
         else:
             resume = False

         nfsnr_modifier = selfcal_library[target][band]['RMS_NF_curr'] / selfcal_library[target][band]['RMS_curr']
         tclean_wrapper(vislist,sani_target+'_'+band+'_'+solint+'_'+str(iteration),
                     band_properties,band,telescope=telescope,nsigma=selfcal_library[target][band]['nsigma'][iteration], scales=[0],
                     threshold=str(selfcal_library[target][band]['nsigma'][iteration]*selfcal_library[target][band]['RMS_curr'])+'Jy',
                     savemodel='none',parallel=parallel,cellsize=cellsize[band],imsize=imsize[band],
                     nterms=selfcal_library[target][band]['nterms'],
                     field=target,spw=selfcal_library[target][band]['spws_per_vis'],uvrange=selfcal_library[target][band]['uvrange'],obstype=selfcal_library[target][band]['obstype'], nfrms_multiplier=nfsnr_modifier, resume=resume, image_mosaic_fields_separately=selfcal_library[target][band]['obstype'] == 'mosaic')

         if solint == "inf_EB_fb" or (solint == "inf_fb" and selfcal_library[target][band]['final_solint'] == "inf_EB") or iteration == 0:
            gaincal_preapply_gaintable={}
            gaincal_spwmap={}
            gaincal_interpolate={}
            applycal_gaintable={}
            applycal_spwmap={}
            fallback={}
            applycal_interpolate={}


         # Loop through up to two times. On the first attempt, try applymode = 'calflag' (assuming this is requested by the user). On the
         # second attempt, use applymode = 'calonly'.
         for applymode in np.unique([applycal_mode[band][iteration],'calonly']):
             for vis in vislist:
                ##
                ## Restore original flagging state each time before applying a new gaintable
                ##
                versionname = ("fb_" if mode == "cocal" else "")+'selfcal_starting_flags_'+sani_target
                if not os.path.exists(vis+".flagversions/flags."+versionname):
                   flagmanager(vis=vis,mode='save',versionname=versionname)
                elif mode == "selfcal":
                   flagmanager(vis=vis, mode = 'restore', versionname = versionname, comment = 'Flag states at start of reduction')

                if mode == "cocal":
                    flagmanager(vis=vis, mode = 'restore', versionname = 'selfcal_starting_flags', comment = 'Flag states at start of the reduction')

             # We need to redo saving the model now that we have potentially unflagged some data.
             if applymode == "calflag":
                 tclean_wrapper(vislist,sani_target+'_'+band+'_'+solint+'_'+str(iteration),
                             band_properties,band,telescope=telescope,nsigma=selfcal_library[target][band]['nsigma'][iteration], scales=[0],
                             threshold=str(selfcal_library[target][band]['nsigma'][iteration]*selfcal_library[target][band]['RMS_curr'])+'Jy',
                             savemodel='modelcolumn',parallel=parallel,cellsize=cellsize[band],imsize=imsize[band],
                             nterms=selfcal_library[target][band]['nterms'],
                             field=target,spw=selfcal_library[target][band]['spws_per_vis'],uvrange=selfcal_library[target][band]['uvrange'],obstype=selfcal_library[target][band]['obstype'], nfrms_multiplier=nfsnr_modifier, savemodel_only=True)

             for vis in vislist:
                # Record gaincal details.
                selfcal_library[target][band][vis][solint]={}
                for fid in selfcal_library[target][band]['sub-fields-to-selfcal']:
                    selfcal_library[target][band][fid][vis][solint]={}

                applycal_gaintable[vis]=[]
                applycal_spwmap[vis]=[]
                applycal_interpolate[vis]=[]
                gaincal_spwmap[vis]=[]
                gaincal_interpolate[vis]=[]
                gaincal_preapply_gaintable[vis]=[]
                ##
                ## Solve gain solutions per MS, target, solint, and band
                ##
                os.system('rm -rf '+sani_target+'_'+vis+'_'+band+'_'+solint+'_'+str(iteration)+'_'+solmode[band][iteration]+'*.g')
                ##
                ## Set gaincal parameters depending on which iteration and whether to use combine=spw for inf_EB or not
                ## Defaults should assume combine='scan' and gaintpe='G' will fallback to combine='scan,spw' if too much flagging
                ## At some point remove the conditional for use_inf_EB_preapply, since there isn't a reason not to do it
                ##

                if solmode[band][iteration] == 'p':
                    if 'inf_EB' in solint:
                       gaincal_spwmap[vis]=[]
                       gaincal_preapply_gaintable[vis]=[]
                       gaincal_interpolate[vis]=[]
                       gaincal_gaintype=inf_EB_gaintype_dict[target][band][vis]
                       gaincal_solmode=""
                       gaincal_combine[band][iteration]=inf_EB_gaincal_combine_dict[target][band][vis]+\
                               (",field" if "fb" in solint else "")
                       if 'spw' in inf_EB_gaincal_combine_dict[target][band][vis]:
                          applycal_spwmap[vis]=[selfcal_library[target][band][vis]['spwmap']]
                          gaincal_spwmap[vis]=[selfcal_library[target][band][vis]['spwmap']]
                       else:
                          applycal_spwmap[vis]=[]
                       applycal_interpolate[vis]=[applycal_interp[band]]
                       applycal_gaintable[vis]=[sani_target+'_'+vis+'_'+band+'_'+solint+'_'+str(iteration)+'_'+solmode[band][iteration]+'.g']
                    #elif solmode[band][iteration]=='p':
                    else:
                       gaincal_spwmap[vis]=[]
                       if mode == "cocal":
                           if selfcal_library[target][band]['final_solint'] == 'inf_EB' and not calculate_inf_EB_fb_anyways:
                               #gaincal_preapply_gaintable[vis]=[sani_target+'_'+vis+'_'+band+'_inf_EB_0_p.g']
                               previous_solint = "inf_EB"
                           else:
                               #gaincal_preapply_gaintable[vis]=[sani_target+'_'+vis+'_'+band+'_inf_EB_fb_'+str(iteration-1)+'_p.g']
                               previous_solint = "inf_EB_fb"
                       else:
                           if solmode[band][iteration]=='p':
                               previous_solint = "inf_EB"
                           else:
                               previous_solint = selfcal_library[target][band]['final_phase_solint']

                       gaincal_preapply_gaintable[vis]=selfcal_library[target][band][vis][previous_solint]['gaintable']
                       gaincal_interpolate[vis]=[applycal_interp[band]]
                       gaincal_gaintype='T' if applymode == "calflag" or second_iter_solmode == "" else "GSPLINE" if second_iter_solmode == "GSPLINE" else "G"
                       gaincal_solmode = "" if applymode == "calflag" or second_iter_solmode == "GSPLINE" else second_iter_solmode
                       gaincal_spwmap[vis] = selfcal_library[target][band][vis][previous_solint]['spwmap']
                       """
                       if 'spw' in inf_EB_gaincal_combine_dict[target][band][vis]:
                          applycal_spwmap[vis]=[selfcal_library[target][band][vis]['spwmap'],selfcal_library[target][band][vis]['spwmap']]
                          gaincal_spwmap[vis]=[selfcal_library[target][band][vis]['spwmap']]
                       elif inf_EB_fallback_mode_dict[target][band][vis]=='spwmap':
                          applycal_spwmap[vis]=[selfcal_library[target][band][vis]['inf_EB']['spwmap'],selfcal_library[target][band][vis]['spwmap']]
                          gaincal_spwmap[vis]=selfcal_library[target][band][vis]['inf_EB']['spwmap']
                       else:
                          applycal_spwmap[vis]=[[],selfcal_library[target][band][vis]['spwmap']]
                          gaincal_spwmap[vis]=[]
                       """
                       # Revert back to applying the inf_EB solution if calculate_inf_EB_fb_anyways, i.e. we just use the inf_EB_fb solution
                       # for gaincal.
                       if mode == "cocal":
                           if selfcal_library[target][band]['final_solint'] == 'inf_EB' and calculate_inf_EB_fb_anyways:
                               previous_solint = "inf_EB"

                       applycal_spwmap[vis] = [selfcal_library[target][band][vis][previous_solint]['spwmap']] + [selfcal_library[target][band][vis]['spwmap']]
                       applycal_interpolate[vis]=[applycal_interp[band],applycal_interp[band]]
                       applycal_gaintable[vis] = selfcal_library[target][band][vis][previous_solint]['gaintable'] + [sani_target+'_'+vis+'_'+band+'_'+solint+'_'+str(iteration)+'_'+solmode[band][iteration]+'.g']
                    selfcal_library[target][band][vis][solint]['gaintable']=applycal_gaintable[vis]
                    selfcal_library[target][band][vis][solint]['iteration']=iteration+0
                    selfcal_library[target][band][vis][solint]['spwmap']=applycal_spwmap[vis]
                    selfcal_library[target][band][vis][solint]['applycal_mode']=applycal_mode[band][iteration]+''
                    selfcal_library[target][band][vis][solint]['applycal_interpolate']=applycal_interpolate[vis]
                    selfcal_library[target][band][vis][solint]['gaincal_combine']=gaincal_combine[band][iteration]+''
                    for fid in selfcal_library[target][band]['sub-fields-to-selfcal']:
                        selfcal_library[target][band][fid][vis][solint]['gaintable']=applycal_gaintable[vis]
                        selfcal_library[target][band][fid][vis][solint]['iteration']=iteration+0
                        selfcal_library[target][band][fid][vis][solint]['spwmap']=applycal_spwmap[vis]
                        selfcal_library[target][band][fid][vis][solint]['applycal_mode']=applycal_mode[band][iteration]+''
                        selfcal_library[target][band][fid][vis][solint]['applycal_interpolate']=applycal_interpolate[vis]
                        selfcal_library[target][band][fid][vis][solint]['gaincal_combine']=gaincal_combine[band][iteration]+''

                    fallback[vis]=''
                    if solmode[band][iteration] == 'ap':
                       solnorm=True
                    else:
                       solnorm=False

                    if gaincal_gaintype == "GSPLINE":
                        splinetime = solint.replace('_EB','').replace('_ap','')
                        if splinetime == "inf":
                            splinetime = selfcal_library[target][band]["Median_scan_time"]
                        else:
                            splinetime = float(splinetime[0:-1])

<<<<<<< HEAD
                    if mode == "cocal":
                        # Check which targets are acceptable to use as calibrators.
                        targets = calibrators[band][len(solints[band] - iteration)]

                        include_targets, include_scans = triage_calibrators(vis, target, targets)
                    else:
                        include_targets = target
                        include_scans = ""

                    if mode == "cocal" and preapply_targets_own_inf_EB and solint == "inf_fb" and "inf" in solints[band]:
                        ##
                        ## If we want to pre-apply inf_EB solution from each calibrator to itself, all we do is combine all of thier
                        ## individual inf tables, as these were pre-calculated in that way.
                        ##
                        destination_table = sani_target+'_'+vis+'_'+band+'_'+solint+'_'+str(iteration)+'_'+solmode[band][iteration]+'.g'
                        for t in include_targets.split(","):
                            table_name = sanitize_string(t)+'_'+vis+'_'+band+'_'+solint.replace('_fb','')+'_'+str(1)+'_'+solmode[band][iteration]+'.g'
                            #t_final_solint = selfcal_library[t][band]["final_phase_solint"]
                            #t_iteration = selfcal_library[t][band][vislist[0]][t_final_solint]["iteration"]
                            #table_name = sanitize_string(t)+'_'+vis+'_'+band+'_'+t_final_solint+'_'+str(t_iteration)+'_'+solmode[band][iteration]+'.g'

                            tb.open(table_name)
                            if not os.path.exists("tmp1.g"):
                                tb.copy("tmp1.g", deep=True)
                            else:
                                tb.copyrows("tmp1.g")
                            tb.close()

                        tb.open("tmp1.g")
                        tb.query("OBSERVATION_ID==0", name="tmp2.g", sortlist="TIME,ANTENNA1")
                        tb.close()

                        tb.open("tmp2.g")
                        tb.copy(destination_table, deep=True)
                        tb.close()

                        os.system("rm -rf tmp1.g tmp2.g")
                    else:
                        gaincal(vis=vis,\
                             caltable=sani_target+'_'+vis+'_'+band+'_'+solint+'_'+str(iteration)+'_'+solmode[band][iteration]+'.g',\
                             gaintype=gaincal_gaintype, spw=selfcal_library[target][band][vis]['spws'],
                             refant=selfcal_library[target][band][vis]['refant'], calmode=solmode[band][iteration], solnorm=solnorm if applymode=="calflag" else False,
                             solint=solint.replace('_EB','').replace('_ap','').replace('scan_','').replace('_fb',''),minsnr=gaincal_minsnr if applymode == 'calflag' else max(gaincal_minsnr,5.0), minblperant=4,combine=gaincal_combine[band][iteration],
                             field=include_targets,scan=include_scans,gaintable=gaincal_preapply_gaintable[vis],spwmap=gaincal_spwmap[vis],uvrange=selfcal_library[target][band]['uvrange'],
                             interp=gaincal_interpolate[vis], solmode=gaincal_solmode)

                    if mode == "cocal":
                        ##
                        ## Do some post gaincal cleanup.
                        ##
                        tb.open(sani_target+'_'+vis+'_'+band+'_'+solint+'_'+str(iteration)+'_'+solmode[band][iteration]+'.g', nomodify=False)
                        antennas = tb.getcol("ANTENNA1")
                        flags = tb.getcol("FLAG")
                        cals = tb.getcol("CPARAM")
                        snr = tb.getcol("SNR")
                        scans = tb.getcol("SCAN_NUMBER")

                        # Flag all of the scans that failed the triage above.
                        if preapply_targets_own_inf_EB and solint == "inf_fb":
                            good_scans = np.repeat(False, antennas.size)
                            for scan in include_scans.split(","):
                                good_scans[scans == int(scan)] = True
                            print("# of good scans data:", good_scans.sum())
                            print("# of scans data:", good_scans.size)
                            flags[:,:,np.logical_not(good_scans)] = True

                        """
                        # Flag any solutions whose S/N ratio is too small.
                        flags[snr < 5.] = True
                        """

                        # Finally, write this out.
                        bad = np.where(flags[0,0,:])[0]
                        tb.removerows(rownrs=bad)
                        tb.flush()
                        tb.close()
=======
                    gaincal(vis=vis,\
                         caltable=sani_target+'_'+vis+'_'+band+'_'+solint+'_'+str(iteration)+'_'+solmode[band][iteration]+'.g',\
                         gaintype=gaincal_gaintype, spw=selfcal_library[target][band][vis]['spws'],
                         refant=selfcal_library[target][band][vis]['refant'], calmode=solmode[band][iteration], solnorm=solnorm if applymode=="calflag" else False,
                         solint=solint.replace('_EB','').replace('_ap','').replace('scan_',''),minsnr=gaincal_minsnr if applymode == 'calflag' else max(gaincal_minsnr,gaincal_unflag_minsnr), minblperant=4,combine=gaincal_combine[band][iteration],
                         field=target,gaintable=gaincal_preapply_gaintable[vis],spwmap=gaincal_spwmap[vis],uvrange=selfcal_library[target][band]['uvrange'],
                         interp=gaincal_interpolate[vis], solmode=gaincal_solmode)
>>>>>>> 774fe563
                else:
                    for fid in selfcal_library[target][band]['sub-fields-to-selfcal']:
                        gaincal_spwmap[vis]=[]
                        gaincal_preapply_gaintable[vis]=selfcal_library[target][band][fid][vis][selfcal_library[target][band][fid]['final_phase_solint']]['gaintable']
                        gaincal_interpolate[vis]=[applycal_interp[band]]*len(gaincal_preapply_gaintable[vis])
                        gaincal_gaintype='T' if applymode == "calflag" or second_iter_solmode == "" else "GSPLINE" if second_iter_solmode == "GSPLINE" else "G"
                        gaincal_solmode = "" if applymode == "calflag" or second_iter_solmode == "GSPLINE" else second_iter_solmode
                        if 'spw' in inf_EB_gaincal_combine_dict[target][band][vis]:
                           applycal_spwmap[vis]=[selfcal_library[target][band][fid][vis]['spwmap'],selfcal_library[target][band][fid][vis]['spwmap'],selfcal_library[target][band][fid][vis]['spwmap']]
                           gaincal_spwmap[vis]=[selfcal_library[target][band][fid][vis]['spwmap'],selfcal_library[target][band][fid][vis]['spwmap']]
                        elif inf_EB_fallback_mode_dict[target][band][vis]=='spwmap':
                           applycal_spwmap[vis]=[selfcal_library[target][band][fid][vis]['inf_EB']['spwmap'],selfcal_library[target][band][fid][vis]['spwmap'],selfcal_library[target][band][fid][vis]['spwmap']]
                           gaincal_spwmap[vis]=[selfcal_library[target][band][fid][vis]['inf_EB']['spwmap'],selfcal_library[target][band][fid][vis]['spwmap']]
                        else:
                           applycal_spwmap[vis]=[[],selfcal_library[target][band][fid][vis]['spwmap'],selfcal_library[target][band][fid][vis]['spwmap']]
                           gaincal_spwmap[vis]=[[],selfcal_library[target][band][fid][vis]['spwmap']]
                        applycal_interpolate[vis]=[applycal_interp[band]]*len(gaincal_preapply_gaintable[vis])+['linearPD']
                        applycal_gaintable[vis]=selfcal_library[target][band][fid][vis][selfcal_library[target][band][fid]['final_phase_solint']]['gaintable']+[sani_target+'_'+vis+'_'+band+'_'+solint+'_'+str(iteration)+'_ap.g']

                        selfcal_library[target][band][vis][solint]['gaintable']=applycal_gaintable[vis]
                        selfcal_library[target][band][vis][solint]['iteration']=iteration+0
                        selfcal_library[target][band][vis][solint]['spwmap']=applycal_spwmap[vis]
                        selfcal_library[target][band][vis][solint]['applycal_mode']=applycal_mode[band][iteration]+''
                        selfcal_library[target][band][vis][solint]['applycal_interpolate']=applycal_interpolate[vis]
                        selfcal_library[target][band][vis][solint]['gaincal_combine']=gaincal_combine[band][iteration]+''
                        selfcal_library[target][band][fid][vis][solint]['gaintable']=applycal_gaintable[vis]
                        selfcal_library[target][band][fid][vis][solint]['iteration']=iteration+0
                        selfcal_library[target][band][fid][vis][solint]['spwmap']=applycal_spwmap[vis]
                        selfcal_library[target][band][fid][vis][solint]['applycal_mode']=applycal_mode[band][iteration]+''
                        selfcal_library[target][band][fid][vis][solint]['applycal_interpolate']=applycal_interpolate[vis]
                        selfcal_library[target][band][fid][vis][solint]['gaincal_combine']=gaincal_combine[band][iteration]+''

                        fallback[vis]=''
                        if solmode[band][iteration] == 'ap':
                           solnorm=True
                        else:
                           solnorm=False

                        if gaincal_gaintype == "GSPLINE":
                            splinetime = solint.replace('_EB','').replace('_ap','')
                            if splinetime == "inf":
                                splinetime = selfcal_library[target][band][fid]["Median_scan_time"]
                            else:
                                splinetime = float(splinetime[0:-1])

                        gaincal(vis=vis,\
                             #caltable=sani_target+'_'+vis+'_'+band+'_'+solint+'_'+str(iteration)+'_'+solmode[band][iteration]+'.g',\
                             caltable="temp.g",\
                             gaintype=gaincal_gaintype, spw=selfcal_library[target][band][fid][vis]['spws'],
                             refant=selfcal_library[target][band][vis]['refant'], calmode=solmode[band][iteration], solnorm=solnorm if applymode=="calflag" else False,
                             solint=solint.replace('_EB','').replace('_ap','').replace('scan_',''),minsnr=gaincal_minsnr if applymode == 'calflag' else max(gaincal_minsnr,gaincal_unflag_minsnr), minblperant=4,combine=gaincal_combine[band][iteration],
                             field=str(fid),gaintable=gaincal_preapply_gaintable[vis],spwmap=gaincal_spwmap[vis],uvrange=selfcal_library[target][band]['uvrange'],
                             #interp=gaincal_interpolate[vis], solmode=gaincal_solmode, append=os.path.exists(sani_target+'_'+vis+'_'+band+'_'+
                             #solint+'_'+str(iteration)+'_'+solmode[band][iteration]+'.g'))
                             interp=gaincal_interpolate[vis], solmode=gaincal_solmode, append=os.path.exists('temp.g'))

                    tb.open("temp.g")
                    subt = tb.query("OBSERVATION_ID==0", sortlist="TIME,ANTENNA1")
                    tb.close()

                    subt.copy(sani_target+'_'+vis+'_'+band+'_'+solint+'_'+str(iteration)+'_'+solmode[band][iteration]+'.g', deep=True)
                    subt.close()

                    os.system("rm -rf temp.g")

                if rerank_refants:
                    selfcal_library[target][band][vis]["refant"] = rank_refants(vis, caltable=sani_target+'_'+vis+'_'+band+'_'+solint+'_'+str(iteration)+'_'+solmode[band][iteration]+'.g')

                    # If we are falling back to a previous solution interval on the unflagging, we need to make sure all tracks use a common 
                    # reference antenna.
                    if unflag_fb_to_prev_solint:
                        for it, sint in enumerate(solints[band][0:iteration+1]):
                            if not os.path.exists(sani_target+'_'+vis+'_'+band+'_'+sint+'_'+str(it)+'_'+solmode[band][it]+'.g'):
                                continue

                            # If a previous iteration went through the unflagging routine, it is possible that some antennas fell back to
                            # a previous solint. In that case, rerefant will flag those antennas because they can't be re-referenced with
                            # a different time interval. So to be safe, we go back to the pre-pass solutions and then re-run the passing.
                            # We could probably check more carefully whether this is the case to avoid having to do this... but the 
                            # computing time isn't significant so it's easy just to run through again.
                            if os.path.exists(sani_target+'_'+vis+'_'+band+'_'+sint+'_'+str(it)+'_'+solmode[band][it]+'.pre-pass.g'):
                                rerefant(vis, sani_target+'_'+vis+'_'+band+'_'+sint+'_'+str(it)+'_'+solmode[band][it]+'.pre-pass.g', \
                                        refant=selfcal_library[target][band][vis]["refant"])

                                os.system("rm -rf "+sani_target+'_'+vis+'_'+band+'_'+sint+'_'+str(it)+'_'+solmode[band][it]+'.g')
                                os.system("cp -r "+sani_target+'_'+vis+'_'+band+'_'+sint+'_'+str(it)+'_'+solmode[band][it]+'.pre-pass.g '+\
                                        sani_target+'_'+vis+'_'+band+'_'+sint+'_'+str(it)+'_'+solmode[band][it]+'.g')

                                if sint == "inf_EB" and len(selfcal_library[target][band][vis][sint]["spwmap"][0]) > 0:
                                    unflag_spwmap = selfcal_library[target][band][vis][sint]["spwmap"][0]
                                else:
                                    unflag_spwmap = []

                                unflag_failed_antennas(vis, sani_target+'_'+vis+'_'+band+'_'+sint+'_'+str(it)+'_'+\
                                        solmode[band][it]+'.g', flagged_fraction=0.25, solnorm=solnorm, \
                                        only_long_baselines=solmode[band][it]=="ap" if unflag_only_lbants and \
                                        unflag_only_lbants_onlyap else unflag_only_lbants, calonly_max_flagged=calonly_max_flagged, \
                                        spwmap=unflag_spwmap, fb_to_prev_solint=unflag_fb_to_prev_solint, solints=solints[band], iteration=it)
                            else:
                                rerefant(vis, sani_target+'_'+vis+'_'+band+'_'+sint+'_'+str(it)+'_'+solmode[band][it]+'.g', \
                                        refant=selfcal_library[target][band][vis]["refant"])
                    else:
                        rerefant(vis, sani_target+'_'+vis+'_'+band+'_'+solint+'_'+str(iteration)+'_'+solmode[band][iteration]+'.g', \
                                refant=selfcal_library[target][band][vis]["refant"])

                ##
                ## default is to run without combine=spw for inf_EB, here we explicitly run a test inf_EB with combine='scan,spw' to determine
                ## the number of flagged antennas when combine='spw' then determine if it needs spwmapping or to use the gaintable with spwcombine.
                ##
                if 'inf_EB' in solint and fallback[vis]=='':
                   os.system('rm -rf test_inf_EB.g')
                   test_gaincal_combine='scan,spw'
                   if selfcal_library[target][band]['obstype']=='mosaic':
                      test_gaincal_combine+=',field'   
                   gaincal(vis=vis,\
                     caltable='test_inf_EB.g',\
                     gaintype=gaincal_gaintype, spw=selfcal_library[target][band][vis]['spws'],
                     refant=selfcal_library[target][band][vis]['refant'], calmode='p', 
<<<<<<< HEAD
                     solint=solint.replace('_EB','').replace('_ap','').replace('_fb',''),minsnr=gaincal_minsnr if applymode == "calflag" else max(gaincal_minsnr,5.0), minblperant=4,combine=test_gaincal_combine,
                     field=include_targets,scan=include_scans,gaintable='',spwmap=[],uvrange=selfcal_library[target][band]['uvrange']) 
=======
                     solint=solint.replace('_EB','').replace('_ap',''),minsnr=gaincal_minsnr if applymode == "calflag" else max(gaincal_minsnr,gaincal_unflag_minsnr), minblperant=4,combine=test_gaincal_combine,
                     field=target,gaintable='',spwmap=[],uvrange=selfcal_library[target][band]['uvrange']) 
>>>>>>> 774fe563
                   spwlist=selfcal_library[target][band][vis]['spws'].split(',')
                   fallback[vis],map_index,spwmap,applycal_spwmap_inf_EB=analyze_inf_EB_flagging(selfcal_library,band,spwlist,sani_target+'_'+vis+'_'+band+'_'+solint+'_'+str(iteration)+'_'+solmode[band][iteration]+'.g',vis,target,'test_inf_EB.g')

                   inf_EB_fallback_mode_dict[target][band][vis]=fallback[vis]+''
                   print(solint,fallback[vis],applycal_spwmap_inf_EB)
                   if fallback[vis] != '':
                      if fallback[vis] =='combinespw':
                         gaincal_spwmap[vis]=[selfcal_library[target][band][vis]['spwmap']]
                         gaincal_combine[band][iteration]='scan,spw'
                         inf_EB_gaincal_combine_dict[target][band][vis]='scan,spw'
                         applycal_spwmap[vis]=[selfcal_library[target][band][vis]['spwmap']]
                         os.system('rm -rf           '+sani_target+'_'+vis+'_'+band+'_'+solint+'_'+str(iteration)+'_'+solmode[band][iteration]+'.g')
                         os.system('mv test_inf_EB.g '+sani_target+'_'+vis+'_'+band+'_'+solint+'_'+str(iteration)+'_'+solmode[band][iteration]+'.g')
                      if fallback[vis] =='spwmap':
                         gaincal_spwmap[vis]=applycal_spwmap_inf_EB
                         inf_EB_gaincal_combine_dict[target][band][vis]='scan'
                         gaincal_combine[band][iteration]='scan'
                         applycal_spwmap[vis]=[applycal_spwmap_inf_EB]
                   os.system('rm -rf test_inf_EB.g')               

                # If iteration two, try restricting to just the antennas with enough unflagged data.
                # Should we also restrict to just long baseline antennas?
                if applymode == "calonly":
                    # Make a copy of the caltable before unflagging, for reference.
                    os.system("cp -r "+sani_target+'_'+vis+'_'+band+'_'+solint+'_'+str(iteration)+'_'+\
                            solmode[band][iteration]+'.g '+sani_target+'_'+vis+'_'+band+'_'+solint+'_'+str(iteration)+'_'+\
                            solmode[band][iteration]+'.pre-pass.g')

                    if solint == "inf_EB" and len(applycal_spwmap[vis]) > 0:
                        unflag_spwmap = applycal_spwmap[vis][0]
                    else:
                        unflag_spwmap = []

                    unflag_failed_antennas(vis, sani_target+'_'+vis+'_'+band+'_'+solint+'_'+str(iteration)+'_'+\
                            solmode[band][iteration]+'.g', flagged_fraction=0.25, solnorm=solnorm, \
                            only_long_baselines=solmode[band][iteration]=="ap" if unflag_only_lbants and unflag_only_lbants_onlyap else \
                            unflag_only_lbants, calonly_max_flagged=calonly_max_flagged, spwmap=unflag_spwmap, \
                            fb_to_prev_solint=unflag_fb_to_prev_solint, solints=solints[band], iteration=iteration)

                # Do some post-gaincal cleanup for mosaics.
                if selfcal_library[target][band]['obstype'] == 'mosaic':
                    tb.open(sani_target+'_'+vis+'_'+band+'_'+solint+'_'+str(iteration)+'_'+solmode[band][iteration]+'.g', nomodify=False)
                    flags = tb.getcol("FLAG")
                    bad = np.where(flags[0,0,:])[0]
                    tb.removerows(rownrs=bad)
                    tb.flush()
                    tb.close()

             for vis in vislist:
                ##
                ## Apply gain solutions per MS, target, solint, and band
                ##
                if mode == "cocal":
                    flagmanager(vis=vis, mode = 'restore', versionname = 'fb_selfcal_starting_flags_'+sani_target, comment = 'Flag states at start of the fallback reduction')
                for fid in selfcal_library[target][band]['sub-fields']:
                    if fid in selfcal_library[target][band]['sub-fields-to-selfcal']:
                        applycal(vis=vis,\
                                 gaintable=selfcal_library[target][band][fid][vis][solint]['gaintable'],\
                                 interp=selfcal_library[target][band][fid][vis][solint]['applycal_interpolate'], calwt=True,\
                                 spwmap=selfcal_library[target][band][fid][vis][solint]['spwmap'],\
                                 #applymode=applymode,field=target,spw=selfcal_library[target][band][vis]['spws'])
                                 applymode='calflag',field=str(fid),spw=selfcal_library[target][band][vis]['spws'])
                    else:
                        if selfcal_library[target][band][fid]['SC_success']:
                            applycal(vis=vis,\
                                    gaintable=selfcal_library[target][band][fid][vis]['gaintable_final'],\
                                    interp=selfcal_library[target][band][fid][vis]['applycal_interpolate_final'],\
                                    calwt=True,spwmap=selfcal_library[target][band][fid][vis]['spwmap_final'],\
                                    applymode=selfcal_library[target][band][fid][vis]['applycal_mode_final'],\
                                    field=str(fid),spw=selfcal_library[target][band][vis]['spws'])    

             ## Create post self-cal image using the model as a startmodel to evaluate how much selfcal helped
             ##

             os.system('rm -rf '+sani_target+'_'+band+'_'+solint+'_'+str(iteration)+'_post*')
             tclean_wrapper(vislist,sani_target+'_'+band+'_'+solint+'_'+str(iteration)+'_post',
                      band_properties,band,telescope=telescope,nsigma=selfcal_library[target][band]['nsigma'][iteration], scales=[0],
                      threshold=str(selfcal_library[target][band]['nsigma'][iteration]*selfcal_library[target][band]['RMS_curr'])+'Jy',
                      savemodel='none',parallel=parallel,cellsize=cellsize[band],imsize=imsize[band],
                      nterms=selfcal_library[target][band]['nterms'],
                      field=target,spw=selfcal_library[target][band]['spws_per_vis'],uvrange=selfcal_library[target][band]['uvrange'],obstype=selfcal_library[target][band]['obstype'], nfrms_multiplier=nfsnr_modifier, image_mosaic_fields_separately=selfcal_library[target][band]['obstype'] == 'mosaic')

             ##
             ## Do the assessment of the post- (and pre-) selfcal images.
             ##
             print('Pre selfcal assessemnt: '+target)
             SNR,RMS=estimate_SNR(sani_target+'_'+band+'_'+solint+'_'+str(iteration)+'.image.tt0', \
                     maskname=sani_target+'_'+band+'_'+solint+'_'+str(iteration)+'_post.mask')
             if telescope !='ACA':
                SNR_NF,RMS_NF=estimate_near_field_SNR(sani_target+'_'+band+'_'+solint+'_'+str(iteration)+'.image.tt0', \
                        maskname=sani_target+'_'+band+'_'+solint+'_'+str(iteration)+'_post.mask', las=selfcal_library[target][band]['LAS'])
             else:
                SNR_NF,RMS_NF=SNR,RMS

             print('Post selfcal assessemnt: '+target)
             post_SNR,post_RMS=estimate_SNR(sani_target+'_'+band+'_'+solint+'_'+str(iteration)+'_post.image.tt0')
             if telescope !='ACA':
                post_SNR_NF,post_RMS_NF=estimate_near_field_SNR(sani_target+'_'+band+'_'+solint+'_'+str(iteration)+'_post.image.tt0', \
                        las=selfcal_library[target][band]['LAS'])
             else:
                post_SNR_NF,post_RMS_NF=post_SNR,post_RMS

             mosaic_SNR, mosaic_RMS, mosaic_SNR_NF, mosaic_RMS_NF = {}, {}, {}, {}
             post_mosaic_SNR, post_mosaic_RMS, post_mosaic_SNR_NF, post_mosaic_RMS_NF = {}, {}, {}, {}
             for fid in selfcal_library[target][band]['sub-fields-to-selfcal']:
                 if selfcal_library[target][band]['obstype'] == 'mosaic':
                     imagename = sani_target+'_field_'+str(fid)+'_'+band+'_'+solint+'_'+str(iteration)
                 else:
                     imagename = sani_target+'_'+band+'_'+solint+'_'+str(iteration)

                 print()
                 print('Pre selfcal assessemnt: '+target+', field '+str(fid))
                 mosaic_SNR[fid], mosaic_RMS[fid] = estimate_SNR(imagename+'.image.tt0', maskname=imagename+'_post.mask')
                 if telescope !='ACA':
                    mosaic_SNR_NF[fid],mosaic_RMS_NF[fid]=estimate_near_field_SNR(imagename+'.image.tt0', maskname=imagename+'_post.mask', \
                            las=selfcal_library[target][band]['LAS'])
                 else:
                    mosaic_SNR_NF[fid],mosaic_RMS_NF[fid]=mosaic_SNR[fid],mosaic_RMS[fid]

                 print('Post selfcal assessemnt: '+target+', field '+str(fid))
                 post_mosaic_SNR[fid], post_mosaic_RMS[fid] = estimate_SNR(imagename+'_post.image.tt0')
                 if telescope !='ACA':
                    post_mosaic_SNR_NF[fid],post_mosaic_RMS_NF[fid]=estimate_near_field_SNR(imagename+'_post.image.tt0', \
                            las=selfcal_library[target][band]['LAS'])
                 else:
                    post_mosaic_SNR_NF[fid],post_mosaic_RMS_NF[fid]=mosaic_SNR[fid],mosaic_RMS[fid]
                 print()

             if post_SNR > 500.0: # if S/N > 500, change nterms to 2 for best performance
                selfcal_library[target][band]['nterms']=2

             for vis in vislist:
                ##
                ## record self cal results/details for this solint
                ##
                #selfcal_library[target][band][vis][solint]={}
                selfcal_library[target][band][vis][solint]['SNR_pre']=SNR.copy()
                selfcal_library[target][band][vis][solint]['RMS_pre']=RMS.copy()
                selfcal_library[target][band][vis][solint]['SNR_NF_pre']=SNR_NF.copy()
                selfcal_library[target][band][vis][solint]['RMS_NF_pre']=RMS_NF.copy()
                header=imhead(imagename=sani_target+'_'+band+'_'+solint+'_'+str(iteration)+'.image.tt0')
                selfcal_library[target][band][vis][solint]['Beam_major_pre']=header['restoringbeam']['major']['value']
                selfcal_library[target][band][vis][solint]['Beam_minor_pre']=header['restoringbeam']['minor']['value']
                selfcal_library[target][band][vis][solint]['Beam_PA_pre']=header['restoringbeam']['positionangle']['value'] 
                #selfcal_library[target][band][vis][solint]['gaintable']=applycal_gaintable[vis]
                #selfcal_library[target][band][vis][solint]['iteration']=iteration+0
                #selfcal_library[target][band][vis][solint]['spwmap']=applycal_spwmap[vis]
                #selfcal_library[target][band][vis][solint]['applycal_mode']=applycal_mode[band][iteration]+''
                #selfcal_library[target][band][vis][solint]['applycal_interpolate']=applycal_interpolate[vis]
                #selfcal_library[target][band][vis][solint]['gaincal_combine']=gaincal_combine[band][iteration]+''
                selfcal_library[target][band][vis][solint]['clean_threshold']=selfcal_library[target][band]['nsigma'][iteration]*selfcal_library[target][band]['RMS_curr']
                selfcal_library[target][band][vis][solint]['intflux_pre'],selfcal_library[target][band][vis][solint]['e_intflux_pre']=get_intflux(sani_target+'_'+band+'_'+solint+'_'+str(iteration)+'.image.tt0',RMS)
                selfcal_library[target][band][vis][solint]['fallback']=fallback[vis]+''
                selfcal_library[target][band][vis][solint]['solmode']=solmode[band][iteration]+''
                selfcal_library[target][band][vis][solint]['SNR_post']=post_SNR.copy()
                selfcal_library[target][band][vis][solint]['RMS_post']=post_RMS.copy()
                selfcal_library[target][band][vis][solint]['SNR_NF_post']=post_SNR_NF.copy()
                selfcal_library[target][band][vis][solint]['RMS_NF_post']=post_RMS_NF.copy()
                ## Update RMS value if necessary
                if selfcal_library[target][band][vis][solint]['RMS_post'] < selfcal_library[target][band]['RMS_curr']:
                   selfcal_library[target][band]['RMS_curr']=selfcal_library[target][band][vis][solint]['RMS_post'].copy()
                if selfcal_library[target][band][vis][solint]['RMS_NF_post'] < selfcal_library[target][band]['RMS_NF_curr']:
                   selfcal_library[target][band]['RMS_NF_curr']=selfcal_library[target][band][vis][solint]['RMS_NF_post'].copy()
                header=imhead(imagename=sani_target+'_'+band+'_'+solint+'_'+str(iteration)+'_post.image.tt0')
                selfcal_library[target][band][vis][solint]['Beam_major_post']=header['restoringbeam']['major']['value']
                selfcal_library[target][band][vis][solint]['Beam_minor_post']=header['restoringbeam']['minor']['value']
                selfcal_library[target][band][vis][solint]['Beam_PA_post']=header['restoringbeam']['positionangle']['value'] 
                selfcal_library[target][band][vis][solint]['intflux_post'],selfcal_library[target][band][vis][solint]['e_intflux_post']=get_intflux(sani_target+'_'+band+'_'+solint+'_'+str(iteration)+'_post.image.tt0',post_RMS)

                for fid in selfcal_library[target][band]['sub-fields-to-selfcal']:
                    if selfcal_library[target][band]['obstype'] == 'mosaic':
                        imagename = sani_target+'_field_'+str(fid)+'_'+band+'_'+solint+'_'+str(iteration)
                    else:
                        imagename = sani_target+'_'+band+'_'+solint+'_'+str(iteration)

                    #selfcal_library[target][band][fid][vis][solint]={}
                    selfcal_library[target][band][fid][vis][solint]['SNR_pre']=mosaic_SNR[fid].copy()
                    selfcal_library[target][band][fid][vis][solint]['RMS_pre']=mosaic_RMS[fid].copy()
                    selfcal_library[target][band][fid][vis][solint]['SNR_NF_pre']=mosaic_SNR_NF[fid].copy()
                    selfcal_library[target][band][fid][vis][solint]['RMS_NF_pre']=mosaic_RMS_NF[fid].copy()
                    header=imhead(imagename=imagename+'.image.tt0')
                    selfcal_library[target][band][fid][vis][solint]['Beam_major_pre']=header['restoringbeam']['major']['value']
                    selfcal_library[target][band][fid][vis][solint]['Beam_minor_pre']=header['restoringbeam']['minor']['value']
                    selfcal_library[target][band][fid][vis][solint]['Beam_PA_pre']=header['restoringbeam']['positionangle']['value'] 
                    #selfcal_library[target][band][fid][vis][solint]['gaintable']=applycal_gaintable[vis]
                    #selfcal_library[target][band][fid][vis][solint]['iteration']=iteration+0
                    #selfcal_library[target][band][fid][vis][solint]['spwmap']=applycal_spwmap[vis]
                    #selfcal_library[target][band][fid][vis][solint]['applycal_mode']=applycal_mode[band][iteration]+''
                    #selfcal_library[target][band][fid][vis][solint]['applycal_interpolate']=applycal_interpolate[vis]
                    #selfcal_library[target][band][fid][vis][solint]['gaincal_combine']=gaincal_combine[band][iteration]+''
                    selfcal_library[target][band][fid][vis][solint]['clean_threshold']=selfcal_library[target][band]['nsigma'][iteration]*selfcal_library[target][band]['RMS_curr']
                    selfcal_library[target][band][fid][vis][solint]['intflux_pre'],selfcal_library[target][band][fid][vis][solint]['e_intflux_pre']=get_intflux(imagename+'.image.tt0',mosaic_RMS[fid])
                    selfcal_library[target][band][fid][vis][solint]['fallback']=fallback[vis]+''
                    selfcal_library[target][band][fid][vis][solint]['solmode']=solmode[band][iteration]+''
                    selfcal_library[target][band][fid][vis][solint]['SNR_post']=post_mosaic_SNR[fid].copy()
                    selfcal_library[target][band][fid][vis][solint]['RMS_post']=post_mosaic_RMS[fid].copy()
                    selfcal_library[target][band][fid][vis][solint]['SNR_NF_post']=post_mosaic_SNR_NF[fid].copy()
                    selfcal_library[target][band][fid][vis][solint]['RMS_NF_post']=post_mosaic_RMS_NF[fid].copy()
                    ## Update RMS value if necessary
                    """
                    if selfcal_library[target][band][vis][solint]['RMS_post'] < selfcal_library[target][band]['RMS_curr']:
                       selfcal_library[target][band]['RMS_curr']=selfcal_library[target][band][vis][solint]['RMS_post'].copy()
                    if selfcal_library[target][band][vis][solint]['RMS_NF_post'] < selfcal_library[target][band]['RMS_NF_curr']:
                       selfcal_library[target][band]['RMS_NF_curr']=selfcal_library[target][band][vis][solint]['RMS_NF_post'].copy()
                    """
                    header=imhead(imagename=imagename+'_post.image.tt0')
                    selfcal_library[target][band][fid][vis][solint]['Beam_major_post']=header['restoringbeam']['major']['value']
                    selfcal_library[target][band][fid][vis][solint]['Beam_minor_post']=header['restoringbeam']['minor']['value']
                    selfcal_library[target][band][fid][vis][solint]['Beam_PA_post']=header['restoringbeam']['positionangle']['value'] 
                    selfcal_library[target][band][fid][vis][solint]['intflux_post'],selfcal_library[target][band][fid][vis][solint]['e_intflux_post']=get_intflux(imagename+'_post.image.tt0',post_RMS)

             ##
             ## compare beam relative to original image to ensure we are not incrementally changing the beam in each iteration
             ##
             beamarea_orig=selfcal_library[target][band]['Beam_major_orig']*selfcal_library[target][band]['Beam_minor_orig']
             beamarea_post=selfcal_library[target][band][vislist[0]][solint]['Beam_major_post']*selfcal_library[target][band][vislist[0]][solint]['Beam_minor_post']
             '''
             frac_delta_b_maj=np.abs((b_maj_post-selfcal_library[target]['Beam_major_orig'])/selfcal_library[target]['Beam_major_orig'])
             frac_delta_b_min=np.abs((b_min_post-selfcal_library[target]['Beam_minor_orig'])/selfcal_library[target]['Beam_minor_orig'])
             delta_b_pa=np.abs((b_pa_post-selfcal_library[target]['Beam_PA_orig']))
             '''
             delta_beamarea=(beamarea_post-beamarea_orig)/beamarea_orig
             ## 
             ## if S/N improvement, and beamarea is changing by < delta_beam_thresh, accept solutions to main calibration dictionary
             ## allow to proceed if solint was inf_EB and SNR decrease was less than 2%
             ##
             strict_field_by_field_success = []
             loose_field_by_field_success = []
             beam_field_by_field_success = []
             for fid in selfcal_library[target][band]['sub-fields-to-selfcal']:
                 if selfcal_library[target][band][fid][vis][solint]['intflux_post'] == 0:
                     # Note that because we are comparing RMS here, we make the post RMS the "pre" RMS and vice versa so that the comparison
                     # signs go the right direction. Might be good to fix this terminology to be less confusing...
                     mosaic_value = post_mosaic_RMS[fid]
                     post_mosaic_value = mosaic_RMS[fid]
                     mosaic_value_NF = post_mosaic_RMS_NF[fid]
                     post_mosaic_value_NF = post_mosaic_RMS_NF[fid]
                 else:
                     mosaic_value = mosaic_SNR[fid]
                     post_mosaic_value = post_mosaic_SNR[fid]
                     mosaic_value_NF = mosaic_SNR_NF[fid]
                     post_mosaic_value_NF = post_mosaic_SNR_NF[fid]

                 strict_field_by_field_success += [(post_mosaic_value >= mosaic_value) and (post_mosaic_value_NF >= mosaic_value_NF)]
                 loose_field_by_field_success += [((post_mosaic_value-mosaic_value)/mosaic_value > -0.02) and \
                         ((post_mosaic_value_NF - mosaic_value_NF)/mosaic_value_NF > -0.02)]
                 beam_field_by_field_success += [delta_beamarea < delta_beam_thresh]

             if 'inf_EB' in solint or np.any(strict_field_by_field_success):
                 # If any of the fields succeed in the "strict" sense, then allow for minor reductions in the evaluation quantity in other
                 # fields because there's a good chance that those are just noise being pushed around.
                 field_by_field_success = numpy.logical_and(loose_field_by_field_success, beam_field_by_field_success)
             else:
                 field_by_field_success = numpy.logical_and(strict_field_by_field_success, beam_field_by_field_success)

             if mode == "cocal" and calculate_inf_EB_fb_anyways and solint == "inf_EB_fb" and selfcal_library[target][band]["SC_success"]:
                # Since we just want to calculate inf_EB_fb for use in inf_fb, we just want to revert to the original state and go back for inf_fb.
                print('****************Reapplying previous solint solutions*************')
                for vis in vislist:
                   print('****************Applying '+str(selfcal_library[target][band][vis]['gaintable_final'])+' to '+target+' '+band+'*************')
                   ## NOTE: should this be selfcal_starting_flags instead of fb_selfcal_starting_flags ???
                   flagmanager(vis=vis,mode='restore',versionname='fb_selfcal_starting_flags_'+sani_target)
                   applycal(vis=vis,\
                           gaintable=selfcal_library[target][band][vis]['gaintable_final'],\
                           interp=selfcal_library[target][band][vis]['applycal_interpolate_final'],\
                           calwt=True,spwmap=selfcal_library[target][band][vis]['spwmap_final'],\
                           applymode=selfcal_library[target][band][vis]['applycal_mode_final'],\
                           field=target,spw=selfcal_library[target][band][vis]['spws'])
             if (((post_SNR >= SNR) and (post_SNR_NF >= SNR_NF) and (delta_beamarea < delta_beam_thresh)) or (('inf_EB' in solint) and ((post_SNR-SNR)/SNR > -0.02) and ((post_SNR_NF - SNR_NF)/SNR_NF > -0.02) and (delta_beamarea < delta_beam_thresh))) and np.any(field_by_field_success): 
                selfcal_library[target][band]['SC_success']=True
                selfcal_library[target][band]['Stop_Reason']='None'
                for vis in vislist:
                   selfcal_library[target][band][vis]['gaintable_final']=selfcal_library[target][band][vis][solint]['gaintable']
                   selfcal_library[target][band][vis]['spwmap_final']=selfcal_library[target][band][vis][solint]['spwmap'].copy()
                   selfcal_library[target][band][vis]['applycal_mode_final']=selfcal_library[target][band][vis][solint]['applycal_mode']
                   selfcal_library[target][band][vis]['applycal_interpolate_final']=selfcal_library[target][band][vis][solint]['applycal_interpolate']
                   selfcal_library[target][band][vis]['gaincal_combine_final']=selfcal_library[target][band][vis][solint]['gaincal_combine']
                   selfcal_library[target][band][vis][solint]['Pass']=True
                   selfcal_library[target][band][vis][solint]['Fail_Reason']='None'
                if solmode[band][iteration]=='p':            
                   selfcal_library[target][band]['final_phase_solint']=solint
                selfcal_library[target][band]['final_solint']=solint
                selfcal_library[target][band]['final_solint_mode']=solmode[band][iteration]
                selfcal_library[target][band]['iteration']=iteration

                for ind, fid in enumerate(selfcal_library[target][band]['sub-fields-to-selfcal']):
                    if field_by_field_success[ind]:
                        selfcal_library[target][band][fid]['SC_success']=True
                        selfcal_library[target][band][fid]['Stop_Reason']='None'
                        for vis in vislist:
                           selfcal_library[target][band][fid][vis]['gaintable_final']=selfcal_library[target][band][fid][vis][solint]['gaintable']
                           selfcal_library[target][band][fid][vis]['spwmap_final']=selfcal_library[target][band][fid][vis][solint]['spwmap'].copy()
                           selfcal_library[target][band][fid][vis]['applycal_mode_final']=selfcal_library[target][band][fid][vis][solint]['applycal_mode']
                           selfcal_library[target][band][fid][vis]['applycal_interpolate_final']=selfcal_library[target][band][fid][vis][solint]['applycal_interpolate']
                           selfcal_library[target][band][fid][vis]['gaincal_combine_final']=selfcal_library[target][band][fid][vis][solint]['gaincal_combine']
                           selfcal_library[target][band][fid][vis][solint]['Pass']=True
                           selfcal_library[target][band][fid][vis][solint]['Fail_Reason']='None'
                        if solmode[band][iteration]=='p':            
                           selfcal_library[target][band][fid]['final_phase_solint']=solint
                        selfcal_library[target][band][fid]['final_solint']=solint
                        selfcal_library[target][band][fid]['final_solint_mode']=solmode[band][iteration]
                        selfcal_library[target][band][fid]['iteration']=iteration
                    else:
                        for vis in vislist:
                            selfcal_library[target][band][fid][vis][solint]['Pass']=False

                # To exit out of the applymode loop.
                break
             ##
             ## If the beam area got larger, this could be because of flagging of long baseline antennas. Try with applymode = "calonly".
             ##

             elif delta_beamarea > delta_beam_thresh and applymode == "calflag":
                 print('****************************Selfcal failed**************************')
                 print('REASON: Beam change beyond '+str(delta_beam_thresh))
                 if iteration > 0: # reapply only the previous gain tables, to get rid of solutions from this selfcal round
                    print('****************Reapplying previous solint solutions*************')
                    for vis in vislist:
                       flagmanager(vis=vis,mode='restore',versionname='selfcal_starting_flags_'+sani_target)
                       for fid in selfcal_library[target][band]['sub-fields']:
                           if selfcal_library[target][band][fid]['SC_success']:
                               print('****************Applying '+str(selfcal_library[target][band][vis]['gaintable_final'])+' to '+target+\
                                       ' field '+str(fid)+' '+band+'*************')
                               applycal(vis=vis,\
                                       gaintable=selfcal_library[target][band][fid][vis]['gaintable_final'],\
                                       interp=selfcal_library[target][band][fid][vis]['applycal_interpolate_final'],\
                                       calwt=True,spwmap=selfcal_library[target][band][fid][vis]['spwmap_final'],\
                                       applymode=selfcal_library[target][band][fid][vis]['applycal_mode_final'],\
                                       field=str(fid),spw=selfcal_library[target][band][vis]['spws'])    
                 else:
                    for vis in vislist:
                       inf_EB_gaincal_combine_dict[target][band][vis]=inf_EB_gaincal_combine #'scan'
                       if selfcal_library[target][band]['obstype']=='mosaic':
                          inf_EB_gaincal_combine_dict[target][band][vis]+=',field'   
                       inf_EB_gaintype_dict[target][band][vis]=inf_EB_gaintype #G
                       inf_EB_fallback_mode_dict[target][band][vis]='' #'scan'
                 print('****************Attempting applymode="calonly" fallback*************')
             else:
                for vis in vislist:
                   selfcal_library[target][band][vis][solint]['Pass']=False

                for fid in selfcal_library[target][band]['sub-fields-to-selfcal']:
                    for vis in vislist:
                        selfcal_library[target][band][fid][vis][solint]['Pass']=False
                break


         ## 
         ## if S/N worsens, and/or beam area increases reject current solutions and reapply previous (or revert to origional data)
         ##

         if not selfcal_library[target][band][vislist[0]][solint]['Pass']:
            reason=''
            if (post_SNR <= SNR):
               reason=reason+' S/N decrease'
            if (post_SNR_NF < SNR_NF):
               if reason != '':
                   reason += '; '
               reason = reason + ' NF S/N decrease'
            if (delta_beamarea > delta_beam_thresh):
               if reason !='':
                  reason=reason+'; '
               reason=reason+'Beam change beyond '+str(delta_beam_thresh)
            if not np.any(field_by_field_success):
                if reason != '':
                    reason=reason+'; '
                reason=reason+'All sub-fields failed'
            selfcal_library[target][band]['Stop_Reason']=reason
            for vis in vislist:
               selfcal_library[target][band][vis][solint]['Pass']=False
               selfcal_library[target][band][vis][solint]['Fail_Reason']=reason

         mosaic_reason = {}
         new_fields_to_selfcal = []
         for fid in selfcal_library[target][band]['sub-fields-to-selfcal']:
             if not selfcal_library[target][band][fid][vislist[0]][solint]['Pass']:
                 if selfcal_library[target][band][fid][vislist[0]][solint]['intflux_post'] == 0:
                     # Note that because we are comparing RMS here, we make the post RMS the "pre" RMS and vice versa so that the comparison
                     # signs go the right direction. Might be good to fix this terminology to be less confusing...
                     mosaic_value = post_mosaic_RMS[fid]
                     post_mosaic_value = mosaic_RMS[fid]
                     mosaic_value_NF = post_mosaic_RMS_NF[fid]
                     post_mosaic_value_NF = post_mosaic_RMS_NF[fid]
                     metric = "RMS"
                 else:
                     mosaic_value = mosaic_SNR[fid]
                     post_mosaic_value = post_mosaic_SNR[fid]
                     mosaic_value_NF = mosaic_SNR_NF[fid]
                     post_mosaic_value_NF = post_mosaic_SNR_NF[fid]
                     metric = "S/N"

                 mosaic_reason[fid]=''
                 if (post_mosaic_value <= mosaic_value):
                    mosaic_reason[fid]=mosaic_reason[fid]+' '+metric+' decrease'
                 if (post_mosaic_value_NF < mosaic_value_NF):
                    if mosaic_reason[fid] != '':
                        mosaic_reason[fid] += '; '
                    mosaic_reason[fid] = mosaic_reason[fid] + ' NF '+metric+' decrease'
                 if (delta_beamarea > delta_beam_thresh):
                    if mosaic_reason[fid] !='':
                       mosaic_reason[fid]=mosaic_reason[fid]+'; '
                    mosaic_reason[fid]=mosaic_reason[fid]+'Beam change beyond '+str(delta_beam_thresh)
                 if mosaic_reason[fid] == '':
                     mosaic_reason[fid] = "Global selfcal failed"
                 selfcal_library[target][band][fid]['Stop_Reason']=mosaic_reason[fid]
                 for vis in vislist:
                    selfcal_library[target][band][fid][vis][solint]['Pass']=False
                    selfcal_library[target][band][fid][vis][solint]['Fail_Reason']=mosaic_reason[fid]
             else:
                 new_fields_to_selfcal.append(fid)

         # If any of the fields failed self-calibration, we need to re-apply calibrations for all fields because we need to revert flagging back
         # to the starting point.
         if np.any([selfcal_library[target][band][fid][vislist[0]][solint]['Pass'] == False for fid in \
                 selfcal_library[target][band]['sub-fields-to-selfcal']]) or len(selfcal_library[target][band]['sub-fields-to-selfcal']) < \
                 len(selfcal_library[target][band]['sub-fields']):
             print('****************Selfcal failed for some sub-fields:*************')
             for fid in selfcal_library[target][band]['sub-fields']:
                 if fid in selfcal_library[target][band]['sub-fields-to-selfcal']:
                     if selfcal_library[target][band][fid][vis][solint]['Pass'] == False:
                         print('FIELD: '+str(fid)+', REASON: '+mosaic_reason[fid])
                 else:
                     print('FIELD: '+str(fid)+', REASON: Failed earlier solint')
             print('****************Reapplying previous solint solutions where available*************')
             for vis in vislist:
                 versionname = ("fb_" if mode == "cocal" else "")+'selfcal_starting_flags_'+sani_target
                 flagmanager(vis=vis,mode='restore',versionname=versionname)
                 for fid in selfcal_library[target][band]['sub-fields']:
                     if selfcal_library[target][band][fid]['SC_success']:
                         print('****************Applying '+str(selfcal_library[target][band][fid][vis]['gaintable_final'])+' to '+target+' field '+\
                                 str(fid)+' '+band+'*************')
                         applycal(vis=vis,\
                                 gaintable=selfcal_library[target][band][fid][vis]['gaintable_final'],\
                                 interp=selfcal_library[target][band][fid][vis]['applycal_interpolate_final'],\
                                 calwt=True,spwmap=selfcal_library[target][band][fid][vis]['spwmap_final'],\
                                 applymode=selfcal_library[target][band][fid][vis]['applycal_mode_final'],\
                                 field=str(fid),spw=selfcal_library[target][band][vis]['spws'])    
                     else:
                         print('****************Removing all calibrations for '+target+' '+str(fid)+' '+band+'**************')
                         clearcal(vis=vis,field=fid,spw=selfcal_library[target][band][vis]['spws'])
                         selfcal_library[target][band]['SNR_post']=selfcal_library[target][band]['SNR_orig'].copy()
                         selfcal_library[target][band]['RMS_post']=selfcal_library[target][band]['RMS_orig'].copy()

                         for fid in selfcal_library[target][band]['sub-fields']:
                             selfcal_library[target][band][fid]['SNR_post']=selfcal_library[target][band][fid]['SNR_orig'].copy()
                             selfcal_library[target][band][fid]['RMS_post']=selfcal_library[target][band][fid]['RMS_orig'].copy()

         # If any of the sub-fields passed, and the whole mosaic passed, then we can move on to the next solint, otherwise we have to back out.
         if selfcal_library[target][band][vislist[0]][solint]['Pass'] == True and \
                 np.any([selfcal_library[target][band][fid][vislist[0]][solint]['Pass'] == True for fid in \
                 selfcal_library[target][band]['sub-fields-to-selfcal']]):
             if mode == "selfcal" and (iteration < len(solints[band])-1) and (selfcal_library[target][band][vis][solint]['SNR_post'] > \
                     selfcal_library[target][band]['SNR_orig']): #(iteration == 0) and 
                print('Updating solint = '+solints[band][iteration+1]+' SNR')
                print('Was: ',solint_snr[target][band][solints[band][iteration+1]])
                get_SNR_self_update([target],band,vislist,selfcal_library,n_ants,solint,solints[band][iteration+1],integration_time,solint_snr)
                print('Now: ',solint_snr[target][band][solints[band][iteration+1]])

             # If not all fields succeed for inf_EB or scan_inf/inf, depending on mosaic or single field, then don't go on to amplitude selfcal,
             # even if *some* fields succeeded.
             if iteration <= 1 and (not np.all([selfcal_library[target][band][fid][vislist[0]][solint]['Pass'] == True for fid in \
                    selfcal_library[target][band]['sub-fields-to-selfcal']]) or len(selfcal_library[target][band]['sub-fields-to-selfcal']) < \
                    len(selfcal_library[target][band]['sub-fields'])) and do_amp_selfcal:
                 print("***** NOTE: Amplitude self-calibration turned off because not all fields succeeded at non-inf_EB phase self-calibration")
                 do_amp_selfcal = False
                
             if iteration < (len(solints[band])-1):
                print('****************Selfcal passed, shortening solint*************')
             else:
                print('****************Selfcal passed for Minimum solint*************')
         else:   
            print('****************Selfcal failed*************')
            print('REASON: '+reason)
            if mode == "selfcal" and iteration > 1 and solmode[band][iteration] !='ap' and do_amp_selfcal:  # if a solution interval shorter than inf for phase-only SC has passed, attempt amplitude selfcal
               iterjump=solmode[band].index('ap') 
               selfcal_library[target][band]['sub-fields-to-selfcal'] = selfcal_library[target][band]['sub-fields']
               print('****************Selfcal halted for phase, attempting amplitude*************')
               continue
            else:
               print('****************Aborting further self-calibration attempts for '+target+' '+band+'**************')
               break # breakout of loops of successive solints since solutions are getting worse

         # Finally, update the list of fields to be self-calibrated now that we don't need to know the list at the beginning of this solint.
         selfcal_library[target][band]['sub-fields-to-selfcal'] = new_fields_to_selfcal<|MERGE_RESOLUTION|>--- conflicted
+++ resolved
@@ -224,7 +224,6 @@
                         else:
                             splinetime = float(splinetime[0:-1])
 
-<<<<<<< HEAD
                     if mode == "cocal":
                         # Check which targets are acceptable to use as calibrators.
                         targets = calibrators[band][len(solints[band] - iteration)]
@@ -267,7 +266,7 @@
                              caltable=sani_target+'_'+vis+'_'+band+'_'+solint+'_'+str(iteration)+'_'+solmode[band][iteration]+'.g',\
                              gaintype=gaincal_gaintype, spw=selfcal_library[target][band][vis]['spws'],
                              refant=selfcal_library[target][band][vis]['refant'], calmode=solmode[band][iteration], solnorm=solnorm if applymode=="calflag" else False,
-                             solint=solint.replace('_EB','').replace('_ap','').replace('scan_','').replace('_fb',''),minsnr=gaincal_minsnr if applymode == 'calflag' else max(gaincal_minsnr,5.0), minblperant=4,combine=gaincal_combine[band][iteration],
+                             solint=solint.replace('_EB','').replace('_ap','').replace('scan_','').replace('_fb',''),minsnr=gaincal_minsnr if applymode == 'calflag' else max(gaincal_minsnr,gaincal_unflag_minsnr), minblperant=4,combine=gaincal_combine[band][iteration],
                              field=include_targets,scan=include_scans,gaintable=gaincal_preapply_gaintable[vis],spwmap=gaincal_spwmap[vis],uvrange=selfcal_library[target][band]['uvrange'],
                              interp=gaincal_interpolate[vis], solmode=gaincal_solmode)
 
@@ -301,15 +300,6 @@
                         tb.removerows(rownrs=bad)
                         tb.flush()
                         tb.close()
-=======
-                    gaincal(vis=vis,\
-                         caltable=sani_target+'_'+vis+'_'+band+'_'+solint+'_'+str(iteration)+'_'+solmode[band][iteration]+'.g',\
-                         gaintype=gaincal_gaintype, spw=selfcal_library[target][band][vis]['spws'],
-                         refant=selfcal_library[target][band][vis]['refant'], calmode=solmode[band][iteration], solnorm=solnorm if applymode=="calflag" else False,
-                         solint=solint.replace('_EB','').replace('_ap','').replace('scan_',''),minsnr=gaincal_minsnr if applymode == 'calflag' else max(gaincal_minsnr,gaincal_unflag_minsnr), minblperant=4,combine=gaincal_combine[band][iteration],
-                         field=target,gaintable=gaincal_preapply_gaintable[vis],spwmap=gaincal_spwmap[vis],uvrange=selfcal_library[target][band]['uvrange'],
-                         interp=gaincal_interpolate[vis], solmode=gaincal_solmode)
->>>>>>> 774fe563
                 else:
                     for fid in selfcal_library[target][band]['sub-fields-to-selfcal']:
                         gaincal_spwmap[vis]=[]
@@ -428,13 +418,8 @@
                      caltable='test_inf_EB.g',\
                      gaintype=gaincal_gaintype, spw=selfcal_library[target][band][vis]['spws'],
                      refant=selfcal_library[target][band][vis]['refant'], calmode='p', 
-<<<<<<< HEAD
-                     solint=solint.replace('_EB','').replace('_ap','').replace('_fb',''),minsnr=gaincal_minsnr if applymode == "calflag" else max(gaincal_minsnr,5.0), minblperant=4,combine=test_gaincal_combine,
+                     solint=solint.replace('_EB','').replace('_ap','').replace('_fb',''),minsnr=gaincal_minsnr if applymode == "calflag" else max(gaincal_minsnr,gaincal_unflag_minsnr), minblperant=4,combine=test_gaincal_combine,
                      field=include_targets,scan=include_scans,gaintable='',spwmap=[],uvrange=selfcal_library[target][band]['uvrange']) 
-=======
-                     solint=solint.replace('_EB','').replace('_ap',''),minsnr=gaincal_minsnr if applymode == "calflag" else max(gaincal_minsnr,gaincal_unflag_minsnr), minblperant=4,combine=test_gaincal_combine,
-                     field=target,gaintable='',spwmap=[],uvrange=selfcal_library[target][band]['uvrange']) 
->>>>>>> 774fe563
                    spwlist=selfcal_library[target][band][vis]['spws'].split(',')
                    fallback[vis],map_index,spwmap,applycal_spwmap_inf_EB=analyze_inf_EB_flagging(selfcal_library,band,spwlist,sani_target+'_'+vis+'_'+band+'_'+solint+'_'+str(iteration)+'_'+solmode[band][iteration]+'.g',vis,target,'test_inf_EB.g')
 
