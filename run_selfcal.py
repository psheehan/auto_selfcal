--- conflicted
+++ resolved
@@ -102,11 +102,7 @@
          # make sure the last phase-only selfcal table gets pre-applied
          # solints that use combinespw don't get pre-apply label by default
          for vis in vislist:
-<<<<<<< HEAD
              selfcal_plan[vis]['solint_settings'][selfcal_library[vis]['final_phase_solint']]['preapply_this_gaintable']=True
-=======
-             selfcal_plan[vis]['solint_settings'][selfcal_library['final_phase_solint']]['preapply_this_gaintable']=True
->>>>>>> d401e3b7
          
       if mode == "selfcal":
           remove_vis = []
@@ -436,7 +432,7 @@
                marginal_inf_EB_will_attempt_next_solint =  True
 
          RMS_change_acceptable = (post_RMS/RMS < 1.05 and post_RMS_NF/RMS_NF < 1.05) or \
-                 ((post_RMS/RMS > 1.05 or post_RMS_NF/RMS_NF > 1.05) and selfcal_plan['solint_snr'][solint] > 5)
+                 ((post_RMS/RMS > 1.05 or post_RMS_NF/RMS_NF > 1.05) and np.any([selfcal_plan[vis]['solint_snr'][solint] > 5 for vis in selfcal_library['vislist-to-gaincal']]))
 
          if (((post_SNR >= SNR) and (post_SNR_NF >= SNR_NF) and (delta_beamarea < delta_beam_thresh)) or (('inf_EB' in solint) and marginal_inf_EB_will_attempt_next_solint and ((post_SNR-SNR)/SNR > -0.02) and ((post_SNR_NF - SNR_NF)/SNR_NF > -0.02) and (delta_beamarea < delta_beam_thresh))) and np.any(field_by_field_success) and RMS_change_acceptable: 
 
@@ -488,16 +484,12 @@
                 if field_by_field_success[ind]:
                     selfcal_library[fid]['SC_success']=True
                     selfcal_library[fid]['Stop_Reason']='None'
-<<<<<<< HEAD
-                    for vis in selfcal_library[fid]['vislist-to-gaincal']:
-=======
                     if (solint =='inf_EB') and not strict_field_by_field_success[ind]:
                        selfcal_library[fid]['inf_EB_SNR_decrease']=True
                     elif (solint =='inf_EB') and strict_field_by_field_success[ind]:
                        selfcal_library[fid]['inf_EB_SNR_decrease']=False
 
-                    for vis in selfcal_library[fid]['vislist']:
->>>>>>> d401e3b7
+                    for vis in selfcal_library[fid]['vislist-to-gaincal']:
                        selfcal_library[fid][vis]['gaintable_final']=selfcal_library[fid][vis][solint]['gaintable']
                        selfcal_library[fid][vis]['spwmap_final']=selfcal_library[fid][vis][solint]['spwmap'].copy()
                        selfcal_library[fid][vis]['applycal_mode_final']=selfcal_library[fid][vis][solint]['applycal_mode']
@@ -584,11 +576,7 @@
          ## if S/N worsens, and/or beam area increases reject current solutions and reapply previous (or revert to origional data)
          ##
 
-<<<<<<< HEAD
-         if not selfcal_library[selfcal_library['vislist-to-gaincal'][0]][solint]['Pass']:
-=======
-         if not selfcal_library[vislist[0]][solint]['Pass'] or (solint == 'inf_EB' and selfcal_library['inf_EB_SNR_decrease']):
->>>>>>> d401e3b7
+         if not selfcal_library[selfcal_library['vislist-to-gaincal'][0]][solint]['Pass'] or (solint == 'inf_EB' and selfcal_library['inf_EB_SNR_decrease']):
             reason=''
             if (post_SNR <= SNR):
                reason=reason+' S/N decrease'
@@ -600,11 +588,11 @@
                if reason !='':
                   reason=reason+'; '
                reason=reason+'Beam change beyond '+str(delta_beam_thresh)
-            if (post_RMS/RMS > 1.05 and selfcal_plan['solint_snr'][solint] <= 5):
+            if (post_RMS/RMS > 1.05 and np.all([selfcal_plan[vis]['solint_snr'][solint] <= 5 for vis in selfcal_library['vislist-to-gaincal']])):
                if reason != '':
                   reason=reason+'; '
                reason=reason+'RMS increase beyond 5%'
-            if (post_RMS_NF/RMS_NF > 1.05 and selfcal_plan['solint_snr'][solint] <= 5):
+            if (post_RMS_NF/RMS_NF > 1.05 and np.all([selfcal_plan[vis]['solint_snr'][solint] <= 5 for vis in selfcal_library['vislist-to-gaincal']])):
                if reason != '':
                   reason=reason+'; '
                reason=reason+'NF RMS increase beyond 5%'
@@ -619,12 +607,8 @@
 
          mosaic_reason = {}
          for fid in selfcal_library['sub-fields-to-selfcal']:
-<<<<<<< HEAD
-             if not selfcal_library[fid][selfcal_library[fid]['vislist-to-gaincal'][0]][solint]['Pass']:
-=======
-             if not selfcal_library[fid][selfcal_library[fid]['vislist'][0]][solint]['Pass'] or \
+             if not selfcal_library[fid][selfcal_library[fid]['vislist-to-gaincal'][0]][solint]['Pass'] or \
                      (solint == "inf_EB" and selfcal_library[fid]['inf_EB_SNR_decrease']):
->>>>>>> d401e3b7
                  mosaic_reason[fid]=''
                  if (post_mosaic_SNR[fid] <= mosaic_SNR[fid]):
                     mosaic_reason[fid]=mosaic_reason[fid]+' SNR decrease'
@@ -636,24 +620,19 @@
                     if mosaic_reason[fid] !='':
                        mosaic_reason[fid]=mosaic_reason[fid]+'; '
                     mosaic_reason[fid]=mosaic_reason[fid]+'Beam change beyond '+str(delta_beam_thresh)
-                 if (post_RMS/RMS > 1.05 and selfcal_plan['solint_snr'][solint] <= 5):
+                 if (post_RMS/RMS > 1.05 and np.all([selfcal_plan[vis]['solint_snr'][solint] <= 5 for vis in selfcal_library[fid]['vislist-to-gaincal']])):
                     if mosaic_reason[fid] != '':
                        mosaic_reason[fid]=mosaic_reason[fid]+'; '
                     mosaic_reason[fid]=mosaic_reason[fid]+'RMS increase beyond 5%'
-                 if (post_RMS_NF/RMS_NF > 1.05 and selfcal_plan['solint_snr'][solint] <= 5):
+                 if (post_RMS_NF/RMS_NF > 1.05 and np.all([selfcal_plan[vis]['solint_snr'][solint] <= 5 for vis in selfcal_library[fid]['vislist-to-gaincal']])):
                     if mosaic_reason[fid] != '':
                        mosaic_reason[fid]=mosaic_reason[fid]+'; '
                     mosaic_reason[fid]=mosaic_reason[fid]+'NF RMS increase beyond 5%'
                  if mosaic_reason[fid] == '':
                      mosaic_reason[fid] = "Global selfcal failed"
                  selfcal_library[fid]['Stop_Reason']=mosaic_reason[fid]
-<<<<<<< HEAD
                  for vis in selfcal_library[fid]['vislist-to-gaincal']:
-                    selfcal_library[fid][vis][solint]['Pass']=False
-=======
-                 for vis in selfcal_library[fid]['vislist']:
                     #selfcal_library[fid][vis][solint]['Pass']=False
->>>>>>> d401e3b7
                     selfcal_library[fid][vis][solint]['Fail_Reason']=mosaic_reason[fid]
 
          # If any of the fields failed self-calibration, we need to re-apply calibrations for all fields because we need to revert flagging back
@@ -721,7 +700,6 @@
                     print(vis+' now: ',selfcal_plan[vis]['solint_snr'][selfcal_plan['solints'][iteration+1]])
 
                 for fid in selfcal_library['sub-fields-to-selfcal']:
-<<<<<<< HEAD
                     for vis in vislist:
                         if selfcal_plan['solints'][iteration+1] not in selfcal_plan[fid][vis]['solint_snr_per_field']:
                             continue
@@ -729,12 +707,6 @@
                         get_SNR_self_update(vis, selfcal_library[fid],selfcal_plan,n_ants,solint,selfcal_plan['solints'][iteration+1],
                                 selfcal_plan[vis]['integration_time'],selfcal_plan[fid][vis]['solint_snr_per_field'])
                         print('Field '+str(fid)+' '+vis+' now: ',selfcal_plan[fid][vis]['solint_snr_per_field'][selfcal_plan['solints'][iteration+1]])
-=======
-                    print('Field '+str(fid)+' Was: ',selfcal_plan[fid]['solint_snr_per_field'][selfcal_plan['solints'][iteration+1]])
-                    get_SNR_self_update(selfcal_library[fid],selfcal_plan,n_ants,solint,selfcal_plan['solints'][iteration+1],
-                            selfcal_plan['integration_time'],selfcal_plan[fid]['solint_snr_per_field'])
-                    print('Field '+str(fid)+' Now: ',selfcal_plan[fid]['solint_snr_per_field'][selfcal_plan['solints'][iteration+1]])
->>>>>>> d401e3b7
 
              # If not all fields succeed for inf_EB or scan_inf/inf, depending on mosaic or single field, then don't go on to amplitude selfcal,
              # even if *some* fields succeeded.
