import numpy as np
from scipy import stats
import glob
import sys
#execfile('selfcal_helpers.py',globals())
sys.path.append("./")
from selfcal_helpers import *
from casampi.MPIEnvironment import MPIEnvironment 
parallel=MPIEnvironment.is_mpi_enabled

def run_selfcal(selfcal_library, target, band, solints, solint_snr, solint_snr_per_field, applycal_mode, solmode, band_properties, telescope, n_ants, cellsize, imsize, \
        inf_EB_gaintype_dict, inf_EB_gaincal_combine_dict, inf_EB_fallback_mode_dict, gaincal_combine, applycal_interp, integration_time, spectral_scan, spws_set, \
        gaincal_minsnr=2.0, gaincal_unflag_minsnr=5.0, minsnr_to_proceed=3.0, delta_beam_thresh=0.05, do_amp_selfcal=True, inf_EB_gaincal_combine='scan', inf_EB_gaintype='G', \
        unflag_only_lbants=False, unflag_only_lbants_onlyap=False, calonly_max_flagged=0.0, second_iter_solmode="", unflag_fb_to_prev_solint=False, \
<<<<<<< HEAD
        rerank_refants=False, gaincalibrator_dict={}, allow_gain_interpolation=False, guess_scan_combine=False):
=======
        rerank_refants=False, gaincalibrator_dict={}, allow_gain_interpolation=False, aca_use_nfmask=False):
>>>>>>> 8f887129

   # If we are running this on a mosaic, we want to rerank reference antennas and have a higher gaincal_minsnr by default.

   if selfcal_library[target][band]["obstype"] == "mosaic":
       gaincal_minsnr = 2.0
       rerank_refants = True
       refantmode = "strict"
   else:
       refantmode = "flex"

   # Start looping over the solints.

   iterjump=-1   # useful if we want to jump iterations
   sani_target=sanitize_string(target)
   vislist=selfcal_library[target][band]['vislist'].copy()
   print('Starting selfcal procedure on: '+target+' '+band)
   for iteration in range(len(solints[band])):
      if (iterjump !=-1) and (iteration < iterjump): # allow jumping to amplitude selfcal and not need to use a while loop
         continue
      elif iteration == iterjump:
         iterjump=-1

      if 'ap' in solints[band][iteration] and not do_amp_selfcal:
          break

      if solint_snr[target][band][solints[band][iteration]] < minsnr_to_proceed and np.all([solint_snr_per_field[target][band][fid][solints[band][iteration]] < minsnr_to_proceed for fid in selfcal_library[target][band]['sub-fields']]):
         print('*********** estimated SNR for solint='+solints[band][iteration]+' too low, measured: '+str(solint_snr[target][band][solints[band][iteration]])+', Min SNR Required: '+str(minsnr_to_proceed)+' **************')
         if iteration > 1 and solmode[band][iteration] !='ap' and do_amp_selfcal:  # if a solution interval shorter than inf for phase-only SC has passed, attempt amplitude selfcal
            iterjump=solmode[band].index('ap') 
            print('****************Attempting amplitude selfcal*************')
            continue

         selfcal_library[target][band]['Stop_Reason']='Estimated_SNR_too_low_for_solint '+solints[band][iteration]
         break
      else:
         solint=solints[band][iteration]
         if iteration == 0:
            print('Starting with solint: '+solint)
         else:
            print('Continuing with solint: '+solint)
         os.system('rm -rf '+sani_target+'_'+band+'_'+solint+'_'+str(iteration)+'*')
         ##
         ## make images using the appropriate tclean heuristics for each telescope
         ## set threshold based on RMS of initial image and lower if value becomes lower
         ## during selfcal by resetting 'RMS_curr' after the post-applycal evaluation
         ##
         if selfcal_library[target][band]['final_solint'] != 'None':
             prev_solint = selfcal_library[target][band]['final_solint']
             prev_iteration = selfcal_library[target][band][vislist[0]][prev_solint]['iteration']

             nterms_changed = (len(glob.glob(sani_target+'_'+band+'_'+prev_solint+'_'+str(prev_iteration)+"_post.model.tt*")) < 
                    selfcal_library[target][band]['nterms'])

             if nterms_changed:
                 resume = False
             else:
                 resume = True
                 files = glob.glob(sani_target+'_'+band+'_'+prev_solint+'_'+str(prev_iteration)+"_post.*")
                 for f in files:
                     if "nearfield" in f:
                         continue
                     os.system("cp -r "+f+" "+f.replace(prev_solint+"_"+str(prev_iteration)+"_post", solint+'_'+str(iteration)))
         else:
             resume = False

         nfsnr_modifier = selfcal_library[target][band]['RMS_NF_curr'] / selfcal_library[target][band]['RMS_curr']
         tclean_wrapper(vislist,sani_target+'_'+band+'_'+solint+'_'+str(iteration),
                     band_properties,band,telescope=telescope,nsigma=selfcal_library[target][band]['nsigma'][iteration], scales=[0],
                     threshold=str(selfcal_library[target][band]['nsigma'][iteration]*selfcal_library[target][band]['RMS_NF_curr'])+'Jy',
                     savemodel='none',parallel=parallel,cellsize=cellsize[band],imsize=imsize[band],
                     nterms=selfcal_library[target][band]['nterms'],
                     field=target,spw=selfcal_library[target][band]['spws_per_vis'],uvrange=selfcal_library[target][band]['uvrange'],obstype=selfcal_library[target][band]['obstype'], nfrms_multiplier=nfsnr_modifier, resume=resume, image_mosaic_fields_separately=selfcal_library[target][band]['obstype'] == 'mosaic', mosaic_field_phasecenters=selfcal_library[target][band]['sub-fields-phasecenters'], mosaic_field_fid_map=selfcal_library[target][band]['sub-fields-fid_map'], cyclefactor=selfcal_library[target][band]['cyclefactor'])

         if iteration == 0:
            gaincal_preapply_gaintable={}
            gaincal_spwmap={}
            gaincal_interpolate={}
            applycal_gaintable={}
            applycal_spwmap={}
            fallback={}
            applycal_interpolate={}


         # Loop through up to two times. On the first attempt, try applymode = 'calflag' (assuming this is requested by the user). On the
         # second attempt, use applymode = 'calonly'.
         for applymode in np.unique([applycal_mode[band][iteration],'calonly']):
             for vis in vislist:
                ##
                ## Restore original flagging state each time before applying a new gaintable
                ##
                if os.path.exists(vis+".flagversions/flags.selfcal_starting_flags_"+sani_target):
                   flagmanager(vis=vis, mode = 'restore', versionname = 'selfcal_starting_flags_'+sani_target, comment = 'Flag states at start of reduction')
                else:
                   flagmanager(vis=vis,mode='save',versionname='selfcal_starting_flags_'+sani_target)

             # We need to redo saving the model now that we have potentially unflagged some data.
             if applymode == "calflag":
                 tclean_wrapper(vislist,sani_target+'_'+band+'_'+solint+'_'+str(iteration),
                             band_properties,band,telescope=telescope,nsigma=selfcal_library[target][band]['nsigma'][iteration], scales=[0],
                             threshold=str(selfcal_library[target][band]['nsigma'][iteration]*selfcal_library[target][band]['RMS_NF_curr'])+'Jy',
                             savemodel='modelcolumn',parallel=parallel,cellsize=cellsize[band],imsize=imsize[band],
                             nterms=selfcal_library[target][band]['nterms'],
                             field=target,spw=selfcal_library[target][band]['spws_per_vis'],uvrange=selfcal_library[target][band]['uvrange'],obstype=selfcal_library[target][band]['obstype'], nfrms_multiplier=nfsnr_modifier, savemodel_only=True, cyclefactor=selfcal_library[target][band]['cyclefactor'])

             for vis in vislist:
                # Record gaincal details.
                selfcal_library[target][band][vis][solint]={}
                for fid in selfcal_library[target][band]['sub-fields-to-selfcal']:
                    selfcal_library[target][band][fid][vis][solint]={}

             # Fields that don't have any mask in the primary beam should be removed from consideration, as their models are likely bad.
             if selfcal_library[target][band]['obstype'] == 'mosaic':
                 new_fields_to_selfcal = []
                 for fid in selfcal_library[target][band]['sub-fields-to-selfcal']:
                     os.system('rm -rf test*.mask')
                     tmp_SNR_NF,tmp_RMS_NF=estimate_near_field_SNR(sani_target+'_field_'+str(fid)+'_'+band+'_'+solint+'_'+str(iteration)+'.image.tt0', \
                             las=selfcal_library[target][band]['LAS'], mosaic_sub_field=True, save_near_field_mask=False)

                     immath(imagename=[sani_target+"_field_"+str(fid)+"_"+band+"_"+solint+"_"+str(iteration)+".image.tt0",\
                             sani_target+"_field_"+str(fid)+"_"+band+"_"+solint+"_"+str(iteration)+".pb.tt0",\
                             sani_target+"_field_"+str(fid)+"_"+band+"_"+solint+"_"+str(iteration)+".mospb.tt0"], outfile="test.mask", \
                             expr="IIF(IM0*IM1/IM2 > "+str(5*tmp_RMS_NF)+", 1., 0.)")

                     bmaj = ''.join(np.array(list(imhead(sani_target+"_field_"+str(fid)+"_"+band+"_"+solint+"_"+str(iteration)+".image.tt0", \
                             mode="get", hdkey="bmaj").values())[::-1]).astype(str))
                     bmin = ''.join(np.array(list(imhead(sani_target+"_field_"+str(fid)+"_"+band+"_"+solint+"_"+str(iteration)+".image.tt0", \
                             mode="get", hdkey="bmin").values())[::-1]).astype(str))
                     bpa = ''.join(np.array(list(imhead(sani_target+"_field_"+str(fid)+"_"+band+"_"+solint+"_"+str(iteration)+".image.tt0", \
                             mode="get", hdkey="bpa").values())[::-1]).astype(str))

                     imsmooth("test.mask", kernel="gauss", major=bmaj, minor=bmin, pa=bpa, outfile="test.smoothed.mask")

                     immath(imagename=["test.smoothed.mask",sani_target+"_field_"+str(fid)+"_"+band+"_"+solint+"_"+str(iteration)+".mask"], \
                             outfile="test.smoothed.truncated.mask", expr="IIF(IM0 > 0.01 || IM1 > 0., 1., 0.)")

                     original_intflux = get_intflux(sani_target+"_field_"+str(fid)+"_"+band+"_"+solint+"_"+str(iteration)+".image.tt0", \
                             rms=tmp_RMS_NF, maskname=sani_target+"_field_"+str(fid)+"_"+band+"_"+solint+"_"+str(iteration)+".mask", \
                             mosaic_sub_field=True)[0]
                     updated_intflux = get_intflux(sani_target+"_field_"+str(fid)+"_"+band+"_"+solint+"_"+str(iteration)+".image.tt0", \
                             rms=tmp_RMS_NF, maskname="test.smoothed.truncated.mask", mosaic_sub_field=True)[0]
                     os.system('rm -rf test*.mask')


                     if not checkmask(sani_target+'_field_'+str(fid)+'_'+band+'_'+solint+'_'+str(iteration)+'.image.tt0'):
                         print("Removing field "+str(fid)+" from "+sani_target+'_'+vis+'_'+band+'_'+solint+'_'+str(iteration)+'_'+\
                                 solmode[band][iteration]+'.g'+" because there is no signal within the primary beam.")
                         skip_reason = "No signal"
                     elif solint_snr_per_field[target][band][fid][solints[band][iteration]] < minsnr_to_proceed and solint not in ['inf_EB','scan_inf']:
                         print("Removing field "+str(fid)+" from "+sani_target+'_'+vis+'_'+band+'_'+solint+'_'+str(iteration)+'_'+\
                                 solmode[band][iteration]+'.g'+' because the estimated solint snr is too low.')
                         skip_reason = "Estimated SNR"
                     elif updated_intflux > 1.25 * original_intflux:
                         print("Removing field "+str(fid)+" from "+sani_target+'_'+vis+'_'+band+'_'+solint+'_'+str(iteration)+'_'+\
                                 solmode[band][iteration]+'.g'+" because there appears to be significant flux missing from the model.")
                         skip_reason = "Missing flux"
                     else:
                         new_fields_to_selfcal.append(fid)

                     if fid not in new_fields_to_selfcal and solint != "inf_EB" and not allow_gain_interpolation:
                         for vis in vislist:
                             #selfcal_library[target][band][fid][vis][solint]['interpolated_gains'] = True
                             #selfcal_library[target][band][fid]['Stop_Reason'] = "Gaincal solutions would be interpolated"
                             selfcal_library[target][band][fid][vis][solint]['Pass'] = "None"
                             selfcal_library[target][band][fid][vis][solint]['Fail_Reason'] = skip_reason

                 selfcal_library[target][band]['sub-fields-to-gaincal'] = new_fields_to_selfcal
                 if solint != 'inf_EB' and not allow_gain_interpolation:
                     selfcal_library[target][band]['sub-fields-to-selfcal'] = new_fields_to_selfcal

             for vis in vislist:
                applycal_gaintable[vis]=[]
                applycal_spwmap[vis]=[]
                applycal_interpolate[vis]=[]
                gaincal_spwmap[vis]=[]
                gaincal_interpolate[vis]=[]
                gaincal_preapply_gaintable[vis]=[]
                ##
                ## Solve gain solutions per MS, target, solint, and band
                ##
                os.system('rm -rf '+sani_target+'_'+vis+'_'+band+'_'+solint+'_'+str(iteration)+'_'+solmode[band][iteration]+'*.g')
                ##
                ## Set gaincal parameters depending on which iteration and whether to use combine=spw for inf_EB or not
                ## Defaults should assume combine='scan' and gaintpe='G' will fallback to combine='scan,spw' if too much flagging
                ## At some point remove the conditional for use_inf_EB_preapply, since there isn't a reason not to do it
                ##

                if solmode[band][iteration] == 'p':
                    if solint == 'inf_EB':
                       gaincal_spwmap[vis]=[]
                       gaincal_preapply_gaintable[vis]=[]
                       gaincal_interpolate[vis]=[]
                       gaincal_gaintype=inf_EB_gaintype_dict[target][band][vis]
                       gaincal_solmode=""
                       gaincal_combine[band][iteration]=inf_EB_gaincal_combine_dict[target][band][vis]
                       if 'spw' in inf_EB_gaincal_combine_dict[target][band][vis]:
                          applycal_spwmap[vis]=[selfcal_library[target][band][vis]['spwmap']]
                          gaincal_spwmap[vis]=[selfcal_library[target][band][vis]['spwmap']]
                       else:
                          applycal_spwmap[vis]=[]
                       applycal_interpolate[vis]=[applycal_interp[band]]
                       applycal_gaintable[vis]=[sani_target+'_'+vis+'_'+band+'_'+solint+'_'+str(iteration)+'_'+solmode[band][iteration]+'.g']
                    #elif solmode[band][iteration]=='p':
                    else:
                       gaincal_spwmap[vis]=[]
                       gaincal_preapply_gaintable[vis]=[sani_target+'_'+vis+'_'+band+'_inf_EB_0_p.g']
                       gaincal_interpolate[vis]=[applycal_interp[band]]
                       gaincal_gaintype='T' if applymode == "calflag" or second_iter_solmode == "" else "GSPLINE" if second_iter_solmode == "GSPLINE" else "G"
                       gaincal_solmode = "" if applymode == "calflag" or second_iter_solmode == "GSPLINE" else second_iter_solmode
                       if 'spw' in inf_EB_gaincal_combine_dict[target][band][vis]:
                          applycal_spwmap[vis]=[selfcal_library[target][band][vis]['spwmap'],selfcal_library[target][band][vis]['spwmap']]
                          gaincal_spwmap[vis]=[selfcal_library[target][band][vis]['spwmap']]
                       elif inf_EB_fallback_mode_dict[target][band][vis]=='spwmap':
                          applycal_spwmap[vis]=[selfcal_library[target][band][vis]['inf_EB']['spwmap'],selfcal_library[target][band][vis]['spwmap']]
                          gaincal_spwmap[vis]=selfcal_library[target][band][vis]['inf_EB']['spwmap']
                       else:
                          applycal_spwmap[vis]=[[],selfcal_library[target][band][vis]['spwmap']]
                          gaincal_spwmap[vis]=[]
                       applycal_interpolate[vis]=[applycal_interp[band],applycal_interp[band]]
                       applycal_gaintable[vis]=[sani_target+'_'+vis+'_'+band+'_inf_EB_0'+'_p.g',sani_target+'_'+vis+'_'+band+'_'+solint+'_'+str(iteration)+'_p.g']
                    selfcal_library[target][band][vis][solint]['gaintable']=applycal_gaintable[vis]
                    selfcal_library[target][band][vis][solint]['iteration']=iteration+0
                    selfcal_library[target][band][vis][solint]['spwmap']=applycal_spwmap[vis]
                    selfcal_library[target][band][vis][solint]['applycal_mode']=applycal_mode[band][iteration]+''
                    selfcal_library[target][band][vis][solint]['applycal_interpolate']=applycal_interpolate[vis]
                    selfcal_library[target][band][vis][solint]['gaincal_combine']=gaincal_combine[band][iteration]+''
                    for fid in selfcal_library[target][band]['sub-fields-to-selfcal']:
                        selfcal_library[target][band][fid][vis][solint]['gaintable']=applycal_gaintable[vis]
                        selfcal_library[target][band][fid][vis][solint]['iteration']=iteration+0
                        selfcal_library[target][band][fid][vis][solint]['spwmap']=applycal_spwmap[vis]
                        selfcal_library[target][band][fid][vis][solint]['applycal_mode']=applycal_mode[band][iteration]+''
                        selfcal_library[target][band][fid][vis][solint]['applycal_interpolate']=applycal_interpolate[vis]
                        selfcal_library[target][band][fid][vis][solint]['gaincal_combine']=gaincal_combine[band][iteration]+''

                    fallback[vis]=''
                    if solmode[band][iteration] == 'ap':
                       solnorm=True
                    else:
                       solnorm=False

                    if gaincal_gaintype == "GSPLINE":
                        splinetime = solint.replace('_EB','').replace('_ap','')
                        if splinetime == "inf":
                            splinetime = selfcal_library[target][band]["Median_scan_time"]
                        else:
                            splinetime = float(splinetime[0:-1])

                    if solint == "scan_inf":
                        if len(gaincalibrator_dict[vis]) > 0:
                            scans = []
                            intents = []
                            times = []
                            for t in gaincalibrator_dict[vis].keys():
                                scans += [gaincalibrator_dict[vis][t]["scans"]]
                                intents += [np.repeat(gaincalibrator_dict[vis][t]["intent"],gaincalibrator_dict[vis][t]["scans"].size)]
                                times += [gaincalibrator_dict[vis][t]["times"]]
                            
                            times = np.concatenate(times)
                            order = np.argsort(times)
                            times = times[order]
                            
                            scans = np.concatenate(scans)[order]
                            intents = np.concatenate(intents)[order]

                            is_gaincalibrator = intents == "phase"
                            scans = scans[is_gaincalibrator]

                            msmd.open(vis)
                            include_scans = []
                            for iscan in range(scans.size-1):
                                include_scans.append(",".join(np.intersect1d(msmd.scansforfield(target), \
                                        np.array(list(range(scans[iscan]+1,scans[iscan+1])))).astype(str)))
                            msmd.close()
                        elif guess_scan_combine:
                            msmd.open(vis)
                            
                            scans = msmd.scansforfield(target)

                            include_scans = []
                            for iscan in range(scans.size):
                                if len(include_scans) > 0:
                                    if str(scans[iscan]) in include_scans[-1]:
                                        continue

                                scan_group = str(scans[iscan])

                                if iscan < scans.size-1:
                                    if msmd.fieldsforscan(scans[iscan+1]).size < msmd.fieldsforscan(scans[iscan]).size/3:
                                        scan_group += ","+str(scans[iscan+1])

                                include_scans.append(scan_group)

                            msmd.close()
                        else:
                            msmd.open(vis)
                            include_scans = [str(scan) for scan in msmd.scansforfield(target)]
                            msmd.close()
                    else:
                        include_scans = ['']

                    # Fields that don't have any mask in the primary beam should be removed from consideration, as their models are likely bad.
                    if selfcal_library[target][band]['obstype'] == 'mosaic':
                        msmd.open(vis)
                        include_targets = []
                        remove = []
                        for incl_scan in include_scans:
                            scan_targets = []
                            for fid in [selfcal_library[target][band]['sub-fields-fid_map'][vis][fid] for fid in \
                                    selfcal_library[target][band]['sub-fields-to-gaincal']] if incl_scan == '' else \
                                    np.intersect1d(msmd.fieldsforscans(np.array(incl_scan.split(",")).astype(int)), \
                                    [selfcal_library[target][band]['sub-fields-fid_map'][vis][fid] for fid in \
                                    selfcal_library[target][band]['sub-fields-to-gaincal']]):
                                # Note: because of the msmd above getting actual fids from the MS, we just need to append fid below.
                                scan_targets.append(fid)

                            if len(scan_targets) > 0:
                                include_targets.append(','.join(np.array(scan_targets).astype(str)))
                            else:
                                remove.append(incl_scan)

                        for incl_scan in remove:
                            include_scans.remove(incl_scan)

                        msmd.close()
                    else:
                        include_targets = [str(selfcal_library[target][band]['sub-fields-fid_map'][vis][0])]

                    for incl_scans, incl_targets in zip(include_scans, include_targets):
                        if solint == 'inf_EB':
                           nspw_sets=spws_set.shape[0]
                        else: #only necessary to loop over gain cal when in inf_EB to avoid inf_EB solving for all spws
                           nspw_sets=1
                        for i in range(nspw_sets):  # run gaincal on each spw set to handle spectral scans
                           if solint == 'inf_EB':
                              spwselect=','.join(str(spw) for spw in spws_set[i].tolist())
                           else:
                              spwselect=selfcal_library[target][band][vis]['spws']
                           gaincal(vis=vis,\
                             caltable=sani_target+'_'+vis+'_'+band+'_'+solint+'_'+str(iteration)+'_'+solmode[band][iteration]+'.g',\
                             gaintype=gaincal_gaintype, spw=spwselect,
                             refant=selfcal_library[target][band][vis]['refant'], calmode=solmode[band][iteration], solnorm=solnorm if applymode=="calflag" else False,
                             solint=solint.replace('_EB','').replace('_ap','').replace('scan_',''),minsnr=gaincal_minsnr if applymode == 'calflag' else max(gaincal_minsnr,gaincal_unflag_minsnr), minblperant=4,combine=gaincal_combine[band][iteration],
                             field=incl_targets,scan=incl_scans,gaintable=gaincal_preapply_gaintable[vis],spwmap=gaincal_spwmap[vis],uvrange=selfcal_library[target][band]['uvrange'],
                             interp=gaincal_interpolate[vis], solmode=gaincal_solmode, refantmode='flex', append=os.path.exists(sani_target+'_'+vis+'_'+band+'_'+solint+'_'+str(iteration)+'_'+solmode[band][iteration]+'.g'))
                           #
                           if solint != 'inf_EB':
                              break
                else:
                    for fid in selfcal_library[target][band]['sub-fields-to-selfcal']:
                        gaincal_spwmap[vis]=[]
                        gaincal_preapply_gaintable[vis]=selfcal_library[target][band][fid][vis][selfcal_library[target][band][fid]['final_phase_solint']]['gaintable']
                        gaincal_interpolate[vis]=[applycal_interp[band]]*len(gaincal_preapply_gaintable[vis])
                        gaincal_gaintype='T' if applymode == "calflag" or second_iter_solmode == "" else "GSPLINE" if second_iter_solmode == "GSPLINE" else "G"
                        gaincal_solmode = "" if applymode == "calflag" or second_iter_solmode == "GSPLINE" else second_iter_solmode
                        if 'spw' in inf_EB_gaincal_combine_dict[target][band][vis]:
                           applycal_spwmap[vis]=[selfcal_library[target][band][fid][vis]['spwmap'],selfcal_library[target][band][fid][vis]['spwmap'],selfcal_library[target][band][fid][vis]['spwmap']]
                           gaincal_spwmap[vis]=[selfcal_library[target][band][fid][vis]['spwmap'],selfcal_library[target][band][fid][vis]['spwmap']]
                        elif inf_EB_fallback_mode_dict[target][band][vis]=='spwmap':
                           applycal_spwmap[vis]=[selfcal_library[target][band][fid][vis]['inf_EB']['spwmap'],selfcal_library[target][band][fid][vis]['spwmap'],selfcal_library[target][band][fid][vis]['spwmap']]
                           gaincal_spwmap[vis]=[selfcal_library[target][band][fid][vis]['inf_EB']['spwmap'],selfcal_library[target][band][fid][vis]['spwmap']]
                        else:
                           applycal_spwmap[vis]=[[],selfcal_library[target][band][fid][vis]['spwmap'],selfcal_library[target][band][fid][vis]['spwmap']]
                           gaincal_spwmap[vis]=[[],selfcal_library[target][band][fid][vis]['spwmap']]
                        applycal_interpolate[vis]=[applycal_interp[band]]*len(gaincal_preapply_gaintable[vis])+['linearPD']
                        applycal_gaintable[vis]=selfcal_library[target][band][fid][vis][selfcal_library[target][band][fid]['final_phase_solint']]['gaintable']+[sani_target+'_'+vis+'_'+band+'_'+solint+'_'+str(iteration)+'_ap.g']

                        selfcal_library[target][band][vis][solint]['gaintable']=applycal_gaintable[vis]
                        selfcal_library[target][band][vis][solint]['iteration']=iteration+0
                        selfcal_library[target][band][vis][solint]['spwmap']=applycal_spwmap[vis]
                        selfcal_library[target][band][vis][solint]['applycal_mode']=applycal_mode[band][iteration]+''
                        selfcal_library[target][band][vis][solint]['applycal_interpolate']=applycal_interpolate[vis]
                        selfcal_library[target][band][vis][solint]['gaincal_combine']=gaincal_combine[band][iteration]+''
                        selfcal_library[target][band][fid][vis][solint]['gaintable']=applycal_gaintable[vis]
                        selfcal_library[target][band][fid][vis][solint]['iteration']=iteration+0
                        selfcal_library[target][band][fid][vis][solint]['spwmap']=applycal_spwmap[vis]
                        selfcal_library[target][band][fid][vis][solint]['applycal_mode']=applycal_mode[band][iteration]+''
                        selfcal_library[target][band][fid][vis][solint]['applycal_interpolate']=applycal_interpolate[vis]
                        selfcal_library[target][band][fid][vis][solint]['gaincal_combine']=gaincal_combine[band][iteration]+''

                        fallback[vis]=''
                        if solmode[band][iteration] == 'ap':
                           solnorm=True
                        else:
                           solnorm=False

                        if gaincal_gaintype == "GSPLINE":
                            splinetime = solint.replace('_EB','').replace('_ap','')
                            if splinetime == "inf":
                                splinetime = selfcal_library[target][band][fid]["Median_scan_time"]
                            else:
                                splinetime = float(splinetime[0:-1])

                        gaincal(vis=vis,\
                             #caltable=sani_target+'_'+vis+'_'+band+'_'+solint+'_'+str(iteration)+'_'+solmode[band][iteration]+'.g',\
                             caltable="temp.g",\
                             gaintype=gaincal_gaintype, spw=selfcal_library[target][band][fid][vis]['spws'],
                             refant=selfcal_library[target][band][vis]['refant'], calmode=solmode[band][iteration], solnorm=solnorm if applymode=="calflag" else False,
                             solint=solint.replace('_EB','').replace('_ap','').replace('scan_',''),minsnr=gaincal_minsnr if applymode == 'calflag' else max(gaincal_minsnr,gaincal_unflag_minsnr), minblperant=4,combine=gaincal_combine[band][iteration],
                             field=str(selfcal_library[target][band]['sub-fields-fid_map'][vis][fid]),gaintable=gaincal_preapply_gaintable[vis],spwmap=gaincal_spwmap[vis],uvrange=selfcal_library[target][band]['uvrange'],
                             #interp=gaincal_interpolate[vis], solmode=gaincal_solmode, append=os.path.exists(sani_target+'_'+vis+'_'+band+'_'+
                             #solint+'_'+str(iteration)+'_'+solmode[band][iteration]+'.g'))
                             interp=gaincal_interpolate[vis], solmode=gaincal_solmode, append=os.path.exists('temp.g'), refantmode='flex')

                    tb.open("temp.g")
                    subt = tb.query("OBSERVATION_ID==0", sortlist="TIME,ANTENNA1")
                    tb.close()

                    subt.copy(sani_target+'_'+vis+'_'+band+'_'+solint+'_'+str(iteration)+'_'+solmode[band][iteration]+'.g', deep=True)
                    subt.close()

                    os.system("rm -rf temp.g")

                if rerank_refants:
                    selfcal_library[target][band][vis]["refant"] = rank_refants(vis, caltable=sani_target+'_'+vis+'_'+band+'_'+solint+'_'+str(iteration)+'_'+solmode[band][iteration]+'.g')

                    # If we are falling back to a previous solution interval on the unflagging, we need to make sure all tracks use a common 
                    # reference antenna.
                    if unflag_fb_to_prev_solint:
                        for it, sint in enumerate(solints[band][0:iteration+1]):
                            if not os.path.exists(sani_target+'_'+vis+'_'+band+'_'+sint+'_'+str(it)+'_'+solmode[band][it]+'.g'):
                                continue

                            # If a previous iteration went through the unflagging routine, it is possible that some antennas fell back to
                            # a previous solint. In that case, rerefant will flag those antennas because they can't be re-referenced with
                            # a different time interval. So to be safe, we go back to the pre-pass solutions and then re-run the passing.
                            # We could probably check more carefully whether this is the case to avoid having to do this... but the 
                            # computing time isn't significant so it's easy just to run through again.
                            if os.path.exists(sani_target+'_'+vis+'_'+band+'_'+sint+'_'+str(it)+'_'+solmode[band][it]+'.pre-pass.g'):
                                rerefant(vis, sani_target+'_'+vis+'_'+band+'_'+sint+'_'+str(it)+'_'+solmode[band][it]+'.pre-pass.g', \
                                        refant=selfcal_library[target][band][vis]["refant"], refantmode=refantmode if 'inf_EB' not in sint else 'flex')

                                os.system("rm -rf "+sani_target+'_'+vis+'_'+band+'_'+sint+'_'+str(it)+'_'+solmode[band][it]+'.g')
                                os.system("cp -r "+sani_target+'_'+vis+'_'+band+'_'+sint+'_'+str(it)+'_'+solmode[band][it]+'.pre-pass.g '+\
                                        sani_target+'_'+vis+'_'+band+'_'+sint+'_'+str(it)+'_'+solmode[band][it]+'.g')

                                if sint == "inf_EB" and len(selfcal_library[target][band][vis][sint]["spwmap"][0]) > 0:
                                    unflag_spwmap = selfcal_library[target][band][vis][sint]["spwmap"][0]
                                else:
                                    unflag_spwmap = []

                                unflag_failed_antennas(vis, sani_target+'_'+vis+'_'+band+'_'+sint+'_'+str(it)+'_'+\
                                        solmode[band][it]+'.g', flagged_fraction=0.25, solnorm=solnorm, \
                                        only_long_baselines=solmode[band][it]=="ap" if unflag_only_lbants and \
                                        unflag_only_lbants_onlyap else unflag_only_lbants, calonly_max_flagged=calonly_max_flagged, \
                                        spwmap=unflag_spwmap, fb_to_prev_solint=unflag_fb_to_prev_solint, solints=solints[band], iteration=it)
                            else:
                                rerefant(vis, sani_target+'_'+vis+'_'+band+'_'+sint+'_'+str(it)+'_'+solmode[band][it]+'.g', \
                                        refant=selfcal_library[target][band][vis]["refant"], refantmode=refantmode if 'inf_EB' not in sint else 'flex')
                    else:
                        os.system("cp -r "+sani_target+'_'+vis+'_'+band+'_'+solint+'_'+str(iteration)+'_'+solmode[band][iteration]+'.g '+\
                                sani_target+'_'+vis+'_'+band+'_'+solint+'_'+str(iteration)+'_'+solmode[band][iteration]+'.pre-rerefant.g')
                        rerefant(vis, sani_target+'_'+vis+'_'+band+'_'+solint+'_'+str(iteration)+'_'+solmode[band][iteration]+'.g', \
                                refant=selfcal_library[target][band][vis]["refant"], refantmode=refantmode if 'inf_EB' not in solint else 'flex')

                ##
                ## default is to run without combine=spw for inf_EB, here we explicitly run a test inf_EB with combine='scan,spw' to determine
                ## the number of flagged antennas when combine='spw' then determine if it needs spwmapping or to use the gaintable with spwcombine.
                ##
                if solint =='inf_EB' and fallback[vis]=='':
                   os.system('rm -rf test_inf_EB.g')
                   test_gaincal_combine='scan,spw'
                   if selfcal_library[target][band]['obstype']=='mosaic':
                      test_gaincal_combine+=',field'   
                   for i in range(spws_set.shape[0]):  # run gaincal on each spw set to handle spectral scans
                      spwselect=','.join(str(spw) for spw in spws_set[i].tolist())
                      gaincal(vis=vis,\
                        caltable='test_inf_EB.g',\
                        gaintype=gaincal_gaintype, spw=spwselect,
                        refant=selfcal_library[target][band][vis]['refant'], calmode='p', 
                        solint=solint.replace('_EB','').replace('_ap',''),minsnr=gaincal_minsnr if applymode == "calflag" else max(gaincal_minsnr,gaincal_unflag_minsnr), minblperant=4,combine=test_gaincal_combine,
                        field=target,gaintable='',spwmap=[],uvrange=selfcal_library[target][band]['uvrange'], refantmode=refantmode,append=os.path.exists('test_inf_EB.g')) 
                   spwlist=selfcal_library[target][band][vis]['spws'].split(',')
                   fallback[vis],map_index,spwmap,applycal_spwmap_inf_EB=analyze_inf_EB_flagging(selfcal_library,band,spwlist,sani_target+'_'+vis+'_'+band+'_'+solint+'_'+str(iteration)+'_'+solmode[band][iteration]+'.g',vis,target,'test_inf_EB.g',spectral_scan)

                   inf_EB_fallback_mode_dict[target][band][vis]=fallback[vis]+''
                   print('inf_EB',fallback[vis],applycal_spwmap_inf_EB)
                   if fallback[vis] != '':
                      if fallback[vis] =='combinespw':
                         gaincal_spwmap[vis]=[selfcal_library[target][band][vis]['spwmap']]
                         gaincal_combine[band][iteration]='scan,spw'
                         inf_EB_gaincal_combine_dict[target][band][vis]='scan,spw'
                         applycal_spwmap[vis]=[selfcal_library[target][band][vis]['spwmap']]
                         os.system('rm -rf           '+sani_target+'_'+vis+'_'+band+'_'+solint+'_'+str(iteration)+'_'+solmode[band][iteration]+'.g')
                         os.system('mv test_inf_EB.g '+sani_target+'_'+vis+'_'+band+'_'+solint+'_'+str(iteration)+'_'+solmode[band][iteration]+'.g')
                      if fallback[vis] =='spwmap':
                         gaincal_spwmap[vis]=applycal_spwmap_inf_EB
                         inf_EB_gaincal_combine_dict[target][band][vis]='scan'
                         gaincal_combine[band][iteration]='scan'
                         applycal_spwmap[vis]=[applycal_spwmap_inf_EB]

                      # Update the appropriate selfcal_library entries.
                      selfcal_library[target][band][vis][solint]['spwmap']=applycal_spwmap[vis]
                      selfcal_library[target][band][vis][solint]['gaincal_combine']=gaincal_combine[band][iteration]+''
                      for fid in selfcal_library[target][band]['sub-fields-to-selfcal']:
                          selfcal_library[target][band][fid][vis][solint]['spwmap']=applycal_spwmap[vis]
                          selfcal_library[target][band][fid][vis][solint]['gaincal_combine']=gaincal_combine[band][iteration]+''

                   os.system('rm -rf test_inf_EB.g')               

                # If iteration two, try restricting to just the antennas with enough unflagged data.
                # Should we also restrict to just long baseline antennas?
                if applymode == "calonly":
                    # Make a copy of the caltable before unflagging, for reference.
                    os.system("cp -r "+sani_target+'_'+vis+'_'+band+'_'+solint+'_'+str(iteration)+'_'+\
                            solmode[band][iteration]+'.g '+sani_target+'_'+vis+'_'+band+'_'+solint+'_'+str(iteration)+'_'+\
                            solmode[band][iteration]+'.pre-pass.g')

                    if solint == "inf_EB" and len(applycal_spwmap[vis]) > 0:
                        unflag_spwmap = applycal_spwmap[vis][0]
                    else:
                        unflag_spwmap = []

                    unflag_failed_antennas(vis, sani_target+'_'+vis+'_'+band+'_'+solint+'_'+str(iteration)+'_'+\
                            solmode[band][iteration]+'.g', flagged_fraction=0.25, solnorm=solnorm, \
                            only_long_baselines=solmode[band][iteration]=="ap" if unflag_only_lbants and unflag_only_lbants_onlyap else \
                            unflag_only_lbants, calonly_max_flagged=calonly_max_flagged, spwmap=unflag_spwmap, \
                            fb_to_prev_solint=unflag_fb_to_prev_solint, solints=solints[band], iteration=iteration)

                # Do some post-gaincal cleanup for mosaics.
                if selfcal_library[target][band]['obstype'] == 'mosaic':
                    os.system("cp -r "+sani_target+'_'+vis+'_'+band+'_'+solint+'_'+str(iteration)+'_'+solmode[band][iteration]+'.g '+\
                            sani_target+'_'+vis+'_'+band+'_'+solint+'_'+str(iteration)+'_'+solmode[band][iteration]+'.pre-drop.g')
                    tb.open(sani_target+'_'+vis+'_'+band+'_'+solint+'_'+str(iteration)+'_'+solmode[band][iteration]+'.g', nomodify=False)
                    antennas = tb.getcol("ANTENNA1")
                    fields = tb.getcol("FIELD_ID")
                    scans = tb.getcol("SCAN_NUMBER")
                    flags = tb.getcol("FLAG")

                    if (solint != "inf_EB" and not allow_gain_interpolation) or (allow_gain_interpolation and "inf" not in solint):
                        # If a given field has > 25% of its solutions flagged then just flag the whole field because it will have too much 
                        # interpolation.
                        if solint == "scan_inf":
                            max_n_solutions = max([(scans == scan).sum() for scan in np.unique(scans)])
                            for scan in np.unique(scans):
                                scan_n_solutions = (flags[0,0,scans == scan] == False).sum()
                                if scan_n_solutions < 0.75 * max_n_solutions:
                                    flags[:,:,scans == scan] = True
                        else:
                            n_all_flagged = np.sum([np.all(flags[:,:,antennas == ant]) for ant in np.unique(antennas)])
                            max_n_solutions = max([(fields == fid).sum() for fid in np.unique(fields)]) - n_all_flagged
                            for fid in np.unique(fields):
                                fid_n_solutions = (flags[0,0,fields == fid] == False).sum()
                                if fid_n_solutions < 0.75 * max_n_solutions:
                                    flags[:,:,fields == fid] = True

                    bad = np.where(flags[0,0,:])[0]
                    tb.removerows(rownrs=bad)
                    tb.flush()

                    ## NEXT TO DO: check % of flagged solutions - DONE, see above
                    ## After that enable option for interpolation through inf - DONE
                    if (solint != "inf_EB" and not allow_gain_interpolation) or (allow_gain_interpolation and "inf" not in solint):
                        fields = tb.getcol("FIELD_ID")
                        scans = tb.getcol("SCAN_NUMBER")
                        new_fields_to_selfcal = []
                        for fid in selfcal_library[target][band]['sub-fields-to-selfcal']:
                            if solint == "scan_inf":
                                msmd.open(vis)
                                scans_for_field = []
                                cals_for_scan = []
                                total_cals_for_scan = []
                                for incl_scan in include_scans:
                                    if selfcal_library[target][band]['sub-fields-fid_map'][vis][fid] in \
                                            msmd.fieldsforscans(np.array(incl_scan.split(",")).astype(int)):
                                        scans_for_field.append(int(incl_scans.split(',')[0]))
                                        cals_for_scan.append((scans == scans_for_field[-1]).sum() if scans_for_field[-1] in scans else 0.)
                                        total_cals_for_scan.append(max_n_solutions)

                                if sum(cals_for_scan) / sum(total_cals_for_scan) >= 0.75:
                                    new_fields_to_selfcal.append(fid)

                                msmd.close()
                            else:
                                if selfcal_library[target][band]['sub-fields-fid_map'][vis][fid] in fields:
                                    new_fields_to_selfcal.append(fid)

                            if fid not in new_fields_to_selfcal:
                                # We need to update all the EBs, not just the one that failed.
                                for v in vislist:
                                    selfcal_library[target][band][fid][v][solint]['Pass'] = 'None'
                                    if allow_gain_interpolation:
                                        selfcal_library[target][band][fid][v][solint]['Fail_Reason'] = 'Interpolation beyond inf'
                                    else:
                                        selfcal_library[target][band][fid][v][solint]['Fail_Reason'] = 'Bad gaincal solutions'

                        selfcal_library[target][band]['sub-fields-to-selfcal'] = new_fields_to_selfcal

                    tb.close()

             for vis in vislist:
                ##
                ## Apply gain solutions per MS, target, solint, and band
                ##
                for fid in selfcal_library[target][band]['sub-fields']:
                    if fid in selfcal_library[target][band]['sub-fields-to-selfcal']:
                        applycal(vis=vis,\
                                 gaintable=selfcal_library[target][band][fid][vis][solint]['gaintable'],\
                                 interp=selfcal_library[target][band][fid][vis][solint]['applycal_interpolate'], calwt=False,\
                                 spwmap=selfcal_library[target][band][fid][vis][solint]['spwmap'],\
                                 #applymode=applymode,field=target,spw=selfcal_library[target][band][vis]['spws'])
                                 applymode='calflag',field=str(selfcal_library[target][band]['sub-fields-fid_map'][vis][fid]),\
                                 spw=selfcal_library[target][band][vis]['spws'])
                    else:
                        if selfcal_library[target][band][fid]['SC_success']:
                            applycal(vis=vis,\
                                    gaintable=selfcal_library[target][band][fid][vis]['gaintable_final'],\
                                    interp=selfcal_library[target][band][fid][vis]['applycal_interpolate_final'],\
                                    calwt=False,spwmap=selfcal_library[target][band][fid][vis]['spwmap_final'],\
                                    applymode=selfcal_library[target][band][fid][vis]['applycal_mode_final'],\
                                    field=str(selfcal_library[target][band]['sub-fields-fid_map'][vis][fid]),\
                                    spw=selfcal_library[target][band][vis]['spws'])    

             ## Create post self-cal image using the model as a startmodel to evaluate how much selfcal helped
             ##

             os.system('rm -rf '+sani_target+'_'+band+'_'+solint+'_'+str(iteration)+'_post*')
             tclean_wrapper(vislist,sani_target+'_'+band+'_'+solint+'_'+str(iteration)+'_post',
                      band_properties,band,telescope=telescope,nsigma=selfcal_library[target][band]['nsigma'][iteration], scales=[0],
                      threshold=str(selfcal_library[target][band]['nsigma'][iteration]*selfcal_library[target][band]['RMS_NF_curr'])+'Jy',
                      savemodel='none',parallel=parallel,cellsize=cellsize[band],imsize=imsize[band],
                      nterms=selfcal_library[target][band]['nterms'],
                      field=target,spw=selfcal_library[target][band]['spws_per_vis'],uvrange=selfcal_library[target][band]['uvrange'],obstype=selfcal_library[target][band]['obstype'], nfrms_multiplier=nfsnr_modifier, image_mosaic_fields_separately=selfcal_library[target][band]['obstype'] == 'mosaic', mosaic_field_phasecenters=selfcal_library[target][band]['sub-fields-phasecenters'], mosaic_field_fid_map=selfcal_library[target][band]['sub-fields-fid_map'], cyclefactor=selfcal_library[target][band]['cyclefactor'])

             ##
             ## Do the assessment of the post- (and pre-) selfcal images.
             ##
             print('Pre selfcal assessemnt: '+target)
             SNR,RMS=estimate_SNR(sani_target+'_'+band+'_'+solint+'_'+str(iteration)+'.image.tt0', \
                     maskname=sani_target+'_'+band+'_'+solint+'_'+str(iteration)+'_post.mask')
             if telescope !='ACA' or aca_use_nfmask:
                SNR_NF,RMS_NF=estimate_near_field_SNR(sani_target+'_'+band+'_'+solint+'_'+str(iteration)+'.image.tt0', \
                        maskname=sani_target+'_'+band+'_'+solint+'_'+str(iteration)+'_post.mask', las=selfcal_library[target][band]['LAS'])
             else:
                SNR_NF,RMS_NF=SNR,RMS

             print('Post selfcal assessemnt: '+target)
             post_SNR,post_RMS=estimate_SNR(sani_target+'_'+band+'_'+solint+'_'+str(iteration)+'_post.image.tt0')
             if telescope !='ACA' or aca_use_nfmask:
                post_SNR_NF,post_RMS_NF=estimate_near_field_SNR(sani_target+'_'+band+'_'+solint+'_'+str(iteration)+'_post.image.tt0', \
                        las=selfcal_library[target][band]['LAS'])
             else:
                post_SNR_NF,post_RMS_NF=post_SNR,post_RMS

             mosaic_SNR, mosaic_RMS, mosaic_SNR_NF, mosaic_RMS_NF = {}, {}, {}, {}
             post_mosaic_SNR, post_mosaic_RMS, post_mosaic_SNR_NF, post_mosaic_RMS_NF = {}, {}, {}, {}
             for fid in selfcal_library[target][band]['sub-fields-to-selfcal']:
                 if selfcal_library[target][band]['obstype'] == 'mosaic':
                     imagename = sani_target+'_field_'+str(fid)+'_'+band+'_'+solint+'_'+str(iteration)
                 else:
                     imagename = sani_target+'_'+band+'_'+solint+'_'+str(iteration)

                 print()
                 print('Pre selfcal assessemnt: '+target+', field '+str(fid))
                 mosaic_SNR[fid], mosaic_RMS[fid] = estimate_SNR(imagename+'.image.tt0', maskname=imagename+'_post.mask', \
                         mosaic_sub_field=selfcal_library[target][band]["obstype"]=="mosaic")
                 if telescope !='ACA' or aca_use_nfmask:
                    mosaic_SNR_NF[fid],mosaic_RMS_NF[fid]=estimate_near_field_SNR(imagename+'.image.tt0', maskname=imagename+'_post.mask', \
                            las=selfcal_library[target][band]['LAS'], mosaic_sub_field=selfcal_library[target][band]["obstype"]=="mosaic")
                 else:
                    mosaic_SNR_NF[fid],mosaic_RMS_NF[fid]=mosaic_SNR[fid],mosaic_RMS[fid]

                 print('Post selfcal assessemnt: '+target+', field '+str(fid))
                 post_mosaic_SNR[fid], post_mosaic_RMS[fid] = estimate_SNR(imagename+'_post.image.tt0', \
                         mosaic_sub_field=selfcal_library[target][band]["obstype"]=="mosaic")
                 if telescope !='ACA' or aca_use_nfmask:
                    post_mosaic_SNR_NF[fid],post_mosaic_RMS_NF[fid]=estimate_near_field_SNR(imagename+'_post.image.tt0', \
                            las=selfcal_library[target][band]['LAS'], mosaic_sub_field=selfcal_library[target][band]["obstype"]=="mosaic")
                 else:
                    post_mosaic_SNR_NF[fid],post_mosaic_RMS_NF[fid]=mosaic_SNR[fid],mosaic_RMS[fid]
                 print()

             # change nterms to 2 if needed based on fracbw and SNR
             if selfcal_library[target][band]['nterms'] == 1:
                 selfcal_library[target][band]['nterms']=check_image_nterms(selfcal_library[target][band]['fracbw'],post_SNR)

             for vis in vislist:
                ##
                ## record self cal results/details for this solint
                ##
                #selfcal_library[target][band][vis][solint]={}
                selfcal_library[target][band][vis][solint]['SNR_pre']=SNR.copy()
                selfcal_library[target][band][vis][solint]['RMS_pre']=RMS.copy()
                selfcal_library[target][band][vis][solint]['SNR_NF_pre']=SNR_NF.copy()
                selfcal_library[target][band][vis][solint]['RMS_NF_pre']=RMS_NF.copy()
                header=imhead(imagename=sani_target+'_'+band+'_'+solint+'_'+str(iteration)+'.image.tt0')
                selfcal_library[target][band][vis][solint]['Beam_major_pre']=header['restoringbeam']['major']['value']
                selfcal_library[target][band][vis][solint]['Beam_minor_pre']=header['restoringbeam']['minor']['value']
                selfcal_library[target][band][vis][solint]['Beam_PA_pre']=header['restoringbeam']['positionangle']['value'] 
                #selfcal_library[target][band][vis][solint]['gaintable']=applycal_gaintable[vis]
                #selfcal_library[target][band][vis][solint]['iteration']=iteration+0
                #selfcal_library[target][band][vis][solint]['spwmap']=applycal_spwmap[vis]
                #selfcal_library[target][band][vis][solint]['applycal_mode']=applycal_mode[band][iteration]+''
                #selfcal_library[target][band][vis][solint]['applycal_interpolate']=applycal_interpolate[vis]
                #selfcal_library[target][band][vis][solint]['gaincal_combine']=gaincal_combine[band][iteration]+''
                selfcal_library[target][band][vis][solint]['clean_threshold']=selfcal_library[target][band]['nsigma'][iteration]*selfcal_library[target][band]['RMS_NF_curr']
                selfcal_library[target][band][vis][solint]['intflux_pre'],selfcal_library[target][band][vis][solint]['e_intflux_pre']=get_intflux(sani_target+'_'+band+'_'+solint+'_'+str(iteration)+'.image.tt0',RMS)
                selfcal_library[target][band][vis][solint]['fallback']=fallback[vis]+''
                selfcal_library[target][band][vis][solint]['solmode']=solmode[band][iteration]+''
                selfcal_library[target][band][vis][solint]['SNR_post']=post_SNR.copy()
                selfcal_library[target][band][vis][solint]['RMS_post']=post_RMS.copy()
                selfcal_library[target][band][vis][solint]['SNR_NF_post']=post_SNR_NF.copy()
                selfcal_library[target][band][vis][solint]['RMS_NF_post']=post_RMS_NF.copy()
                ## Update RMS value if necessary
                if selfcal_library[target][band][vis][solint]['RMS_post'] < selfcal_library[target][band]['RMS_curr']:
                   selfcal_library[target][band]['RMS_curr']=selfcal_library[target][band][vis][solint]['RMS_post'].copy()
                if selfcal_library[target][band][vis][solint]['RMS_NF_post'] < selfcal_library[target][band]['RMS_NF_curr']:
                   selfcal_library[target][band]['RMS_NF_curr']=selfcal_library[target][band][vis][solint]['RMS_NF_post'].copy()
                header=imhead(imagename=sani_target+'_'+band+'_'+solint+'_'+str(iteration)+'_post.image.tt0')
                selfcal_library[target][band][vis][solint]['Beam_major_post']=header['restoringbeam']['major']['value']
                selfcal_library[target][band][vis][solint]['Beam_minor_post']=header['restoringbeam']['minor']['value']
                selfcal_library[target][band][vis][solint]['Beam_PA_post']=header['restoringbeam']['positionangle']['value'] 
                selfcal_library[target][band][vis][solint]['intflux_post'],selfcal_library[target][band][vis][solint]['e_intflux_post']=get_intflux(sani_target+'_'+band+'_'+solint+'_'+str(iteration)+'_post.image.tt0',post_RMS)

                for fid in selfcal_library[target][band]['sub-fields-to-selfcal']:
                    if selfcal_library[target][band]['obstype'] == 'mosaic':
                        imagename = sani_target+'_field_'+str(fid)+'_'+band+'_'+solint+'_'+str(iteration)
                    else:
                        imagename = sani_target+'_'+band+'_'+solint+'_'+str(iteration)

                    #selfcal_library[target][band][fid][vis][solint]={}
                    selfcal_library[target][band][fid][vis][solint]['SNR_pre']=mosaic_SNR[fid].copy()
                    selfcal_library[target][band][fid][vis][solint]['RMS_pre']=mosaic_RMS[fid].copy()
                    selfcal_library[target][band][fid][vis][solint]['SNR_NF_pre']=mosaic_SNR_NF[fid].copy()
                    selfcal_library[target][band][fid][vis][solint]['RMS_NF_pre']=mosaic_RMS_NF[fid].copy()
                    header=imhead(imagename=imagename+'.image.tt0')
                    selfcal_library[target][band][fid][vis][solint]['Beam_major_pre']=header['restoringbeam']['major']['value']
                    selfcal_library[target][band][fid][vis][solint]['Beam_minor_pre']=header['restoringbeam']['minor']['value']
                    selfcal_library[target][band][fid][vis][solint]['Beam_PA_pre']=header['restoringbeam']['positionangle']['value'] 
                    #selfcal_library[target][band][fid][vis][solint]['gaintable']=applycal_gaintable[vis]
                    #selfcal_library[target][band][fid][vis][solint]['iteration']=iteration+0
                    #selfcal_library[target][band][fid][vis][solint]['spwmap']=applycal_spwmap[vis]
                    #selfcal_library[target][band][fid][vis][solint]['applycal_mode']=applycal_mode[band][iteration]+''
                    #selfcal_library[target][band][fid][vis][solint]['applycal_interpolate']=applycal_interpolate[vis]
                    #selfcal_library[target][band][fid][vis][solint]['gaincal_combine']=gaincal_combine[band][iteration]+''
                    selfcal_library[target][band][fid][vis][solint]['clean_threshold']=selfcal_library[target][band]['nsigma'][iteration]*selfcal_library[target][band]['RMS_NF_curr']
                    selfcal_library[target][band][fid][vis][solint]['intflux_pre'],selfcal_library[target][band][fid][vis][solint]['e_intflux_pre']=get_intflux(imagename+'.image.tt0',mosaic_RMS[fid], mosaic_sub_field=selfcal_library[target][band]["obstype"]=="mosaic")
                    selfcal_library[target][band][fid][vis][solint]['fallback']=fallback[vis]+''
                    selfcal_library[target][band][fid][vis][solint]['solmode']=solmode[band][iteration]+''
                    selfcal_library[target][band][fid][vis][solint]['SNR_post']=post_mosaic_SNR[fid].copy()
                    selfcal_library[target][band][fid][vis][solint]['RMS_post']=post_mosaic_RMS[fid].copy()
                    selfcal_library[target][band][fid][vis][solint]['SNR_NF_post']=post_mosaic_SNR_NF[fid].copy()
                    selfcal_library[target][band][fid][vis][solint]['RMS_NF_post']=post_mosaic_RMS_NF[fid].copy()
                    ## Update RMS value if necessary
                    """
                    if selfcal_library[target][band][vis][solint]['RMS_post'] < selfcal_library[target][band]['RMS_curr']:
                       selfcal_library[target][band]['RMS_curr']=selfcal_library[target][band][vis][solint]['RMS_post'].copy()
                    if selfcal_library[target][band][vis][solint]['RMS_NF_post'] < selfcal_library[target][band]['RMS_NF_curr']:
                       selfcal_library[target][band]['RMS_NF_curr']=selfcal_library[target][band][vis][solint]['RMS_NF_post'].copy()
                    """
                    header=imhead(imagename=imagename+'_post.image.tt0')
                    selfcal_library[target][band][fid][vis][solint]['Beam_major_post']=header['restoringbeam']['major']['value']
                    selfcal_library[target][band][fid][vis][solint]['Beam_minor_post']=header['restoringbeam']['minor']['value']
                    selfcal_library[target][band][fid][vis][solint]['Beam_PA_post']=header['restoringbeam']['positionangle']['value'] 
                    selfcal_library[target][band][fid][vis][solint]['intflux_post'],selfcal_library[target][band][fid][vis][solint]['e_intflux_post']=get_intflux(imagename+'_post.image.tt0',post_RMS, mosaic_sub_field=selfcal_library[target][band]["obstype"]=="mosaic")

             ##
             ## compare beam relative to original image to ensure we are not incrementally changing the beam in each iteration
             ##
             beamarea_orig=selfcal_library[target][band]['Beam_major_orig']*selfcal_library[target][band]['Beam_minor_orig']
             beamarea_post=selfcal_library[target][band][vislist[0]][solint]['Beam_major_post']*selfcal_library[target][band][vislist[0]][solint]['Beam_minor_post']
             '''
             frac_delta_b_maj=np.abs((b_maj_post-selfcal_library[target]['Beam_major_orig'])/selfcal_library[target]['Beam_major_orig'])
             frac_delta_b_min=np.abs((b_min_post-selfcal_library[target]['Beam_minor_orig'])/selfcal_library[target]['Beam_minor_orig'])
             delta_b_pa=np.abs((b_pa_post-selfcal_library[target]['Beam_PA_orig']))
             '''
             delta_beamarea=(beamarea_post-beamarea_orig)/beamarea_orig
             ## 
             ## if S/N improvement, and beamarea is changing by < delta_beam_thresh, accept solutions to main calibration dictionary
             ## allow to proceed if solint was inf_EB and SNR decrease was less than 2%
             ##
             strict_field_by_field_success = []
             loose_field_by_field_success = []
             beam_field_by_field_success = []
             for fid in selfcal_library[target][band]['sub-fields-to-selfcal']:
                 strict_field_by_field_success += [(post_mosaic_SNR[fid] >= mosaic_SNR[fid]) and (post_mosaic_SNR_NF[fid] >= mosaic_SNR_NF[fid])]
                 loose_field_by_field_success += [((post_mosaic_SNR[fid]-mosaic_SNR[fid])/mosaic_SNR[fid] > -0.02) and \
                         ((post_mosaic_SNR_NF[fid] - mosaic_SNR_NF[fid])/mosaic_SNR_NF[fid] > -0.02)]
                 beam_field_by_field_success += [delta_beamarea < delta_beam_thresh]

             if solint == 'inf_EB' or np.any(strict_field_by_field_success):
                 # If any of the fields succeed in the "strict" sense, then allow for minor reductions in the evaluation quantity in other
                 # fields because there's a good chance that those are just noise being pushed around.
                 field_by_field_success = numpy.logical_and(loose_field_by_field_success, beam_field_by_field_success)
             else:
                 field_by_field_success = numpy.logical_and(strict_field_by_field_success, beam_field_by_field_success)

             if (((post_SNR >= SNR) and (post_SNR_NF >= SNR_NF) and (delta_beamarea < delta_beam_thresh)) or ((solint =='inf_EB') and ((post_SNR-SNR)/SNR > -0.02) and ((post_SNR_NF - SNR_NF)/SNR_NF > -0.02) and (delta_beamarea < delta_beam_thresh))) and np.any(field_by_field_success): 
                selfcal_library[target][band]['SC_success']=True
                selfcal_library[target][band]['Stop_Reason']='None'
                for vis in vislist:
                   selfcal_library[target][band][vis]['gaintable_final']=selfcal_library[target][band][vis][solint]['gaintable']
                   selfcal_library[target][band][vis]['spwmap_final']=selfcal_library[target][band][vis][solint]['spwmap'].copy()
                   selfcal_library[target][band][vis]['applycal_mode_final']=selfcal_library[target][band][vis][solint]['applycal_mode']
                   selfcal_library[target][band][vis]['applycal_interpolate_final']=selfcal_library[target][band][vis][solint]['applycal_interpolate']
                   selfcal_library[target][band][vis]['gaincal_combine_final']=selfcal_library[target][band][vis][solint]['gaincal_combine']
                   selfcal_library[target][band][vis][solint]['Pass']=True
                   selfcal_library[target][band][vis][solint]['Fail_Reason']='None'
                if solmode[band][iteration]=='p':            
                   selfcal_library[target][band]['final_phase_solint']=solint
                selfcal_library[target][band]['final_solint']=solint
                selfcal_library[target][band]['final_solint_mode']=solmode[band][iteration]
                selfcal_library[target][band]['iteration']=iteration

                for ind, fid in enumerate(selfcal_library[target][band]['sub-fields-to-selfcal']):
                    if field_by_field_success[ind]:
                        selfcal_library[target][band][fid]['SC_success']=True
                        selfcal_library[target][band][fid]['Stop_Reason']='None'
                        for vis in vislist:
                           selfcal_library[target][band][fid][vis]['gaintable_final']=selfcal_library[target][band][fid][vis][solint]['gaintable']
                           selfcal_library[target][band][fid][vis]['spwmap_final']=selfcal_library[target][band][fid][vis][solint]['spwmap'].copy()
                           selfcal_library[target][band][fid][vis]['applycal_mode_final']=selfcal_library[target][band][fid][vis][solint]['applycal_mode']
                           selfcal_library[target][band][fid][vis]['applycal_interpolate_final']=selfcal_library[target][band][fid][vis][solint]['applycal_interpolate']
                           selfcal_library[target][band][fid][vis]['gaincal_combine_final']=selfcal_library[target][band][fid][vis][solint]['gaincal_combine']
                           selfcal_library[target][band][fid][vis][solint]['Pass']=True
                           selfcal_library[target][band][fid][vis][solint]['Fail_Reason']='None'
                        if solmode[band][iteration]=='p':            
                           selfcal_library[target][band][fid]['final_phase_solint']=solint
                        selfcal_library[target][band][fid]['final_solint']=solint
                        selfcal_library[target][band][fid]['final_solint_mode']=solmode[band][iteration]
                        selfcal_library[target][band][fid]['iteration']=iteration
                    else:
                        for vis in vislist:
                            selfcal_library[target][band][fid][vis][solint]['Pass']=False

                # To exit out of the applymode loop.
                break
             ##
             ## If the beam area got larger, this could be because of flagging of long baseline antennas. Try with applymode = "calonly".
             ##

             elif delta_beamarea > delta_beam_thresh and applymode == "calflag":
                 print('****************************Selfcal failed**************************')
                 print('REASON: Beam change beyond '+str(delta_beam_thresh))
                 if iteration > 0: # reapply only the previous gain tables, to get rid of solutions from this selfcal round
                    print('****************Reapplying previous solint solutions*************')
                    for vis in vislist:
                       flagmanager(vis=vis,mode='restore',versionname='selfcal_starting_flags_'+sani_target)
                       for fid in selfcal_library[target][band]['sub-fields']:
                           if selfcal_library[target][band][fid]['SC_success']:
                               print('****************Applying '+str(selfcal_library[target][band][vis]['gaintable_final'])+' to '+target+\
                                       ' field '+str(fid)+' '+band+'*************')
                               applycal(vis=vis,\
                                       gaintable=selfcal_library[target][band][fid][vis]['gaintable_final'],\
                                       interp=selfcal_library[target][band][fid][vis]['applycal_interpolate_final'],\
                                       calwt=False,spwmap=selfcal_library[target][band][fid][vis]['spwmap_final'],\
                                       applymode=selfcal_library[target][band][fid][vis]['applycal_mode_final'],\
                                       field=str(selfcal_library[target][band]['sub-fields-fid_map'][vis][fid]),\
                                       spw=selfcal_library[target][band][vis]['spws'])    
                 else:
                    for vis in vislist:
                       inf_EB_gaincal_combine_dict[target][band][vis]=inf_EB_gaincal_combine #'scan'
                       if selfcal_library[target][band]['obstype']=='mosaic':
                          inf_EB_gaincal_combine_dict[target][band][vis]+=',field'   
                       inf_EB_gaintype_dict[target][band][vis]=inf_EB_gaintype #G
                       inf_EB_fallback_mode_dict[target][band][vis]='' #'scan'
                 print('****************Attempting applymode="calonly" fallback*************')
             else:
                for vis in vislist:
                   selfcal_library[target][band][vis][solint]['Pass']=False

                for fid in selfcal_library[target][band]['sub-fields-to-selfcal']:
                    for vis in vislist:
                        selfcal_library[target][band][fid][vis][solint]['Pass']=False
                break


         ## 
         ## if S/N worsens, and/or beam area increases reject current solutions and reapply previous (or revert to origional data)
         ##

         if not selfcal_library[target][band][vislist[0]][solint]['Pass']:
            reason=''
            if (post_SNR <= SNR):
               reason=reason+' S/N decrease'
            if (post_SNR_NF < SNR_NF):
               if reason != '':
                   reason += '; '
               reason = reason + ' NF S/N decrease'
            if (delta_beamarea > delta_beam_thresh):
               if reason !='':
                  reason=reason+'; '
               reason=reason+'Beam change beyond '+str(delta_beam_thresh)
            if not np.any(field_by_field_success):
                if reason != '':
                    reason=reason+'; '
                reason=reason+'All sub-fields failed'
            selfcal_library[target][band]['Stop_Reason']=reason
            for vis in vislist:
               selfcal_library[target][band][vis][solint]['Pass']=False
               selfcal_library[target][band][vis][solint]['Fail_Reason']=reason

         mosaic_reason = {}
         new_fields_to_selfcal = []
         for fid in selfcal_library[target][band]['sub-fields-to-selfcal']:
             if not selfcal_library[target][band][fid][vislist[0]][solint]['Pass']:
                 mosaic_reason[fid]=''
                 if (post_mosaic_SNR[fid] <= mosaic_SNR[fid]):
                    mosaic_reason[fid]=mosaic_reason[fid]+' SNR decrease'
                 if (post_mosaic_SNR_NF[fid] < mosaic_SNR_NF[fid]):
                    if mosaic_reason[fid] != '':
                        mosaic_reason[fid] += '; '
                    mosaic_reason[fid] = mosaic_reason[fid] + ' NF SNR decrease'
                 if (delta_beamarea > delta_beam_thresh):
                    if mosaic_reason[fid] !='':
                       mosaic_reason[fid]=mosaic_reason[fid]+'; '
                    mosaic_reason[fid]=mosaic_reason[fid]+'Beam change beyond '+str(delta_beam_thresh)
                 if mosaic_reason[fid] == '':
                     mosaic_reason[fid] = "Global selfcal failed"
                 selfcal_library[target][band][fid]['Stop_Reason']=mosaic_reason[fid]
                 for vis in vislist:
                    selfcal_library[target][band][fid][vis][solint]['Pass']=False
                    selfcal_library[target][band][fid][vis][solint]['Fail_Reason']=mosaic_reason[fid]
             else:
                 new_fields_to_selfcal.append(fid)

         # If any of the fields failed self-calibration, we need to re-apply calibrations for all fields because we need to revert flagging back
         # to the starting point.
         if np.any([selfcal_library[target][band][fid][vislist[0]][solint]['Pass'] == False for fid in \
                 selfcal_library[target][band]['sub-fields-to-selfcal']]) or len(selfcal_library[target][band]['sub-fields-to-selfcal']) < \
                 len(selfcal_library[target][band]['sub-fields']):
             print('****************Selfcal failed for some sub-fields:*************')
             for fid in selfcal_library[target][band]['sub-fields']:
                 if fid in selfcal_library[target][band]['sub-fields-to-selfcal']:
                     if selfcal_library[target][band][fid][vis][solint]['Pass'] == False:
                         print('FIELD: '+str(fid)+', REASON: '+mosaic_reason[fid])
                 else:
                     print('FIELD: '+str(fid)+', REASON: Failed earlier solint')
             print('****************Reapplying previous solint solutions where available*************')
             for vis in vislist:
                 flagmanager(vis=vis,mode='restore',versionname='selfcal_starting_flags_'+sani_target)
                 for fid in selfcal_library[target][band]['sub-fields']:
                     if selfcal_library[target][band][fid]['SC_success']:
                         print('****************Applying '+str(selfcal_library[target][band][fid][vis]['gaintable_final'])+' to '+target+' field '+\
                                 str(fid)+' '+band+'*************')
                         applycal(vis=vis,\
                                 gaintable=selfcal_library[target][band][fid][vis]['gaintable_final'],\
                                 interp=selfcal_library[target][band][fid][vis]['applycal_interpolate_final'],\
                                 calwt=False,spwmap=selfcal_library[target][band][fid][vis]['spwmap_final'],\
                                 applymode=selfcal_library[target][band][fid][vis]['applycal_mode_final'],\
                                 field=str(selfcal_library[target][band]['sub-fields-fid_map'][vis][fid]),\
                                 spw=selfcal_library[target][band][vis]['spws'])    
                     else:
                         print('****************Removing all calibrations for '+target+' '+str(fid)+' '+band+'**************')
                         clearcal(vis=vis,field=str(selfcal_library[target][band]['sub-fields-fid_map'][vis][fid]),\
                                 spw=selfcal_library[target][band][vis]['spws'])
                         selfcal_library[target][band]['SNR_post']=selfcal_library[target][band]['SNR_orig'].copy()
                         selfcal_library[target][band]['RMS_post']=selfcal_library[target][band]['RMS_orig'].copy()

                         for fid in selfcal_library[target][band]['sub-fields']:
                             selfcal_library[target][band][fid]['SNR_post']=selfcal_library[target][band][fid]['SNR_orig'].copy()
                             selfcal_library[target][band][fid]['RMS_post']=selfcal_library[target][band][fid]['RMS_orig'].copy()

         # If any of the sub-fields passed, and the whole mosaic passed, then we can move on to the next solint, otherwise we have to back out.
         if selfcal_library[target][band][vislist[0]][solint]['Pass'] == True and \
                 np.any([selfcal_library[target][band][fid][vislist[0]][solint]['Pass'] == True for fid in \
                 selfcal_library[target][band]['sub-fields-to-selfcal']]):
             if (iteration < len(solints[band])-1) and (selfcal_library[target][band][vis][solint]['SNR_post'] > \
                     selfcal_library[target][band]['SNR_orig']): #(iteration == 0) and 
                print('Updating solint = '+solints[band][iteration+1]+' SNR')
                print('Was: ',solint_snr[target][band][solints[band][iteration+1]])
                get_SNR_self_update([target],band,vislist,selfcal_library[target][band],n_ants,solint,solints[band][iteration+1],integration_time,solint_snr[target][band])
                print('Now: ',solint_snr[target][band][solints[band][iteration+1]])

                for fid in selfcal_library[target][band]['sub-fields-to-selfcal']:
                    print('Field '+str(fid)+' Was: ',solint_snr_per_field[target][band][fid][solints[band][iteration+1]])
                    get_SNR_self_update([target],band,vislist,selfcal_library[target][band][fid],n_ants,solint,solints[band][iteration+1],integration_time,solint_snr_per_field[target][band][fid])
                    print('FIeld '+str(fid)+' Now: ',solint_snr_per_field[target][band][fid][solints[band][iteration+1]])

             # If not all fields succeed for inf_EB or scan_inf/inf, depending on mosaic or single field, then don't go on to amplitude selfcal,
             # even if *some* fields succeeded.
             if iteration <= 1 and ((not np.all([selfcal_library[target][band][fid][vislist[0]][solint]['Pass'] == True for fid in \
                    selfcal_library[target][band]['sub-fields-to-selfcal']])) or len(selfcal_library[target][band]['sub-fields-to-selfcal']) < \
                    len(selfcal_library[target][band]['sub-fields'])) and do_amp_selfcal:
                 print("***** NOTE: Amplitude self-calibration turned off because not all fields succeeded at non-inf_EB phase self-calibration")
                 do_amp_selfcal = False
                
             if iteration < (len(solints[band])-1):
                print('****************Selfcal passed, shortening solint*************')
             else:
                print('****************Selfcal passed for Minimum solint*************')
         else:   
            print('****************Selfcal failed*************')
            print('REASON: '+reason)
            if iteration > 1 and solmode[band][iteration] !='ap' and do_amp_selfcal:  # if a solution interval shorter than inf for phase-only SC has passed, attempt amplitude selfcal
               iterjump=solmode[band].index('ap') 
               selfcal_library[target][band]['sub-fields-to-selfcal'] = selfcal_library[target][band]['sub-fields']
               print('****************Selfcal halted for phase, attempting amplitude*************')
               continue
            else:
               print('****************Aborting further self-calibration attempts for '+target+' '+band+'**************')
               break # breakout of loops of successive solints since solutions are getting worse

         # Finally, update the list of fields to be self-calibrated now that we don't need to know the list at the beginning of this solint.
         new_fields_to_selfcal = []
         for fid in selfcal_library[target][band]['sub-fields']:
             if selfcal_library[target][band][fid][vislist[0]]["inf_EB"]["Pass"]:
                 new_fields_to_selfcal.append(fid)

         selfcal_library[target][band]['sub-fields-to-selfcal'] = new_fields_to_selfcal<|MERGE_RESOLUTION|>--- conflicted
+++ resolved
@@ -12,11 +12,7 @@
         inf_EB_gaintype_dict, inf_EB_gaincal_combine_dict, inf_EB_fallback_mode_dict, gaincal_combine, applycal_interp, integration_time, spectral_scan, spws_set, \
         gaincal_minsnr=2.0, gaincal_unflag_minsnr=5.0, minsnr_to_proceed=3.0, delta_beam_thresh=0.05, do_amp_selfcal=True, inf_EB_gaincal_combine='scan', inf_EB_gaintype='G', \
         unflag_only_lbants=False, unflag_only_lbants_onlyap=False, calonly_max_flagged=0.0, second_iter_solmode="", unflag_fb_to_prev_solint=False, \
-<<<<<<< HEAD
-        rerank_refants=False, gaincalibrator_dict={}, allow_gain_interpolation=False, guess_scan_combine=False):
-=======
-        rerank_refants=False, gaincalibrator_dict={}, allow_gain_interpolation=False, aca_use_nfmask=False):
->>>>>>> 8f887129
+        rerank_refants=False, gaincalibrator_dict={}, allow_gain_interpolation=False, guess_scan_combine=False, aca_use_nfmask=False):
 
    # If we are running this on a mosaic, we want to rerank reference antennas and have a higher gaincal_minsnr by default.
 
