import numpy as np
from scipy import stats
import glob
import sys
#execfile('selfcal_helpers.py',globals())
sys.path.append("./")
from selfcal_helpers import *
from gaincal_wrapper import gaincal_wrapper
from image_analysis_helpers import *
from mosaic_helpers import *
from applycal_wrapper import applycal_wrapper
from casampi.MPIEnvironment import MPIEnvironment 
parallel=MPIEnvironment.is_mpi_enabled

def run_selfcal(selfcal_library, selfcal_plan, target, band, telescope, n_ants, \
        gaincal_minsnr=2.0, gaincal_unflag_minsnr=5.0, minsnr_to_proceed=3.0, delta_beam_thresh=0.05, do_amp_selfcal=True, inf_EB_gaincal_combine='scan', inf_EB_gaintype='G', \
        unflag_only_lbants=False, unflag_only_lbants_onlyap=False, calonly_max_flagged=0.0, second_iter_solmode="", unflag_fb_to_prev_solint=False, \
        rerank_refants=False, mode="selfcal", calibrators="", calculate_inf_EB_fb_anyways=False, preapply_targets_own_inf_EB=False, \
        gaincalibrator_dict={}, allow_gain_interpolation=False, guess_scan_combine=False, aca_use_nfmask=False, mask='', usermodel=''):

   # If we are running this on a mosaic, we want to rerank reference antennas and have a higher gaincal_minsnr by default.

<<<<<<< HEAD
   if selfcal_library["obstype"] == "mosaic":
=======

   if selfcal_library[target][band]["obstype"] == "mosaic":
>>>>>>> 43e45020
       gaincal_minsnr = 2.0
       rerank_refants = True
       refantmode = "strict"
   elif mode == "cocal":
       rerank_refants = True
       refantmode = "strict"
   else:
       refantmode = "flex"

   # Start looping over the solints.

   iterjump=-1   # useful if we want to jump iterations
   sani_target=sanitize_string(target)

   if mode == "cocal":
        iterjump = len(selfcal_plan['solints']) - 4
        if selfcal_library["SC_success"] and not calculate_inf_EB_fb_anyways:
            iterjump += 1

   vislist=selfcal_library['vislist'].copy()

   if mode == "cocal":
       # Check whether there are suitable calibrators, otherwise skip this target/band.
       include_targets, include_scans = triage_calibrators(vislist[0], target, calibrators[band][0])
       if include_targets == "":
           print("No suitable calibrators found, skipping "+target)
           selfcal_library['Stop_Reason'] += '; No suitable co-calibrators'
           return

   print('Starting selfcal procedure on: '+target+' '+band)
<<<<<<< HEAD
   for iteration in range(len(selfcal_plan['solints'])):
=======
   if usermodel != '':
      print('Setting model column to user model')
      usermodel_wrapper(vislist,sani_target+'_'+band,
                     band_properties,band,telescope=telescope,nsigma=0.0, scales=[0],
                     threshold='0.0Jy',
                     savemodel='modelcolumn',parallel=parallel,cellsize=cellsize[band],imsize=imsize[band],
                     nterms=selfcal_library[target][band]['nterms'],
                     field=target,spw=selfcal_library[target][band]['spws_per_vis'],uvrange=selfcal_library[target][band]['uvrange'],obstype=selfcal_library[target][band]['obstype'], resume=False, image_mosaic_fields_separately=selfcal_library[target][band]['obstype'] == 'mosaic', mosaic_field_phasecenters=selfcal_library[target][band]['sub-fields-phasecenters'], mosaic_field_fid_map=selfcal_library[target][band]['sub-fields-fid_map'], cyclefactor=selfcal_library[target][band]['cyclefactor'],mask=mask,usermodel=usermodel)

   for iteration in range(len(solints[band][target])):
>>>>>>> 43e45020
      if (iterjump !=-1) and (iteration < iterjump): # allow jumping to amplitude selfcal and not need to use a while loop
         continue
      elif iteration == iterjump:
         iterjump=-1
      print("Solving for solint="+selfcal_plan['solints'][iteration])

      # Set some cocal parameters.
      if selfcal_plan['solints'][iteration] in ["inf_EB_fb","inf_fb1"]:
          calculate_inf_EB_fb_anyways = True
          preapply_targets_own_inf_EB = False
      elif selfcal_plan['solints'][iteration] == "inf_fb2":
          calculate_inf_EB_fb_anyways = False
          preapply_targets_own_inf_EB = False
          # If there was not a successful inf_EB solint, then this duplicates inf_fb1 so skip
          if "inf_EB" not in selfcal_library[vislist[0]]:
              continue
          elif not selfcal_library[vislist[0]]["inf_EB"]['Pass']:
              continue
      elif selfcal_plan['solints'][iteration] == "inf_fb3":
          calculate_inf_EB_fb_anyways = False
          preapply_targets_own_inf_EB = True
          # If there was no inf solint (e.g. because each source was observed only a single time, skip this as there are no gain tables to stick together.
          if "inf" not in selfcal_plan['solints']:
              continue

      if 'ap' in selfcal_plan['solints'][iteration] and not do_amp_selfcal:
          break

      if mode == "selfcal" and selfcal_plan['solint_snr'][selfcal_plan['solints'][iteration]] < minsnr_to_proceed and np.all([selfcal_plan[fid]['solint_snr_per_field'][selfcal_plan['solints'][iteration]] < minsnr_to_proceed for fid in selfcal_library['sub-fields']]):
         print('*********** estimated SNR for solint='+selfcal_plan['solints'][iteration]+' too low, measured: '+str(selfcal_plan['solint_snr'][selfcal_plan['solints'][iteration]])+', Min SNR Required: '+str(minsnr_to_proceed)+' **************')
         if iteration > 1 and selfcal_plan['solmode'][iteration] !='ap' and do_amp_selfcal:  # if a solution interval shorter than inf for phase-only SC has passed, attempt amplitude selfcal
            iterjump=selfcal_plan['solmode'].index('ap') 
            print('****************Attempting amplitude selfcal*************')
            continue

         selfcal_library['Stop_Reason']='Estimated_SNR_too_low_for_solint '+selfcal_plan['solints'][iteration]
         break
      else:
         solint=selfcal_plan['solints'][iteration]
         if iteration == 0:
            print('Starting with solint: '+solint)
         else:
            print('Continuing with solint: '+solint)
         os.system('rm -rf '+sani_target+'_'+band+'_'+solint+'_'+str(iteration)+'*')
         ##
         ## make images using the appropriate tclean heuristics for each telescope
         ## set threshold based on RMS of initial image and lower if value becomes lower
         ## during selfcal by resetting 'RMS_curr' after the post-applycal evaluation
         ##
         if selfcal_library['final_solint'] != 'None':
             prev_solint = selfcal_library['final_solint']
             prev_iteration = selfcal_library[vislist[0]][prev_solint]['iteration']

             nterms_changed = (len(glob.glob(sani_target+'_'+band+'_'+prev_solint+'_'+str(prev_iteration)+"_post.model.tt*")) < 
                    selfcal_library['nterms'])

             if nterms_changed:
                 resume = False
             else:
                 resume = True
                 files = glob.glob(sani_target+'_'+band+'_'+prev_solint+'_'+str(prev_iteration)+"_post.*")
                 for f in files:
                     if "nearfield" in f:
                         continue
                     os.system("cp -r "+f+" "+f.replace(prev_solint+"_"+str(prev_iteration)+"_post", solint+'_'+str(iteration)))
         else:
             resume = False

<<<<<<< HEAD
         nfsnr_modifier = selfcal_library['RMS_NF_curr'] / selfcal_library['RMS_curr']
         tclean_wrapper(selfcal_library,sani_target+'_'+band+'_'+solint+'_'+str(iteration),
                     band,telescope=telescope,nsigma=selfcal_library['nsigma'][iteration], scales=[0],
                     threshold=str(selfcal_library['nsigma'][iteration]*selfcal_library['RMS_NF_curr'])+'Jy',
                     savemodel='none',parallel=parallel,
                     field=target, nfrms_multiplier=nfsnr_modifier, resume=resume)
=======
         nfsnr_modifier = selfcal_library[target][band]['RMS_NF_curr'] / selfcal_library[target][band]['RMS_curr']
         #remove mask if exists from previous selfcal _post image user is specifying a mask
         if os.path.exists(sani_target+'_'+band+'_'+solint+'_'+str(iteration)+'.mask') and mask != '':
            os.system('rm -rf '+sani_target+'_'+band+'_'+solint+'_'+str(iteration)+'.mask')
         tclean_wrapper(vislist,sani_target+'_'+band+'_'+solint+'_'+str(iteration),
                     band_properties,band,telescope=telescope,nsigma=selfcal_library[target][band]['nsigma'][iteration], scales=[0],
                     threshold=str(selfcal_library[target][band]['nsigma'][iteration]*selfcal_library[target][band]['RMS_NF_curr'])+'Jy',
                     savemodel='none',parallel=parallel,cellsize=cellsize[band],imsize=imsize[band],
                     nterms=selfcal_library[target][band]['nterms'],
                     field=target,spw=selfcal_library[target][band]['spws_per_vis'],uvrange=selfcal_library[target][band]['uvrange'],obstype=selfcal_library[target][band]['obstype'], nfrms_multiplier=nfsnr_modifier, resume=resume, image_mosaic_fields_separately=selfcal_library[target][band]['obstype'] == 'mosaic', mosaic_field_phasecenters=selfcal_library[target][band]['sub-fields-phasecenters'], mosaic_field_fid_map=selfcal_library[target][band]['sub-fields-fid_map'], cyclefactor=selfcal_library[target][band]['cyclefactor'],mask=mask,usermodel=usermodel)
>>>>>>> 43e45020

         # Check that a mask was actually created, because if not the model will be empty and gaincal will do bad things and the 
         # code will break.
         if not checkmask(sani_target+'_'+band+'_'+solint+'_'+str(iteration)+'.image.tt0'):
             selfcal_library['Stop_Reason'] = 'Empty model for solint '+solint
             break # breakout of loop because the model is empty and gaincal will therefore fail


         # Loop through up to two times. On the first attempt, try applymode = 'calflag' (assuming this is requested by the user). On the
         # second attempt, use applymode = 'calonly'.
         for applymode in np.unique([selfcal_plan['applycal_mode'][iteration],'calonly']):
             for vis in vislist:
                ##
                ## Restore original flagging state each time before applying a new gaintable
                ##
                versionname = ("fb_" if mode == "cocal" else "")+'selfcal_starting_flags_'+sani_target
                if not os.path.exists(vis+".flagversions/flags."+versionname):
                   flagmanager(vis=vis,mode='save',versionname=versionname)
                elif mode == "selfcal":
                   flagmanager(vis=vis, mode = 'restore', versionname = versionname, comment = 'Flag states at start of reduction')

                if mode == "cocal":
                    flagmanager(vis=vis, mode = 'restore', versionname = 'selfcal_starting_flags', comment = 'Flag states at start of the reduction')

             # We need to redo saving the model now that we have potentially unflagged some data.
             if applymode == "calflag":
<<<<<<< HEAD
                 tclean_wrapper(selfcal_library,sani_target+'_'+band+'_'+solint+'_'+str(iteration),
                             band,telescope=telescope,nsigma=selfcal_library['nsigma'][iteration], scales=[0],
                             threshold=str(selfcal_library['nsigma'][iteration]*selfcal_library['RMS_NF_curr'])+'Jy',
                             savemodel='modelcolumn',parallel=parallel,
                             field=target, nfrms_multiplier=nfsnr_modifier, savemodel_only=True)
=======
                 tclean_wrapper(vislist,sani_target+'_'+band+'_'+solint+'_'+str(iteration),
                             band_properties,band,telescope=telescope,nsigma=selfcal_library[target][band]['nsigma'][iteration], scales=[0],
                             threshold=str(selfcal_library[target][band]['nsigma'][iteration]*selfcal_library[target][band]['RMS_NF_curr'])+'Jy',
                             savemodel='modelcolumn',parallel=parallel,cellsize=cellsize[band],imsize=imsize[band],
                             nterms=selfcal_library[target][band]['nterms'],
                             field=target,spw=selfcal_library[target][band]['spws_per_vis'],uvrange=selfcal_library[target][band]['uvrange'],obstype=selfcal_library[target][band]['obstype'], nfrms_multiplier=nfsnr_modifier, savemodel_only=True, cyclefactor=selfcal_library[target][band]['cyclefactor'],mask=mask,usermodel=usermodel)
>>>>>>> 43e45020

             for vis in vislist:
                # Record gaincal details.
                selfcal_library[vis][solint]={}
                for fid in np.intersect1d(selfcal_library['sub-fields-to-selfcal'],list(selfcal_library['sub-fields-fid_map'][vis].keys())):
                    selfcal_library[fid][vis][solint]={}

             # Fields that don't have any mask in the primary beam should be removed from consideration, as their models are likely bad.
             if selfcal_library['obstype'] == 'mosaic':
                 selfcal_library['sub-fields-to-gaincal'] = evaluate_subfields_to_gaincal(selfcal_library, target, band, 
                         solint, iteration, selfcal_plan['solmode'], selfcal_plan['solints'], selfcal_plan, minsnr_to_proceed,
                         allow_gain_interpolation=allow_gain_interpolation)

                 if solint != 'inf_EB' and not allow_gain_interpolation:
                     selfcal_library['sub-fields-to-selfcal'] = selfcal_library['sub-fields-to-gaincal']
             else:
                selfcal_library['sub-fields-to-gaincal'] = selfcal_library['sub-fields-to-selfcal']

             # Calculate the complex gains
             for vis in vislist:
                if np.intersect1d(selfcal_library['sub-fields-to-gaincal'],\
                        list(selfcal_library['sub-fields-fid_map'][vis].keys())).size == 0:
                     continue

                gaincal_wrapper(selfcal_library, selfcal_plan, target, band, vis, solint, applymode, iteration, gaincal_minsnr, 
                        gaincal_unflag_minsnr=gaincal_unflag_minsnr, rerank_refants=rerank_refants, unflag_only_lbants=unflag_only_lbants, 
                        unflag_only_lbants_onlyap=unflag_only_lbants_onlyap, calonly_max_flagged=calonly_max_flagged, 
                        second_iter_solmode=second_iter_solmode, unflag_fb_to_prev_solint=unflag_fb_to_prev_solint, \
                        refantmode=refantmode, mode=mode, calibrators=calibrators, gaincalibrator_dict=gaincalibrator_dict, 
                        allow_gain_interpolation=allow_gain_interpolation)

             # With gaincal done and bad fields removed from gain tables if necessary, check whether any fields should no longer be 
             # selfcal'd because they have too much interpolation.
             if selfcal_library['obstype'] == 'mosaic':
                 selfcal_library['sub-fields-to-selfcal'] = evaluate_subfields_after_gaincal(selfcal_library, target, band, 
                         solint, iteration, selfcal_plan['solmode'], allow_gain_interpolation=allow_gain_interpolation)

             ##
             ## Apply gain solutions per MS, target, solint, and band
             ##
             for vis in vislist:
                applycal_wrapper(vis, target, band, solint, selfcal_library, 
                        current=lambda f: f in selfcal_library['sub-fields-to-selfcal'],
                        final=lambda f: f not in selfcal_library['sub-fields-to-selfcal'] and selfcal_library[f]['SC_success'],
                        restore_flags='fb_selfcal_starting_flags_'+sani_target if mode == "cocal" else None)

             ## Create post self-cal image using the model as a startmodel to evaluate how much selfcal helped
             ##

             os.system('rm -rf '+sani_target+'_'+band+'_'+solint+'_'+str(iteration)+'_post*')
<<<<<<< HEAD
             tclean_wrapper(selfcal_library,sani_target+'_'+band+'_'+solint+'_'+str(iteration)+'_post',
                      band,telescope=telescope,nsigma=selfcal_library['nsigma'][iteration], scales=[0],
                      threshold=str(selfcal_library['nsigma'][iteration]*selfcal_library['RMS_NF_curr'])+'Jy',
                      savemodel='none',parallel=parallel,
                      field=target, nfrms_multiplier=nfsnr_modifier)
=======
             tclean_wrapper(vislist,sani_target+'_'+band+'_'+solint+'_'+str(iteration)+'_post',
                      band_properties,band,telescope=telescope,nsigma=selfcal_library[target][band]['nsigma'][iteration], scales=[0],
                      threshold=str(selfcal_library[target][band]['nsigma'][iteration]*selfcal_library[target][band]['RMS_NF_curr'])+'Jy',
                      savemodel='none',parallel=parallel,cellsize=cellsize[band],imsize=imsize[band],
                      nterms=selfcal_library[target][band]['nterms'],
                      field=target,spw=selfcal_library[target][band]['spws_per_vis'],uvrange=selfcal_library[target][band]['uvrange'],obstype=selfcal_library[target][band]['obstype'], nfrms_multiplier=nfsnr_modifier, image_mosaic_fields_separately=selfcal_library[target][band]['obstype'] == 'mosaic', mosaic_field_phasecenters=selfcal_library[target][band]['sub-fields-phasecenters'], mosaic_field_fid_map=selfcal_library[target][band]['sub-fields-fid_map'], cyclefactor=selfcal_library[target][band]['cyclefactor'],mask=mask,usermodel=usermodel)
>>>>>>> 43e45020

             ##
             ## Do the assessment of the post- (and pre-) selfcal images.
             ##
             print('Pre selfcal assessemnt: '+target)
             SNR, RMS, SNR_NF, RMS_NF = get_image_stats(sani_target+'_'+band+'_'+solint+'_'+str(iteration)+'.image.tt0', 
                     sani_target+'_'+band+'_'+solint+'_'+str(iteration)+'_post.mask', sani_target+'_'+band+'_'+solint+'_'+str(iteration)+'.mask', 
                     selfcal_library, (telescope != 'ACA' or aca_use_nfmask), solint, 'pre')

             print('Post selfcal assessemnt: '+target)
             post_SNR, post_RMS, post_SNR_NF, post_RMS_NF = get_image_stats(sani_target+'_'+band+'_'+solint+'_'+str(iteration)+'_post.image.tt0',
                     sani_target+'_'+band+'_'+solint+'_'+str(iteration)+'_post.mask', sani_target+'_'+band+'_'+solint+'_'+str(iteration)+'.mask',
                     selfcal_library, (telescope != 'ACA' or aca_use_nfmask), solint, 'post')

             mosaic_SNR, mosaic_RMS, mosaic_SNR_NF, mosaic_RMS_NF = {}, {}, {}, {}
             post_mosaic_SNR, post_mosaic_RMS, post_mosaic_SNR_NF, post_mosaic_RMS_NF = {}, {}, {}, {}
             for fid in selfcal_library['sub-fields-to-selfcal']:
                 if selfcal_library['obstype'] == 'mosaic':
                     imagename = sani_target+'_field_'+str(fid)+'_'+band+'_'+solint+'_'+str(iteration)
                 else:
                     imagename = sani_target+'_'+band+'_'+solint+'_'+str(iteration)

                 print()
                 print('Pre selfcal assessemnt: '+target+', field '+str(fid))
                 mosaic_SNR[fid], mosaic_RMS[fid], mosaic_SNR_NF[fid], mosaic_RMS_NF[fid] = get_image_stats(imagename+'.image.tt0', 
                         imagename+'_post.mask', imagename+'.mask', selfcal_library[fid], (telescope != 'ACA' or aca_use_nfmask), solint,
                         'pre', mosaic_sub_field=selfcal_library["obstype"]=="mosaic")

                 print('Post selfcal assessemnt: '+target+', field '+str(fid))
                 post_mosaic_SNR[fid], post_mosaic_RMS[fid], post_mosaic_SNR_NF[fid], post_mosaic_RMS_NF[fid] = get_image_stats(
                         imagename+'_post.image.tt0', imagename+'_post.mask', imagename+'.mask', selfcal_library[fid], 
                         (telescope != 'ACA' or aca_use_nfmask), solint, 'post', mosaic_sub_field=selfcal_library["obstype"]=="mosaic")
                 print()

             # change nterms to 2 if needed based on fracbw and SNR
             if selfcal_library['nterms'] == 1:
                 selfcal_library['nterms']=check_image_nterms(selfcal_library['fracbw'],post_SNR)

             ##
             ## record self cal results/details for this solint
             ##
             for vis in vislist:
                selfcal_library[vis][solint]['clean_threshold']=selfcal_library['nsigma'][iteration]*selfcal_library['RMS_NF_curr']

                for fid in np.intersect1d(selfcal_library['sub-fields-to-selfcal'],list(selfcal_library['sub-fields-fid_map'][vis].keys())):
                    selfcal_library[fid][vis][solint]['clean_threshold']=selfcal_library['nsigma'][iteration]*selfcal_library['RMS_NF_curr']

                ## Update RMS value if necessary
                if selfcal_library[vis][solint]['RMS_post'] < selfcal_library['RMS_curr'] and \
                        "inf_EB_fb" not in solint and vis == vislist[-1]:
                   selfcal_library['RMS_curr']=selfcal_library[vis][solint]['RMS_post'].copy()
                if selfcal_library[vis][solint]['RMS_NF_post'] < selfcal_library['RMS_NF_curr'] and \
                        "inf_EB_fb" not in solint and selfcal_library[vis][solint]['RMS_NF_post'] > 0 and vis == vislist[-1]:
                   selfcal_library['RMS_NF_curr']=selfcal_library[vis][solint]['RMS_NF_post'].copy()

             ##
             ## compare beam relative to original image to ensure we are not incrementally changing the beam in each iteration
             ##
             beamarea_orig=selfcal_library['Beam_major_orig']*selfcal_library['Beam_minor_orig']
             beamarea_post=selfcal_library[vislist[0]][solint]['Beam_major_post']*selfcal_library[vislist[0]][solint]['Beam_minor_post']
             '''
             frac_delta_b_maj=np.abs((b_maj_post-selfcal_library[target]['Beam_major_orig'])/selfcal_library[target]['Beam_major_orig'])
             frac_delta_b_min=np.abs((b_min_post-selfcal_library[target]['Beam_minor_orig'])/selfcal_library[target]['Beam_minor_orig'])
             delta_b_pa=np.abs((b_pa_post-selfcal_library[target]['Beam_PA_orig']))
             '''
             delta_beamarea=(beamarea_post-beamarea_orig)/beamarea_orig
             ## 
             ## if S/N improvement, and beamarea is changing by < delta_beam_thresh, accept solutions to main calibration dictionary
             ## allow to proceed if solint was inf_EB and SNR decrease was less than 2%
             ##
             strict_field_by_field_success = []
             loose_field_by_field_success = []
             beam_field_by_field_success = []
             for fid in selfcal_library['sub-fields-to-selfcal']:
                 strict_field_by_field_success += [(post_mosaic_SNR[fid] >= mosaic_SNR[fid]) and (post_mosaic_SNR_NF[fid] >= mosaic_SNR_NF[fid])]
                 loose_field_by_field_success += [((post_mosaic_SNR[fid]-mosaic_SNR[fid])/mosaic_SNR[fid] > -0.02) and \
                         ((post_mosaic_SNR_NF[fid] - mosaic_SNR_NF[fid])/mosaic_SNR_NF[fid] > -0.02)]
                 beam_field_by_field_success += [delta_beamarea < delta_beam_thresh]

             if 'inf_EB' in solint:
                 # If any of the fields succeed in the "strict" sense, then allow for minor reductions in the evaluation quantity in other
                 # fields because there's a good chance that those are just noise being pushed around.
                 field_by_field_success = numpy.logical_and(loose_field_by_field_success, beam_field_by_field_success)
             else:
                 field_by_field_success = numpy.logical_and(strict_field_by_field_success, beam_field_by_field_success)

             # If not all fields were successful, we need to make an additional image to evaluate whether the image as a whole improved,
             # otherwise the _post image won't be exactly representative.
             if selfcal_library['obstype'] == "mosaic" and not np.all(field_by_field_success):
                 field_by_field_success_dict = dict(zip(selfcal_library['sub-fields-to-selfcal'], field_by_field_success))
                 print('****************Not all fields were successful, so re-applying and re-making _post image*************')
                 for vis in vislist:
                     applycal_wrapper(vis, target, band, solint, selfcal_library, 
                             current=lambda f: f in field_by_field_success_dict and field_by_field_success_dict[f],
                             final=lambda f: (f not in field_by_field_success_dict or not field_by_field_success_dict[f]) and 
                                 selfcal_library[f]['SC_success'],
                             clear=lambda f: (f not in field_by_field_success_dict or not field_by_field_success_dict[f]) and 
                                 not selfcal_library[f]['SC_success'],
                             restore_flags='selfcal_starting_flags_'+sani_target)


                 files = glob.glob(sani_target+'_'+band+'_'+solint+'_'+str(iteration)+"_post.*")
                 for f in files:
                     os.system("mv "+f+" "+f.replace("_post","_post_intermediate"))

<<<<<<< HEAD
                 tclean_wrapper(selfcal_library,sani_target+'_'+band+'_'+solint+'_'+str(iteration)+'_post',
                          band,telescope=telescope,nsigma=selfcal_library['nsigma'][iteration], scales=[0],
                          threshold=str(selfcal_library[vislist[0]][solint]['clean_threshold'])+'Jy',
                          savemodel='none',parallel=parallel,
                          field=target, nfrms_multiplier=nfsnr_modifier, image_mosaic_fields_separately=False)
=======
                 tclean_wrapper(vislist,sani_target+'_'+band+'_'+solint+'_'+str(iteration)+'_post',
                          band_properties,band,telescope=telescope,nsigma=selfcal_library[target][band]['nsigma'][iteration], scales=[0],
                          threshold=str(selfcal_library[target][band][vislist[0]][solint]['clean_threshold'])+'Jy',
                          savemodel='none',parallel=parallel,cellsize=cellsize[band],imsize=imsize[band],
                          nterms=selfcal_library[target][band]['nterms'],
                          field=target,spw=selfcal_library[target][band]['spws_per_vis'],uvrange=selfcal_library[target][band]['uvrange'],obstype=selfcal_library[target][band]['obstype'], nfrms_multiplier=nfsnr_modifier, image_mosaic_fields_separately=False, mosaic_field_phasecenters=selfcal_library[target][band]['sub-fields-phasecenters'], mosaic_field_fid_map=selfcal_library[target][band]['sub-fields-fid_map'], cyclefactor=selfcal_library[target][band]['cyclefactor'],mask=mask,usermodel=usermodel)
>>>>>>> 43e45020

                 ##
                 ## Do the assessment of the post- (and pre-) selfcal images.
                 ##
                 print('Pre selfcal assessemnt: '+target)
                 SNR, RMS, SNR_NF, RMS_NF = get_image_stats(sani_target+'_'+band+'_'+solint+'_'+str(iteration)+'.image.tt0', 
                         sani_target+'_'+band+'_'+solint+'_'+str(iteration)+'_post.mask', sani_target+'_'+band+'_'+solint+'_'+str(iteration)+'.mask', 
                         selfcal_library, (telescope != 'ACA' or aca_use_nfmask), solint, 'pre')

                 print('Post selfcal assessemnt: '+target)
                 post_SNR, post_RMS, post_SNR_NF, post_RMS_NF = get_image_stats(sani_target+'_'+band+'_'+solint+'_'+str(iteration)+'_post.image.tt0',
                         sani_target+'_'+band+'_'+solint+'_'+str(iteration)+'_post.mask', sani_target+'_'+band+'_'+solint+'_'+str(iteration)+'.mask',
                         selfcal_library, (telescope != 'ACA' or aca_use_nfmask), solint, 'post')

                 for vis in vislist:
                    ##
                    ## record self cal results/details for this solint
                    ##
                    selfcal_library[vis][solint]['clean_threshold']=selfcal_library['nsigma'][iteration]*selfcal_library['RMS_NF_curr']
                    selfcal_library[vis][solint]['solmode']=selfcal_plan['solmode'][iteration]+''
                    ## Update RMS value if necessary
                    if selfcal_library[vis][solint]['RMS_post'] < selfcal_library['RMS_curr']:
                       selfcal_library['RMS_curr']=selfcal_library[vis][solint]['RMS_post'].copy()
                    if selfcal_library[vis][solint]['RMS_NF_post'] < selfcal_library['RMS_NF_curr'] and \
                            selfcal_library[vis][solint]['RMS_NF_post'] > 0:
                       selfcal_library['RMS_NF_curr']=selfcal_library[vis][solint]['RMS_NF_post'].copy()

             if mode == "cocal" and calculate_inf_EB_fb_anyways and solint == "inf_EB_fb" and selfcal_library["SC_success"]:
                # Since we just want to calculate inf_EB_fb for use in inf_fb, we just want to revert to the original state and go back for inf_fb.
                print('****************Reapplying previous solint solutions*************')
                for vis in vislist:
                   print('****************Applying '+str(selfcal_library[vis]['gaintable_final'])+' to '+target+' '+band+'*************')
                   ## NOTE: should this be selfcal_starting_flags instead of fb_selfcal_starting_flags ???
                   flagmanager(vis=vis,mode='restore',versionname='fb_selfcal_starting_flags_'+sani_target)
                   applycal(vis=vis,\
                           gaintable=selfcal_library[vis]['gaintable_final'],\
                           interp=selfcal_library[vis]['applycal_interpolate_final'],\
                           calwt=True,spwmap=selfcal_library[vis]['spwmap_final'],\
                           applymode=selfcal_library[vis]['applycal_mode_final'],\
                           field=target,spw=selfcal_library[vis]['spws'])

             if (((post_SNR >= SNR) and (post_SNR_NF >= SNR_NF) and (delta_beamarea < delta_beam_thresh)) or (('inf_EB' in solint) and ((post_SNR-SNR)/SNR > -0.02) and ((post_SNR_NF - SNR_NF)/SNR_NF > -0.02) and (delta_beamarea < delta_beam_thresh))) and np.any(field_by_field_success): 

                if mode == "cocal" and calculate_inf_EB_fb_anyways and solint == "inf_EB_fb" and selfcal_library["SC_success"]:
                    for vis in vislist:
                        selfcal_library[vis][solint]['Pass'] = True
                        selfcal_library[vis][solint]['Fail_Reason'] = 'None'
                    for ind, fid in enumerate(selfcal_library['sub-fields-to-selfcal']):
                        for vis in vislist:
                            if field_by_field_success[ind]:
                                selfcal_library[fid][vis][solint]['Pass'] = True
                                selfcal_library[fid][vis][solint]['Fail_Reason'] = 'None'
                            else:
                                selfcal_library[fid][vis][solint]['Pass'] = False
                    break

                selfcal_library['SC_success']=True
                selfcal_library['Stop_Reason']='None'
                for vis in vislist:
                   selfcal_library[vis]['gaintable_final']=selfcal_library[vis][solint]['gaintable']
                   selfcal_library[vis]['spwmap_final']=selfcal_library[vis][solint]['spwmap'].copy()
                   selfcal_library[vis]['applycal_mode_final']=selfcal_library[vis][solint]['applycal_mode']
                   selfcal_library[vis]['applycal_interpolate_final']=selfcal_library[vis][solint]['applycal_interpolate']
                   selfcal_library[vis]['gaincal_combine_final']=selfcal_library[vis][solint]['gaincal_combine']
                   selfcal_library[vis][solint]['Pass']=True
                   selfcal_library[vis][solint]['Fail_Reason']='None'
                if selfcal_plan['solmode'][iteration]=='p':            
                   selfcal_library['final_phase_solint']=solint
                selfcal_library['final_solint']=solint
                selfcal_library['final_solint_mode']=selfcal_plan['solmode'][iteration]
                selfcal_library['iteration']=iteration

                for ind, fid in enumerate(selfcal_library['sub-fields-to-selfcal']):
                    if field_by_field_success[ind]:
                        selfcal_library[fid]['SC_success']=True
                        selfcal_library[fid]['Stop_Reason']='None'
                        for vis in selfcal_library[fid]['vislist']:
                           selfcal_library[fid][vis]['gaintable_final']=selfcal_library[fid][vis][solint]['gaintable']
                           selfcal_library[fid][vis]['spwmap_final']=selfcal_library[fid][vis][solint]['spwmap'].copy()
                           selfcal_library[fid][vis]['applycal_mode_final']=selfcal_library[fid][vis][solint]['applycal_mode']
                           selfcal_library[fid][vis]['applycal_interpolate_final']=selfcal_library[fid][vis][solint]['applycal_interpolate']
                           selfcal_library[fid][vis]['gaincal_combine_final']=selfcal_library[fid][vis][solint]['gaincal_combine']
                           selfcal_library[fid][vis][solint]['Pass']=True
                           selfcal_library[fid][vis][solint]['Fail_Reason']='None'
                        if selfcal_plan['solmode'][iteration]=='p':            
                           selfcal_library[fid]['final_phase_solint']=solint
                        selfcal_library[fid]['final_solint']=solint
                        selfcal_library[fid]['final_solint_mode']=selfcal_plan['solmode'][iteration]
                        selfcal_library[fid]['iteration']=iteration
                    else:
                        for vis in selfcal_library[fid]['vislist']:
                            selfcal_library[fid][vis][solint]['Pass']=False

                # To exit out of the applymode loop.
                break
             ##
             ## If the beam area got larger, this could be because of flagging of long baseline antennas. Try with applymode = "calonly".
             ##

             elif delta_beamarea > delta_beam_thresh and applymode == "calflag":
                 print('****************************Selfcal failed**************************')
                 print('REASON: Beam change beyond '+str(delta_beam_thresh))
                 if iteration > 0: # reapply only the previous gain tables, to get rid of solutions from this selfcal round
                    print('****************Reapplying previous solint solutions*************')
                    for vis in vislist:
                       applycal_wrapper(vis, target, band, solint, selfcal_library, 
                               final=lambda f: selfcal_library[f]['SC_success'],
                               restore_flags=("fb_" if mode == "cocal" else "")+'selfcal_starting_flags_'+sani_target)
                 else:
                    for vis in vislist:
                       selfcal_plan[vis]['inf_EB_gaincal_combine']=inf_EB_gaincal_combine #'scan'
                       if selfcal_library['obstype']=='mosaic':
                          selfcal_plan[vis]['inf_EB_gaincal_combine']+=',field'   
                       selfcal_plan[vis]['inf_EB_gaintype']=inf_EB_gaintype #G
                       selfcal_plan[vis]['inf_EB_fallback_mode']='' #'scan'
                 print('****************Attempting applymode="calonly" fallback*************')
             else:
                for vis in vislist:
                   selfcal_library[vis][solint]['Pass']=False

                for fid in selfcal_library['sub-fields-to-selfcal']:
                    for vis in selfcal_library[fid]['vislist']:
                        selfcal_library[fid][vis][solint]['Pass']=False
                break


         ## 
         ## if S/N worsens, and/or beam area increases reject current solutions and reapply previous (or revert to origional data)
         ##

         if not selfcal_library[vislist[0]][solint]['Pass']:
            reason=''
            if (post_SNR <= SNR):
               reason=reason+' S/N decrease'
            if (post_SNR_NF < SNR_NF):
               if reason != '':
                   reason += '; '
               reason = reason + ' NF S/N decrease'
            if (delta_beamarea > delta_beam_thresh):
               if reason !='':
                  reason=reason+'; '
               reason=reason+'Beam change beyond '+str(delta_beam_thresh)
            if not np.any(field_by_field_success):
                if reason != '':
                    reason=reason+'; '
                reason=reason+'All sub-fields failed'
            selfcal_library['Stop_Reason']=reason
            for vis in vislist:
               selfcal_library[vis][solint]['Pass']=False
               selfcal_library[vis][solint]['Fail_Reason']=reason

         mosaic_reason = {}
         new_fields_to_selfcal = []
         for fid in selfcal_library['sub-fields-to-selfcal']:
             if not selfcal_library[fid][selfcal_library[fid]['vislist'][0]][solint]['Pass']:
                 mosaic_reason[fid]=''
                 if (post_mosaic_SNR[fid] <= mosaic_SNR[fid]):
                    mosaic_reason[fid]=mosaic_reason[fid]+' SNR decrease'
                 if (post_mosaic_SNR_NF[fid] < mosaic_SNR_NF[fid]):
                    if mosaic_reason[fid] != '':
                        mosaic_reason[fid] += '; '
                    mosaic_reason[fid] = mosaic_reason[fid] + ' NF SNR decrease'
                 if (delta_beamarea > delta_beam_thresh):
                    if mosaic_reason[fid] !='':
                       mosaic_reason[fid]=mosaic_reason[fid]+'; '
                    mosaic_reason[fid]=mosaic_reason[fid]+'Beam change beyond '+str(delta_beam_thresh)
                 if mosaic_reason[fid] == '':
                     mosaic_reason[fid] = "Global selfcal failed"
                 selfcal_library[fid]['Stop_Reason']=mosaic_reason[fid]
                 for vis in selfcal_library[fid]['vislist']:
                    selfcal_library[fid][vis][solint]['Pass']=False
                    selfcal_library[fid][vis][solint]['Fail_Reason']=mosaic_reason[fid]
             else:
                 new_fields_to_selfcal.append(fid)

         # If any of the fields failed self-calibration, we need to re-apply calibrations for all fields because we need to revert flagging back
         # to the starting point.
         if np.any([selfcal_library[fid][selfcal_library[fid]['vislist'][0]][solint]['Pass'] == False for fid in \
                 selfcal_library['sub-fields-to-selfcal']]) or len(selfcal_library['sub-fields-to-selfcal']) < \
                 len(selfcal_library['sub-fields']):
             print('****************Selfcal failed for some sub-fields:*************')
             for fid in selfcal_library['sub-fields']:
                 if fid in selfcal_library['sub-fields-to-selfcal']:
                     if selfcal_library[fid][selfcal_library[fid]['vislist'][0]][solint]['Pass'] == False:
                         print('FIELD: '+str(fid)+', REASON: '+mosaic_reason[fid])
                 else:
                     print('FIELD: '+str(fid)+', REASON: Failed earlier solint')
             print('****************Reapplying previous solint solutions where available*************')
             for vis in vislist:
                 applycal_wrapper(vis, target, band, solint, selfcal_library, 
                         final=lambda f: selfcal_library[f]['SC_success'],
                         clear=lambda f: not selfcal_library[f]['SC_success'], 
                         restore_flags=("fb_" if mode == "cocal" else "")+'selfcal_starting_flags_'+sani_target)

                 for fid in np.intersect1d(selfcal_library['sub-fields'],list(selfcal_library['sub-fields-fid_map'][vis].keys())):
                     if not selfcal_library[fid]['SC_success']:
                         selfcal_library['SNR_post']=selfcal_library['SNR_orig'].copy()
                         selfcal_library['RMS_post']=selfcal_library['RMS_orig'].copy()

                         for fid in selfcal_library['sub-fields']:
                             selfcal_library[fid]['SNR_post']=selfcal_library[fid]['SNR_orig'].copy()
                             selfcal_library[fid]['RMS_post']=selfcal_library[fid]['RMS_orig'].copy()

         # If any of the sub-fields passed, and the whole mosaic passed, then we can move on to the next solint, otherwise we have to back out.
         if selfcal_library[vislist[0]][solint]['Pass'] == True and \
                 np.any([selfcal_library[fid][selfcal_library[fid]['vislist'][0]][solint]['Pass'] == True for fid in \
                 selfcal_library['sub-fields-to-selfcal']]):
             if mode == "selfcal" and (iteration < len(selfcal_plan['solints'])-1) and (selfcal_library[vis][solint]['SNR_post'] > \
                     selfcal_library['SNR_orig']): #(iteration == 0) and 
                print('Updating solint = '+selfcal_plan['solints'][iteration+1]+' SNR')
                print('Was: ',selfcal_plan['solint_snr'][selfcal_plan['solints'][iteration+1]])
                get_SNR_self_update(selfcal_library,n_ants,solint,selfcal_plan['solints'][iteration+1],selfcal_plan['integration_time'],
                        selfcal_plan['solint_snr'])
                print('Now: ',selfcal_plan['solint_snr'][selfcal_plan['solints'][iteration+1]])

                for fid in selfcal_library['sub-fields-to-selfcal']:
                    print('Field '+str(fid)+' Was: ',selfcal_plan[fid]['solint_snr_per_field'][selfcal_plan['solints'][iteration+1]])
                    get_SNR_self_update(selfcal_library[fid],n_ants,solint,selfcal_plan['solints'][iteration+1],
                            selfcal_plan['integration_time'],selfcal_plan[fid]['solint_snr_per_field'])
                    print('FIeld '+str(fid)+' Now: ',selfcal_plan[fid]['solint_snr_per_field'][selfcal_plan['solints'][iteration+1]])

             # If not all fields succeed for inf_EB or scan_inf/inf, depending on mosaic or single field, then don't go on to amplitude selfcal,
             # even if *some* fields succeeded.
             if iteration <= 1 and ((not np.all([selfcal_library[fid][selfcal_library[fid]['vislist'][0]][solint]['Pass'] == True for fid in \
                    selfcal_library['sub-fields-to-selfcal']])) or len(selfcal_library['sub-fields-to-selfcal']) < \
                    len(selfcal_library['sub-fields'])) and do_amp_selfcal:
                 print("***** NOTE: Amplitude self-calibration turned off because not all fields succeeded at non-inf_EB phase self-calibration")
                 do_amp_selfcal = False
                
             if iteration < (len(selfcal_plan['solints'])-1):
                print('****************Selfcal passed, shortening solint*************')
             else:
                print('****************Selfcal passed for Minimum solint*************')
         elif mode == "cocal" and solint == "inf_EB_fb" and (selfcal_library[vislist[0]]["inf_EB"]['Pass'] if "inf_EB" in \
                 selfcal_library[vislist[0]] else False):
            print('****************Selfcal failed for inf_EB_fb, skipping inf_fb1*****************')
            iterjump = selfcal_plan['solints'].index('inf_fb2')
            continue
         else:   
            print('****************Selfcal failed*************')
            print('REASON: '+reason)
            if mode == "selfcal" and iteration > 1 and selfcal_plan['solmode'][iteration] !='ap' and do_amp_selfcal:  # if a solution interval shorter than inf for phase-only SC has passed, attempt amplitude selfcal
               iterjump=selfcal_plan['solmode'].index('ap') 
               selfcal_library['sub-fields-to-selfcal'] = selfcal_library['sub-fields']
               print('****************Selfcal halted for phase, attempting amplitude*************')
               continue
            elif mode == "cocal" and "inf_fb" in solint:
               print('****************Cocal failed, attempting next inf_fb option*************')
               continue
            else:
               print('****************Aborting further self-calibration attempts for '+target+' '+band+'**************')
               break # breakout of loops of successive solints since solutions are getting worse

         # Finally, update the list of fields to be self-calibrated now that we don't need to know the list at the beginning of this solint.
         new_fields_to_selfcal = []
         for fid in selfcal_library['sub-fields']:
             if mode == "cocal":
                 if ("inf_EB" in selfcal_library[fid]['vislist'][0] and selfcal_library[fid][selfcal_library[fid]['vislist'][0]]["inf_EB"]["Pass"]) or selfcal_library[fid][selfcal_library[fid]['vislist'][0]]["inf_EB_fb"]["Pass"]:
                     new_fields_to_selfcal.append(fid)
             else:
                 if selfcal_library[fid][selfcal_library[fid]['vislist'][0]]["inf_EB"]["Pass"]:
                     new_fields_to_selfcal.append(fid)

         selfcal_library['sub-fields-to-selfcal'] = new_fields_to_selfcal<|MERGE_RESOLUTION|>--- conflicted
+++ resolved
@@ -20,12 +20,7 @@
 
    # If we are running this on a mosaic, we want to rerank reference antennas and have a higher gaincal_minsnr by default.
 
-<<<<<<< HEAD
    if selfcal_library["obstype"] == "mosaic":
-=======
-
-   if selfcal_library[target][band]["obstype"] == "mosaic":
->>>>>>> 43e45020
        gaincal_minsnr = 2.0
        rerank_refants = True
        refantmode = "strict"
@@ -55,21 +50,18 @@
            selfcal_library['Stop_Reason'] += '; No suitable co-calibrators'
            return
 
-   print('Starting selfcal procedure on: '+target+' '+band)
-<<<<<<< HEAD
-   for iteration in range(len(selfcal_plan['solints'])):
-=======
    if usermodel != '':
       print('Setting model column to user model')
-      usermodel_wrapper(vislist,sani_target+'_'+band,
-                     band_properties,band,telescope=telescope,nsigma=0.0, scales=[0],
+      usermodel_wrapper(selfcal_library,sani_target+'_'+band,
+                     band,telescope=telescope,nsigma=0.0, scales=[0],
                      threshold='0.0Jy',
-                     savemodel='modelcolumn',parallel=parallel,cellsize=cellsize[band],imsize=imsize[band],
-                     nterms=selfcal_library[target][band]['nterms'],
-                     field=target,spw=selfcal_library[target][band]['spws_per_vis'],uvrange=selfcal_library[target][band]['uvrange'],obstype=selfcal_library[target][band]['obstype'], resume=False, image_mosaic_fields_separately=selfcal_library[target][band]['obstype'] == 'mosaic', mosaic_field_phasecenters=selfcal_library[target][band]['sub-fields-phasecenters'], mosaic_field_fid_map=selfcal_library[target][band]['sub-fields-fid_map'], cyclefactor=selfcal_library[target][band]['cyclefactor'],mask=mask,usermodel=usermodel)
-
-   for iteration in range(len(solints[band][target])):
->>>>>>> 43e45020
+                     savemodel='modelcolumn',parallel=parallel,
+                     field=target,spw=selfcal_library[target][band]['spws_per_vis'],resume=False, 
+                     cyclefactor=selfcal_library[target][band]['cyclefactor'],mask=mask,usermodel=usermodel)
+
+   print('Starting selfcal procedure on: '+target+' '+band)
+
+   for iteration in range(len(selfcal_plan['solints'])):
       if (iterjump !=-1) and (iteration < iterjump): # allow jumping to amplitude selfcal and not need to use a while loop
          continue
       elif iteration == iterjump:
@@ -138,25 +130,15 @@
          else:
              resume = False
 
-<<<<<<< HEAD
          nfsnr_modifier = selfcal_library['RMS_NF_curr'] / selfcal_library['RMS_curr']
+         #remove mask if exists from previous selfcal _post image user is specifying a mask
+         if os.path.exists(sani_target+'_'+band+'_'+solint+'_'+str(iteration)+'.mask') and mask != '':
+            os.system('rm -rf '+sani_target+'_'+band+'_'+solint+'_'+str(iteration)+'.mask')
          tclean_wrapper(selfcal_library,sani_target+'_'+band+'_'+solint+'_'+str(iteration),
                      band,telescope=telescope,nsigma=selfcal_library['nsigma'][iteration], scales=[0],
                      threshold=str(selfcal_library['nsigma'][iteration]*selfcal_library['RMS_NF_curr'])+'Jy',
                      savemodel='none',parallel=parallel,
-                     field=target, nfrms_multiplier=nfsnr_modifier, resume=resume)
-=======
-         nfsnr_modifier = selfcal_library[target][band]['RMS_NF_curr'] / selfcal_library[target][band]['RMS_curr']
-         #remove mask if exists from previous selfcal _post image user is specifying a mask
-         if os.path.exists(sani_target+'_'+band+'_'+solint+'_'+str(iteration)+'.mask') and mask != '':
-            os.system('rm -rf '+sani_target+'_'+band+'_'+solint+'_'+str(iteration)+'.mask')
-         tclean_wrapper(vislist,sani_target+'_'+band+'_'+solint+'_'+str(iteration),
-                     band_properties,band,telescope=telescope,nsigma=selfcal_library[target][band]['nsigma'][iteration], scales=[0],
-                     threshold=str(selfcal_library[target][band]['nsigma'][iteration]*selfcal_library[target][band]['RMS_NF_curr'])+'Jy',
-                     savemodel='none',parallel=parallel,cellsize=cellsize[band],imsize=imsize[band],
-                     nterms=selfcal_library[target][band]['nterms'],
-                     field=target,spw=selfcal_library[target][band]['spws_per_vis'],uvrange=selfcal_library[target][band]['uvrange'],obstype=selfcal_library[target][band]['obstype'], nfrms_multiplier=nfsnr_modifier, resume=resume, image_mosaic_fields_separately=selfcal_library[target][band]['obstype'] == 'mosaic', mosaic_field_phasecenters=selfcal_library[target][band]['sub-fields-phasecenters'], mosaic_field_fid_map=selfcal_library[target][band]['sub-fields-fid_map'], cyclefactor=selfcal_library[target][band]['cyclefactor'],mask=mask,usermodel=usermodel)
->>>>>>> 43e45020
+                     field=target, nfrms_multiplier=nfsnr_modifier, resume=resume, mask=mask, usermodel=usermodel)
 
          # Check that a mask was actually created, because if not the model will be empty and gaincal will do bad things and the 
          # code will break.
@@ -183,20 +165,11 @@
 
              # We need to redo saving the model now that we have potentially unflagged some data.
              if applymode == "calflag":
-<<<<<<< HEAD
                  tclean_wrapper(selfcal_library,sani_target+'_'+band+'_'+solint+'_'+str(iteration),
                              band,telescope=telescope,nsigma=selfcal_library['nsigma'][iteration], scales=[0],
                              threshold=str(selfcal_library['nsigma'][iteration]*selfcal_library['RMS_NF_curr'])+'Jy',
                              savemodel='modelcolumn',parallel=parallel,
-                             field=target, nfrms_multiplier=nfsnr_modifier, savemodel_only=True)
-=======
-                 tclean_wrapper(vislist,sani_target+'_'+band+'_'+solint+'_'+str(iteration),
-                             band_properties,band,telescope=telescope,nsigma=selfcal_library[target][band]['nsigma'][iteration], scales=[0],
-                             threshold=str(selfcal_library[target][band]['nsigma'][iteration]*selfcal_library[target][band]['RMS_NF_curr'])+'Jy',
-                             savemodel='modelcolumn',parallel=parallel,cellsize=cellsize[band],imsize=imsize[band],
-                             nterms=selfcal_library[target][band]['nterms'],
-                             field=target,spw=selfcal_library[target][band]['spws_per_vis'],uvrange=selfcal_library[target][band]['uvrange'],obstype=selfcal_library[target][band]['obstype'], nfrms_multiplier=nfsnr_modifier, savemodel_only=True, cyclefactor=selfcal_library[target][band]['cyclefactor'],mask=mask,usermodel=usermodel)
->>>>>>> 43e45020
+                             field=target, nfrms_multiplier=nfsnr_modifier, savemodel_only=True, mask=mask, usermodel=usermodel)
 
              for vis in vislist:
                 # Record gaincal details.
@@ -247,20 +220,11 @@
              ##
 
              os.system('rm -rf '+sani_target+'_'+band+'_'+solint+'_'+str(iteration)+'_post*')
-<<<<<<< HEAD
              tclean_wrapper(selfcal_library,sani_target+'_'+band+'_'+solint+'_'+str(iteration)+'_post',
                       band,telescope=telescope,nsigma=selfcal_library['nsigma'][iteration], scales=[0],
                       threshold=str(selfcal_library['nsigma'][iteration]*selfcal_library['RMS_NF_curr'])+'Jy',
                       savemodel='none',parallel=parallel,
-                      field=target, nfrms_multiplier=nfsnr_modifier)
-=======
-             tclean_wrapper(vislist,sani_target+'_'+band+'_'+solint+'_'+str(iteration)+'_post',
-                      band_properties,band,telescope=telescope,nsigma=selfcal_library[target][band]['nsigma'][iteration], scales=[0],
-                      threshold=str(selfcal_library[target][band]['nsigma'][iteration]*selfcal_library[target][band]['RMS_NF_curr'])+'Jy',
-                      savemodel='none',parallel=parallel,cellsize=cellsize[band],imsize=imsize[band],
-                      nterms=selfcal_library[target][band]['nterms'],
-                      field=target,spw=selfcal_library[target][band]['spws_per_vis'],uvrange=selfcal_library[target][band]['uvrange'],obstype=selfcal_library[target][band]['obstype'], nfrms_multiplier=nfsnr_modifier, image_mosaic_fields_separately=selfcal_library[target][band]['obstype'] == 'mosaic', mosaic_field_phasecenters=selfcal_library[target][band]['sub-fields-phasecenters'], mosaic_field_fid_map=selfcal_library[target][band]['sub-fields-fid_map'], cyclefactor=selfcal_library[target][band]['cyclefactor'],mask=mask,usermodel=usermodel)
->>>>>>> 43e45020
+                      field=target, nfrms_multiplier=nfsnr_modifier, mask=mask, usermodel=usermodel)
 
              ##
              ## Do the assessment of the post- (and pre-) selfcal images.
@@ -366,20 +330,11 @@
                  for f in files:
                      os.system("mv "+f+" "+f.replace("_post","_post_intermediate"))
 
-<<<<<<< HEAD
                  tclean_wrapper(selfcal_library,sani_target+'_'+band+'_'+solint+'_'+str(iteration)+'_post',
                           band,telescope=telescope,nsigma=selfcal_library['nsigma'][iteration], scales=[0],
                           threshold=str(selfcal_library[vislist[0]][solint]['clean_threshold'])+'Jy',
                           savemodel='none',parallel=parallel,
-                          field=target, nfrms_multiplier=nfsnr_modifier, image_mosaic_fields_separately=False)
-=======
-                 tclean_wrapper(vislist,sani_target+'_'+band+'_'+solint+'_'+str(iteration)+'_post',
-                          band_properties,band,telescope=telescope,nsigma=selfcal_library[target][band]['nsigma'][iteration], scales=[0],
-                          threshold=str(selfcal_library[target][band][vislist[0]][solint]['clean_threshold'])+'Jy',
-                          savemodel='none',parallel=parallel,cellsize=cellsize[band],imsize=imsize[band],
-                          nterms=selfcal_library[target][band]['nterms'],
-                          field=target,spw=selfcal_library[target][band]['spws_per_vis'],uvrange=selfcal_library[target][band]['uvrange'],obstype=selfcal_library[target][band]['obstype'], nfrms_multiplier=nfsnr_modifier, image_mosaic_fields_separately=False, mosaic_field_phasecenters=selfcal_library[target][band]['sub-fields-phasecenters'], mosaic_field_fid_map=selfcal_library[target][band]['sub-fields-fid_map'], cyclefactor=selfcal_library[target][band]['cyclefactor'],mask=mask,usermodel=usermodel)
->>>>>>> 43e45020
+                          field=target, nfrms_multiplier=nfsnr_modifier, image_mosaic_fields_separately=False, mask=mask, usermodel=usermodel)
 
                  ##
                  ## Do the assessment of the post- (and pre-) selfcal images.
