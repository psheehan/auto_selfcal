--- conflicted
+++ resolved
@@ -172,16 +172,23 @@
              # code will break.
              if not checkmask(sani_target+'_'+band+'_'+solint+'_'+str(iteration)+'.image.tt0'):
                  selfcal_library['Stop_Reason'] = 'Empty model for solint '+solint
+                 for fid in selfcal_library['sub-fields-to-selfcal']:
+                    selfcal_library[fid]['Stop_Reason'] = 'Empty model for solint '+solint
+                 for vis in vislist:
+                    selfcal_library[vis][solint]['Pass'] = False
+                    selfcal_library[vis][solint]['Fail_Reason'] = 'Empty model for solint '+solint
+                    for fid in np.intersect1d(selfcal_library['sub-fields-to-selfcal'],list(selfcal_library['sub-fields-fid_map'][vis].keys())):
+                       selfcal_library[fid][vis][solint]['Pass'] = False
+                       selfcal_library[fid][vis][solint]['Fail_Reason'] = 'Empty model for solint '+solint
                  break # breakout of loop because the model is empty and gaincal will therefore fail
 
 
 
          for vis in vislist:
-<<<<<<< HEAD
             ##
             ## Restore original flagging state each time before applying a new gaintable
             ##
-            versionname = ("fb_" if mode == "cocal" else "")+'selfcal_starting_flags_'+sani_target
+            versionname = ("fb_" if mode == "cocal" else "")+'selfcal_starting_flags_'+sani_target+'_'+band
             if not os.path.exists(vis+".flagversions/flags."+versionname):
                flagmanager(vis=vis,mode='save',versionname=versionname)
             elif mode == "selfcal":
@@ -204,69 +211,6 @@
                 selfcal_library['sub-fields-to-gaincal'] = evaluate_subfields_to_gaincal(selfcal_library, target, band, 
                         solint, iteration, selfcal_plan['solmode'], selfcal_plan['solints'], selfcal_plan, minsnr_to_proceed,
                         allow_gain_interpolation=allow_gain_interpolation)
-=======
-            selfcal_library[vis][solint]={}
-            selfcal_library[vis][solint]['clean_threshold'] = selfcal_library['nsigma'][iteration]*selfcal_library['RMS_NF_curr']
-            selfcal_library[vis][solint]['nfrms_multiplier'] = nfrms_multiplier
-            for fid in np.intersect1d(selfcal_library['sub-fields-to-selfcal'],list(selfcal_library['sub-fields-fid_map'][vis].keys())):
-                selfcal_library[fid][vis][solint]={}
-                selfcal_library[fid][vis][solint]['clean_threshold'] = selfcal_library['nsigma'][iteration]*selfcal_library['RMS_NF_curr']
-                selfcal_library[fid][vis][solint]['nfrms_multiplier'] = nfrms_multiplier
-
-         #remove mask if exists from previous selfcal _post image user is specifying a mask
-         if os.path.exists(sani_target+'_'+band+'_'+solint+'_'+str(iteration)+'.mask') and selfcal_library['usermask'] != '':
-            os.system('rm -rf '+sani_target+'_'+band+'_'+solint+'_'+str(iteration)+'.mask')
-         tclean_wrapper(selfcal_library,sani_target+'_'+band+'_'+solint+'_'+str(iteration),
-                     band,telescope=telescope,nsigma=selfcal_library['nsigma'][iteration], scales=[0],
-                     threshold=str(selfcal_library[vislist[0]][solint]['clean_threshold'])+'Jy',
-                     savemodel='none',parallel=parallel,
-                     field=target, nfrms_multiplier=selfcal_library[vislist[0]][solint]['nfrms_multiplier'], resume=resume)
-
-         # Check that a mask was actually created, because if not the model will be empty and gaincal will do bad things and the 
-         # code will break.
-         if not checkmask(sani_target+'_'+band+'_'+solint+'_'+str(iteration)+'.image.tt0'):
-             selfcal_library['Stop_Reason'] = 'Empty model for solint '+solint
-             for fid in selfcal_library['sub-fields-to-selfcal']:
-                selfcal_library[fid]['Stop_Reason'] = 'Empty model for solint '+solint
-             for vis in vislist:
-                selfcal_library[vis][solint]['Pass'] = False
-                selfcal_library[vis][solint]['Fail_Reason'] = 'Empty model for solint '+solint
-                for fid in np.intersect1d(selfcal_library['sub-fields-to-selfcal'],list(selfcal_library['sub-fields-fid_map'][vis].keys())):
-                   selfcal_library[fid][vis][solint]['Pass'] = False
-                   selfcal_library[fid][vis][solint]['Fail_Reason'] = 'Empty model for solint '+solint
-             break # breakout of loop because the model is empty and gaincal will therefore fail
-
-
-         # Loop through up to two times. On the first attempt, try applymode = 'calflag' (assuming this is requested by the user). On the
-         # second attempt, use applymode = 'calonly'.
-         for applymode in np.unique([selfcal_plan['applycal_mode'][iteration],'calonly']):
-             for vis in vislist:
-                ##
-                ## Restore original flagging state each time before applying a new gaintable
-                ##
-                versionname = ("fb_" if mode == "cocal" else "")+'selfcal_starting_flags_'+sani_target+'_'+band
-                if not os.path.exists(vis+".flagversions/flags."+versionname):
-                   flagmanager(vis=vis,mode='save',versionname=versionname)
-                elif mode == "selfcal":
-                   flagmanager(vis=vis, mode = 'restore', versionname = versionname, comment = 'Flag states at start of reduction')
-
-                if mode == "cocal":
-                    flagmanager(vis=vis, mode = 'restore', versionname = 'selfcal_starting_flags', comment = 'Flag states at start of the reduction')
-
-             # We need to redo saving the model now that we have potentially unflagged some data.
-             if applymode == "calflag":
-                 tclean_wrapper(selfcal_library,sani_target+'_'+band+'_'+solint+'_'+str(iteration),
-                             band,telescope=telescope,nsigma=selfcal_library['nsigma'][iteration], scales=[0],
-                             threshold=str(selfcal_library[vislist[0]][solint]['clean_threshold'])+'Jy',
-                             savemodel='modelcolumn',parallel=parallel,
-                             field=target, nfrms_multiplier=selfcal_library[vislist[0]][solint]['nfrms_multiplier'], savemodel_only=True)
-
-             # Fields that don't have any mask in the primary beam should be removed from consideration, as their models are likely bad.
-             if selfcal_library['obstype'] == 'mosaic':
-                 selfcal_library['sub-fields-to-gaincal'] = evaluate_subfields_to_gaincal(selfcal_library, target, band, 
-                         solint, iteration, selfcal_plan['solmode'], selfcal_plan['solints'], selfcal_plan, minsnr_to_proceed,
-                         allow_gain_interpolation=allow_gain_interpolation)
->>>>>>> 0e3286c2
 
                 if solint != 'inf_EB' and not allow_gain_interpolation:
                     selfcal_library['sub-fields-to-selfcal'] = selfcal_library['sub-fields-to-gaincal']
@@ -300,7 +244,7 @@
             applycal_wrapper(vis, target, band, solint, selfcal_library, 
                     current=lambda f: f in selfcal_library['sub-fields-to-selfcal'],
                     final=lambda f: f not in selfcal_library['sub-fields-to-selfcal'] and selfcal_library[f]['SC_success'],
-                    restore_flags='fb_selfcal_starting_flags_'+sani_target if mode == "cocal" else None)
+                    restore_flags='fb_selfcal_starting_flags_'+sani_target+'_'+band if mode == "cocal" else None)
 
          ## Create post self-cal image using the model as a startmodel to evaluate how much selfcal helped
          ##
@@ -408,20 +352,13 @@
              field_by_field_success_dict = dict(zip(selfcal_library['sub-fields-to-selfcal'], field_by_field_success))
              print('****************Not all fields were successful, so re-applying and re-making _post image*************')
              for vis in vislist:
-<<<<<<< HEAD
                  applycal_wrapper(vis, target, band, solint, selfcal_library, 
                          current=lambda f: f in field_by_field_success_dict and field_by_field_success_dict[f],
                          final=lambda f: (f not in field_by_field_success_dict or not field_by_field_success_dict[f]) and 
                              selfcal_library[f]['SC_success'],
                          clear=lambda f: (f not in field_by_field_success_dict or not field_by_field_success_dict[f]) and 
                              not selfcal_library[f]['SC_success'],
-                         restore_flags='selfcal_starting_flags_'+sani_target)
-=======
-                applycal_wrapper(vis, target, band, solint, selfcal_library, 
-                        current=lambda f: f in selfcal_library['sub-fields-to-selfcal'],
-                        final=lambda f: f not in selfcal_library['sub-fields-to-selfcal'] and selfcal_library[f]['SC_success'],
-                        restore_flags='fb_selfcal_starting_flags_'+sani_target+'_'+band if mode == "cocal" else None)
->>>>>>> 0e3286c2
+                         restore_flags='selfcal_starting_flags_'+sani_target+'_'+band)
 
 
              files = glob.glob(sani_target+'_'+band+'_'+solint+'_'+str(iteration)+"_post.*")
@@ -461,14 +398,13 @@
                         selfcal_library[vis][solint]['RMS_NF_post'] > 0:
                    selfcal_library['RMS_NF_curr']=selfcal_library[vis][solint]['RMS_NF_post'].copy()
 
-<<<<<<< HEAD
          if mode == "cocal" and calculate_inf_EB_fb_anyways and solint == "inf_EB_fb" and selfcal_library["SC_success"]:
             # Since we just want to calculate inf_EB_fb for use in inf_fb, we just want to revert to the original state and go back for inf_fb.
             print('****************Reapplying previous solint solutions*************')
             for vis in vislist:
                print('****************Applying '+str(selfcal_library[vis]['gaintable_final'])+' to '+target+' '+band+'*************')
                ## NOTE: should this be selfcal_starting_flags instead of fb_selfcal_starting_flags ???
-               flagmanager(vis=vis,mode='restore',versionname='fb_selfcal_starting_flags_'+sani_target)
+               flagmanager(vis=vis,mode='restore',versionname='fb_selfcal_starting_flags_'+sani_target+'_'+band)
                applycal(vis=vis,\
                        gaintable=selfcal_library[vis]['gaintable_final'],\
                        interp=selfcal_library[vis]['applycal_interpolate_final'],\
@@ -484,60 +420,6 @@
                marginal_inf_EB_will_attempt_next_solint = False
             else:
                marginal_inf_EB_will_attempt_next_solint =  True
-=======
-             ##
-             ## compare beam relative to original image to ensure we are not incrementally changing the beam in each iteration
-             ##
-             beamarea_orig=selfcal_library['Beam_major_orig']*selfcal_library['Beam_minor_orig']
-             beamarea_post=selfcal_library[vislist[0]][solint]['Beam_major_post']*selfcal_library[vislist[0]][solint]['Beam_minor_post']
-             '''
-             frac_delta_b_maj=np.abs((b_maj_post-selfcal_library[target]['Beam_major_orig'])/selfcal_library[target]['Beam_major_orig'])
-             frac_delta_b_min=np.abs((b_min_post-selfcal_library[target]['Beam_minor_orig'])/selfcal_library[target]['Beam_minor_orig'])
-             delta_b_pa=np.abs((b_pa_post-selfcal_library[target]['Beam_PA_orig']))
-             '''
-             delta_beamarea=(beamarea_post-beamarea_orig)/beamarea_orig
-             ## 
-             ## if S/N improvement, and beamarea is changing by < delta_beam_thresh, accept solutions to main calibration dictionary
-             ## allow to proceed if solint was inf_EB and SNR decrease was less than 2%
-             ##
-             strict_field_by_field_success = []
-             loose_field_by_field_success = []
-             beam_field_by_field_success = []
-             rms_field_by_field_success = []
-             for fid in selfcal_library['sub-fields-to-selfcal']:
-                 strict_field_by_field_success += [(post_mosaic_SNR[fid] >= mosaic_SNR[fid]) and (post_mosaic_SNR_NF[fid] >= mosaic_SNR_NF[fid])]
-                 loose_field_by_field_success += [((post_mosaic_SNR[fid]-mosaic_SNR[fid])/mosaic_SNR[fid] > -0.02) and \
-                         ((post_mosaic_SNR_NF[fid] - mosaic_SNR_NF[fid])/mosaic_SNR_NF[fid] > -0.02)]
-                 beam_field_by_field_success += [delta_beamarea < delta_beam_thresh]
-                 rms_field_by_field_success = ((post_mosaic_RMS[fid] - mosaic_RMS[fid])/mosaic_RMS[fid] < 1.05 and \
-                         (post_mosaic_RMS_NF[fid] - mosaic_RMS_NF[fid])/mosaic_RMS_NF[fid] < 1.05) or \
-                         (((post_mosaic_RMS[fid] - mosaic_RMS[fid])/mosaic_RMS[fid] > 1.05 or \
-                         (post_mosaic_RMS_NF[fid] - mosaic_RMS_NF[fid])/mosaic_RMS_NF[fid] > 1.05) and \
-                         selfcal_plan[fid]['solint_snr_per_field'][solint] > 5)
-
-             if 'inf_EB' in solint:
-                 # If any of the fields succeed in the "strict" sense, then allow for minor reductions in the evaluation quantity in other
-                 # fields because there's a good chance that those are just noise being pushed around.
-                 field_by_field_success = numpy.logical_and(numpy.logical_and(loose_field_by_field_success, beam_field_by_field_success), \
-                         rms_field_by_field_success)
-             else:
-                 field_by_field_success = numpy.logical_and(numpy.logical_and(strict_field_by_field_success, beam_field_by_field_success), \
-                         rms_field_by_field_success)
-
-             # If not all fields were successful, we need to make an additional image to evaluate whether the image as a whole improved,
-             # otherwise the _post image won't be exactly representative.
-             if selfcal_library['obstype'] == "mosaic" and not np.all(field_by_field_success):
-                 field_by_field_success_dict = dict(zip(selfcal_library['sub-fields-to-selfcal'], field_by_field_success))
-                 print('****************Not all fields were successful, so re-applying and re-making _post image*************')
-                 for vis in vislist:
-                     applycal_wrapper(vis, target, band, solint, selfcal_library, 
-                             current=lambda f: f in field_by_field_success_dict and field_by_field_success_dict[f],
-                             final=lambda f: (f not in field_by_field_success_dict or not field_by_field_success_dict[f]) and 
-                                 selfcal_library[f]['SC_success'],
-                             clear=lambda f: (f not in field_by_field_success_dict or not field_by_field_success_dict[f]) and 
-                                 not selfcal_library[f]['SC_success'],
-                             restore_flags='selfcal_starting_flags_'+sani_target+'_'+band)
->>>>>>> 0e3286c2
 
          RMS_change_acceptable = (post_RMS/RMS < 1.05 and post_RMS_NF/RMS_NF < 1.05) or \
                  ((post_RMS/RMS > 1.05 or post_RMS_NF/RMS_NF > 1.05) and selfcal_plan['solint_snr'][solint] > 5)
@@ -546,58 +428,12 @@
 
             if do_fallback_combinespw:
                 for vis in vislist:
-<<<<<<< HEAD
                     selfcal_plan[vis]['solint_settings'][solint]['final_mode']='combinespw' 
                     remove_modes(selfcal_plan,vis,iteration)
             do_fallback_combinespw=False   # Turn off this switch if successful               
             do_fallback_calonly=False
 
             if mode == "cocal" and calculate_inf_EB_fb_anyways and solint == "inf_EB_fb" and selfcal_library["SC_success"]:
-=======
-                   print('****************Applying '+str(selfcal_library[vis]['gaintable_final'])+' to '+target+' '+band+'*************')
-                   ## NOTE: should this be selfcal_starting_flags instead of fb_selfcal_starting_flags ???
-                   flagmanager(vis=vis,mode='restore',versionname='fb_selfcal_starting_flags_'+sani_target+'_'+band)
-                   applycal(vis=vis,\
-                           gaintable=selfcal_library[vis]['gaintable_final'],\
-                           interp=selfcal_library[vis]['applycal_interpolate_final'],\
-                           calwt=True,spwmap=selfcal_library[vis]['spwmap_final'],\
-                           applymode=selfcal_library[vis]['applycal_mode_final'],\
-                           field=target,spw=selfcal_library[vis]['spws'])
-
-             marginal_inf_EB_will_attempt_next_solint=False
-             #run a pre-check as to whether a marginal inf_EB result will go on to attempt inf, if not we will fail a marginal inf_EB
-             if (solint =='inf_EB') and ((((post_SNR-SNR)/SNR > -0.02) and ((post_SNR-SNR)/SNR < 0.00)) or (((post_SNR_NF - SNR_NF)/SNR_NF > -0.02) and ((post_SNR_NF - SNR_NF)/SNR_NF < 0.00))) and (delta_beamarea < delta_beam_thresh):
-                if selfcal_plan['solint_snr'][selfcal_plan['solints'][iteration+1]] < minsnr_to_proceed and np.all([selfcal_plan[fid]['solint_snr_per_field'][selfcal_plan['solints'][iteration+1]] < minsnr_to_proceed for fid in selfcal_library['sub-fields']]):
-                   marginal_inf_EB_will_attempt_next_solint = False
-                else:
-                   marginal_inf_EB_will_attempt_next_solint =  True
-
-             RMS_change_acceptable = (post_RMS/RMS < 1.05 and post_RMS_NF/RMS_NF < 1.05) or \
-                     ((post_RMS/RMS > 1.05 or post_RMS_NF/RMS_NF > 1.05) and selfcal_plan['solint_snr'][solint] > 5)
-
-             if (((post_SNR >= SNR) and (post_SNR_NF >= SNR_NF) and (delta_beamarea < delta_beam_thresh)) or (('inf_EB' in solint) and marginal_inf_EB_will_attempt_next_solint and ((post_SNR-SNR)/SNR > -0.02) and ((post_SNR_NF - SNR_NF)/SNR_NF > -0.02) and (delta_beamarea < delta_beam_thresh))) and np.any(field_by_field_success) and RMS_change_acceptable: 
-
-                if mode == "cocal" and calculate_inf_EB_fb_anyways and solint == "inf_EB_fb" and selfcal_library["SC_success"]:
-                    for vis in vislist:
-                        selfcal_library[vis][solint]['Pass'] = True
-                        selfcal_library[vis][solint]['Fail_Reason'] = 'None'
-                    for ind, fid in enumerate(selfcal_library['sub-fields-to-selfcal']):
-                        for vis in vislist:
-                            if field_by_field_success[ind]:
-                                selfcal_library[fid][vis][solint]['Pass'] = True
-                                selfcal_library[fid][vis][solint]['Fail_Reason'] = 'None'
-                            else:
-                                selfcal_library[fid][vis][solint]['Pass'] = False
-                    break
-
-                selfcal_library['SC_success']=True
-                selfcal_library['Stop_Reason']='None'
-                #keep track of whether inf_EB had a S/N decrease
-                if (solint =='inf_EB') and (((post_SNR-SNR)/SNR < 0.0) or ((post_SNR_NF - SNR_NF)/SNR_NF < 0.0)):
-                   selfcal_library['inf_EB_SNR_decrease']=True
-                elif (solint =='inf_EB') and (((post_SNR-SNR)/SNR >= 0.0) and ((post_SNR_NF - SNR_NF)/SNR_NF >= 0.0)):
-                   selfcal_library['inf_EB_SNR_decrease']=False
->>>>>>> 0e3286c2
                 for vis in vislist:
                     selfcal_library[vis][solint]['Pass'] = True
                     selfcal_library[vis][solint]['Fail_Reason'] = 'None'
@@ -616,7 +452,7 @@
             #keep track of whether inf_EB had a S/N decrease
             if (solint =='inf_EB') and (((post_SNR-SNR)/SNR < 0.0) or ((post_SNR_NF - SNR_NF)/SNR_NF < 0.0)):
                selfcal_library['inf_EB_SNR_decrease']=True
-            elif (solint =='inf_EB') and (((post_SNR-SNR)/SNR > 0.0) and ((post_SNR_NF - SNR_NF)/SNR_NF > 0.0)):
+            elif (solint =='inf_EB') and (((post_SNR-SNR)/SNR >= 0.0) and ((post_SNR_NF - SNR_NF)/SNR_NF >= 0.0)):
                selfcal_library['inf_EB_SNR_decrease']=False
             for vis in vislist:
                selfcal_library[vis]['gaintable_final']=selfcal_library[vis][solint]['gaintable']
@@ -673,30 +509,13 @@
              print('****************************Selfcal failed**************************')
              if delta_beamarea > delta_beam_thresh:
                  print('REASON: Beam change beyond '+str(delta_beam_thresh))
-<<<<<<< HEAD
 
              if iteration > 0: # reapply only the previous gain tables, to get rid of solutions from this selfcal round
                 print('****************Reapplying previous solint solutions*************')
                 for vis in vislist:
                    applycal_wrapper(vis, target, band, solint, selfcal_library, 
                            final=lambda f: selfcal_library[f]['SC_success'],
-                           restore_flags=("fb_" if mode == "cocal" else "")+'selfcal_starting_flags_'+sani_target)
-=======
-                 if iteration > 0: # reapply only the previous gain tables, to get rid of solutions from this selfcal round
-                    print('****************Reapplying previous solint solutions*************')
-                    for vis in vislist:
-                       applycal_wrapper(vis, target, band, solint, selfcal_library, 
-                               final=lambda f: selfcal_library[f]['SC_success'],
-                               restore_flags=("fb_" if mode == "cocal" else "")+'selfcal_starting_flags_'+sani_target+'_'+band)
-                 else:
-                    for vis in vislist:
-                       selfcal_plan[vis]['inf_EB_gaincal_combine']=inf_EB_gaincal_combine #'scan'
-                       if selfcal_library['obstype']=='mosaic':
-                          selfcal_plan[vis]['inf_EB_gaincal_combine']+=',field'   
-                       selfcal_plan[vis]['inf_EB_gaintype']=inf_EB_gaintype #G
-                       selfcal_plan[vis]['inf_EB_fallback_mode']='' #'scan'
-                 print('****************Attempting applymode="calonly" fallback*************')
->>>>>>> 0e3286c2
+                           restore_flags=("fb_" if mode == "cocal" else "")+'selfcal_starting_flags_'+sani_target+'_'+band)
              else:
                 for vis in vislist:
                    selfcal_plan[vis]['inf_EB_gaincal_combine']=inf_EB_gaincal_combine #'scan'
