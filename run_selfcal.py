--- conflicted
+++ resolved
@@ -932,16 +932,6 @@
                 selfcal_library[target][band][vis][solint]['RMS_post']=post_RMS.copy()
                 selfcal_library[target][band][vis][solint]['SNR_NF_post']=post_SNR_NF.copy()
                 selfcal_library[target][band][vis][solint]['RMS_NF_post']=post_RMS_NF.copy()
-<<<<<<< HEAD
-                ## Update RMS value if necessary
-                if selfcal_library[target][band][vis][solint]['RMS_post'] < selfcal_library[target][band]['RMS_curr'] and \
-                        "inf_EB_fb" not in solint and vis == vislist[-1]:
-                   selfcal_library[target][band]['RMS_curr']=selfcal_library[target][band][vis][solint]['RMS_post'].copy()
-                if selfcal_library[target][band][vis][solint]['RMS_NF_post'] < selfcal_library[target][band]['RMS_NF_curr'] and \
-                        "inf_EB_fb" not in solint and selfcal_library[target][band][vis][solint]['RMS_NF_post'] > 0 and vis == vislist[-1]:
-                   selfcal_library[target][band]['RMS_NF_curr']=selfcal_library[target][band][vis][solint]['RMS_NF_post'].copy()
-=======
->>>>>>> 03dc11cc
                 header=imhead(imagename=sani_target+'_'+band+'_'+solint+'_'+str(iteration)+'_post.image.tt0')
                 selfcal_library[target][band][vis][solint]['Beam_major_post']=header['restoringbeam']['major']['value']
                 selfcal_library[target][band][vis][solint]['Beam_minor_post']=header['restoringbeam']['minor']['value']
@@ -994,10 +984,11 @@
                     selfcal_library[target][band][fid][vis][solint]['intflux_post'],selfcal_library[target][band][fid][vis][solint]['e_intflux_post']=get_intflux(imagename+'_post.image.tt0',post_RMS, mosaic_sub_field=selfcal_library[target][band]["obstype"]=="mosaic")
 
                 ## Update RMS value if necessary
-                if selfcal_library[target][band][vis][solint]['RMS_post'] < selfcal_library[target][band]['RMS_curr'] and vis == vislist[-1]:
+                if selfcal_library[target][band][vis][solint]['RMS_post'] < selfcal_library[target][band]['RMS_curr'] and \
+                        "inf_EB_fb" not in solint and vis == vislist[-1]:
                    selfcal_library[target][band]['RMS_curr']=selfcal_library[target][band][vis][solint]['RMS_post'].copy()
                 if selfcal_library[target][band][vis][solint]['RMS_NF_post'] < selfcal_library[target][band]['RMS_NF_curr'] and \
-                        selfcal_library[target][band][vis][solint]['RMS_NF_post'] > 0 and vis == vislist[-1]:
+                        "inf_EB_fb" not in solint and selfcal_library[target][band][vis][solint]['RMS_NF_post'] > 0 and vis == vislist[-1]:
                    selfcal_library[target][band]['RMS_NF_curr']=selfcal_library[target][band][vis][solint]['RMS_NF_post'].copy()
 
              ##
