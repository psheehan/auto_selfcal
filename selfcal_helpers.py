--- conflicted
+++ resolved
@@ -1657,12 +1657,7 @@
       baseline_median=numpy.percentile(all_baselines,50.0)
       for vis in vislist:
          meanlam=3.0e8/band_properties[vis][band]['meanfreq']
-<<<<<<< HEAD
-         max_uv_dist=max_baseline/meanlam/1000.0
-         min_uv_dist=min_baseline/meanlam/1000.0
-=======
          max_uv_dist=max_baseline # leave maxuv in meters like the other uv entries /meanlam/1000.0
->>>>>>> fa3cc7ae
          band_properties[vis][band]['maxuv']=max_uv_dist
          band_properties[vis][band]['minuv']=max_uv_dist
          band_properties[vis][band]['75thpct_uv']=baseline_75
