import numpy as np
import numpy 
import scipy.stats
import scipy.signal
import math
import os

import casatools
from casaplotms import plotms
from casatasks import *
from casatools import image, imager
from casatools import msmetadata as msmdtool
from casatools import table as tbtool
from casatools import ms as mstool
from casaviewer import imview
from PIL import Image

ms = mstool()
tb = tbtool()
msmd = msmdtool()
ia = image()
im = imager()

def tclean_wrapper(vis, imagename, band_properties,band,telescope='undefined',scales=[0], smallscalebias = 0.6, mask = '',\
                   nsigma=5.0, imsize = None, cellsize = None, interactive = False, robust = 0.5, gain = 0.1, niter = 50000,\
                   cycleniter = 300, uvtaper = [], savemodel = 'none',gridder='standard', sidelobethreshold=3.0,smoothfactor=1.0,noisethreshold=5.0,\
                   lownoisethreshold=1.5,parallel=False,nterms=1,cyclefactor=3,uvrange='',threshold='0.0Jy',phasecenter='',\
                   startmodel='',pblimit=0.1,pbmask=0.1,field='',datacolumn='',spw='',obstype='single-point', nfrms_multiplier=1.0, \
                   savemodel_only=False, resume=False, image_mosaic_fields_separately=False, mosaic_field_phasecenters={}, mosaic_field_fid_map={}):
    """
    Wrapper for tclean with keywords set to values desired for the Large Program imaging
    See the CASA 6.1.1 documentation for tclean to get the definitions of all the parameters
    """
    msmd.open(vis[0])
    fieldid=msmd.fieldsforname(field)
    msmd.done()
    tb.open(vis[0]+'/FIELD')
    ephem_column=tb.getcol('EPHEMERIS_ID')
    tb.close()
    if ephem_column[fieldid[0]] !=-1:
       phasecenter='TRACKFIELD'

    if obstype=='mosaic' and phasecenter != 'TRACKFIELD':
       phasecenter=get_phasecenter(vis[0],field)


    # Minimize out the nfrms_multiplier at 1.
    nfrms_multiplier = max(nfrms_multiplier, 1.0)

    if mask == '':
       usemask='auto-multithresh'
    else:
       usemask='user'
    if threshold != '0.0Jy':
       nsigma=0.0
    if telescope=='ALMA':
       sidelobethreshold=3.0
       smoothfactor=1.0
       noisethreshold=5.0*nfrms_multiplier
       lownoisethreshold=1.5*nfrms_multiplier
       cycleniter=-1
       #cyclefactor=1.0
       print(band_properties)
       if band_properties[vis[0]][band]['75thpct_uv'] > 2000.0:
          sidelobethreshold=2.0

    if telescope=='ACA':
       sidelobethreshold=1.25
       smoothfactor=1.0
       noisethreshold=5.0*nfrms_multiplier
       lownoisethreshold=2.0*nfrms_multiplier
       cycleniter=-1
       #cyclefactor=1.0

    elif 'VLA' in telescope:
       sidelobethreshold=2.0
       smoothfactor=1.0
       noisethreshold=5.0*nfrms_multiplier
       lownoisethreshold=1.5*nfrms_multiplier
       pblimit=-0.1
       cycleniter=-1
       #cyclefactor=3.0
       pbmask=0.0
    wprojplanes=1
    if band=='EVLA_L' or band =='EVLA_S':
       gridder='wproject'
       wplanes=384 # normalized to S-band A-config
       #scale by 75th percentile uv distance divided by A-config value
       wplanes=wplanes * band_properties[vis[0]][band]['75thpct_uv']/20000.0
       if band=='EVLA_L':
          wplanes=wplanes*2.0 # compensate for 1.5 GHz being 2x longer than 3 GHz


       wprojplanes=int(wplanes)
    if (band=='EVLA_L' or band =='EVLA_S') and obstype=='mosaic':
       print('WARNING DETECTED VLA L- OR S-BAND MOSAIC; WILL USE gridder="mosaic" IGNORING W-TERM')
    if obstype=='mosaic':
       gridder='mosaic'
    else:
       if gridder !='wproject':
          gridder='standard' 

    if gridder=='mosaic' and startmodel!='':
       parallel=False
    if not savemodel_only:
        if not resume:
            for ext in ['.image*', '.mask', '.model*', '.pb*', '.psf*', '.residual*', '.sumwt*','.gridwt*']:
                os.system('rm -rf '+ imagename + ext)
        tclean(vis= vis, 
               imagename = imagename, 
               field=field,
               specmode = 'mfs', 
               deconvolver = 'mtmfs',
               scales = scales, 
               gridder=gridder,
               weighting='briggs', 
               robust = robust,
               gain = gain,
               imsize = imsize,
               cell = cellsize, 
               smallscalebias = smallscalebias, #set to CASA's default of 0.6 unless manually changed
               niter = niter, #we want to end on the threshold
               interactive = interactive,
               nsigma=nsigma,    
               cycleniter = cycleniter,
               cyclefactor = cyclefactor, 
               uvtaper = uvtaper, 
               savemodel = 'none',
               mask=mask,
               usemask=usemask,
               sidelobethreshold=sidelobethreshold,
               noisethreshold=noisethreshold,
               lownoisethreshold=lownoisethreshold,
               smoothfactor=smoothfactor,
               pbmask=pbmask,
               pblimit=pblimit,
               nterms = nterms,
               uvrange=uvrange,
               threshold=threshold,
               parallel=parallel,
               phasecenter=phasecenter,
               startmodel=startmodel,
               datacolumn=datacolumn,spw=spw,wprojplanes=wprojplanes, verbose=True)

        if image_mosaic_fields_separately:
            for field_id in mosaic_field_phasecenters:
                if 'VLA' in telescope:
                   fov=45.0e9/band_properties[vis[0]][band]['meanfreq']*60.0*1.5*0.5
                   if band_properties[vis[0]][band]['meanfreq'] < 12.0e9:
                      fov=fov*2.0
                if telescope=='ALMA':
                   fov=63.0*100.0e9/band_properties[vis[0]][band]['meanfreq']*1.5*0.5*1.15
                if telescope=='ACA':
                   fov=108.0*100.0e9/band_properties[vis[0]][band]['meanfreq']*1.5*0.5

                region = 'circle[[{0:f}rad, {1:f}rad], {2:f}arcsec]'.format(mosaic_field_phasecenters[field_id]['m0']['value'], \
                        mosaic_field_phasecenters[field_id]['m1']['value'], fov)

                for ext in [".image.tt0", ".mask", ".residual.tt0", ".psf.tt0",".pb.tt0"]:
                    target = sanitize_string(field)
                    os.system('rm -rf '+ imagename.replace(target,target+"_field_"+str(field_id)) + ext.replace("pb","mospb"))

                    if ext == ".psf.tt0":
                        os.system("cp -r "+imagename+ext+" "+imagename.replace(target,target+"_field_"+str(field_id))+ext)
                    else:
                        imsubimage(imagename+ext, outfile=imagename.replace(target,target+"_field_"+str(field_id))+\
                                ext.replace("pb","mospb.tmp"), region=region, overwrite=True)

                        if ext == ".pb.tt0":
                            immath(imagename=[imagename.replace(target,target+"_field_"+str(field_id))+ext.replace("pb","mospb.tmp")], \
                                    outfile=imagename.replace(target,target+"_field_"+str(field_id))+ext.replace("pb","mospb"), \
                                    expr="IIF(IM0 == 0, 0.1, IM0)")
                            os.system("rm -rf "+imagename.replace(target,target+"_field_"+str(field_id))+ext.replace("pb","mospb.tmp"))

                # Make an image of the primary beam for each sub-field.
                if type(vis) == list:
                    for v in vis:
                        # Since not every field is in every v, we need to check them all so that we don't accidentally get a v without a given field_id
                        if field_id in mosaic_field_fid_map[v]:
                            fid = mosaic_field_fid_map[v][field_id]
                            break

                    im.open(v)
                else:
                    fid = mosaic_field_fid_map[vis][field_id]
                    im.open(vis)

                nx, ny, nfreq, npol = imhead(imagename=imagename.replace(target,target+"_field_"+str(field_id))+".image.tt0", mode="get", \
                        hdkey="shape")

                im.selectvis(field=str(fid), spw=spw)
                im.defineimage(nx=nx, ny=ny, cellx=cellsize, celly=cellsize, phasecenter=fid, mode="mfs", spw=spw)
                im.setvp(dovp=True)
                im.makeimage(type="pb", image=imagename.replace(target,target+"_field_"+str(field_id)) + ".pb.tt0")
                im.close()


     #this step is a workaround a bug in tclean that doesn't always save the model during multiscale clean. See the "Known Issues" section for CASA 5.1.1 on NRAO's website
    if savemodel=='modelcolumn':
          print("")
          print("Running tclean a second time to save the model...")
          tclean(vis= vis, 
                 imagename = imagename, 
                 field=field,
                 specmode = 'mfs', 
                 deconvolver = 'mtmfs',
                 scales = scales, 
                 gridder=gridder,
                 weighting='briggs', 
                 robust = robust,
                 gain = gain,
                 imsize = imsize,
                 cell = cellsize, 
                 smallscalebias = smallscalebias, #set to CASA's default of 0.6 unless manually changed
                 niter = 0, 
                 interactive = False,
                 nsigma=0.0, 
                 cycleniter = cycleniter,
                 cyclefactor = cyclefactor, 
                 uvtaper = uvtaper, 
                 usemask='user',
                 savemodel = savemodel,
                 sidelobethreshold=sidelobethreshold,
                 smoothfactor=smoothfactor,
                 pbmask=pbmask,
                 pblimit=pblimit,
                 calcres = False,
                 calcpsf = False,
                 restoration = False,
                 nterms = nterms,
                 uvrange=uvrange,
                 threshold=threshold,
                 parallel=False,
                 phasecenter=phasecenter,spw=spw,wprojplanes=wprojplanes)
    


def collect_listobs_per_vis(vislist):
   listdict={}
   for vis in vislist:
      listdict[vis]=listobs(vis)
   return listdict

<<<<<<< HEAD
=======
#listobs version of function, marked for removal
def fetch_scan_times_old(vislist,targets,listdict):
   scantimesdict={}
   integrationsdict={}
   integrationtimesdict={}
   integrationtime=np.array([])
   n_spws=np.array([])
   min_spws=np.array([])
   spwslist=np.array([])
   for vis in vislist:
      scantimesdict[vis]={}
      integrationsdict[vis]={}
      integrationtimesdict[vis]={}
      keylist=list(listdict[vis].keys())  
      for target in targets:
         countscans=0
         scantimes=np.array([])
         integrations=np.array([])
         for key in keylist:
            if 'scan' in key and listdict[vis][key]['0']['FieldName']==target:
               countscans+=1
               scantime=(listdict[vis][key]['0']['EndTime']- listdict[vis][key]['0']['BeginTime'])*86400.0
               ints_per_scan=np.round(scantime/listdict[vis][key]['0']['IntegrationTime'])
               integrationtime=np.append(integrationtime,np.array([listdict[vis][key]['0']['IntegrationTime']]))
               #print('Key:', key,scantime)
               scantimes=np.append(scantimes,np.array([scantime]))
               integrations=np.append(integrations,np.array([ints_per_scan]))
               n_spws=np.append(len(listdict[vis][key]['0']['SpwIds']),n_spws)
               min_spws=np.append(np.min(listdict[vis][key]['0']['SpwIds']),min_spws)
               spwslist=np.append(listdict[vis][key]['0']['SpwIds'],spwslist)
               #print(scantimes)

         scantimesdict[vis][target]=scantimes.copy()
         #assume each band only has a single integration time
         integrationtimesdict[vis][target]=np.median(integrationtime)
         integrationsdict[vis][target]=integrations.copy()
   if np.mean(n_spws) != np.max(n_spws):
      print('WARNING, INCONSISTENT NUMBER OF SPWS IN SCANS/MSes (Possibly expected if Multi-band VLA data or ALMA Spectral Scan)')
   if np.max(min_spws) != np.min(min_spws):
      print('WARNING, INCONSISTENT MINIMUM SPW IN SCANS/MSes (Possibly expected if Multi-band VLA data or ALMA Spectral Scan)')
   spwslist=np.unique(spwslist).astype(int)
   return scantimesdict,integrationsdict,integrationtimesdict, integrationtime,np.max(n_spws),np.min(min_spws),spwslist

>>>>>>> a89de902
def fetch_scan_times(vislist,targets):
   scantimesdict={}
   integrationsdict={}
   integrationtimesdict={}
   integrationtimes=np.array([])
   n_spws=np.array([])
   min_spws=np.array([])
<<<<<<< HEAD
   spwslist_dict = {}
   spws_set_dict = {}
=======
   spwslist=np.array([])
   spws_set=np.array([])
>>>>>>> a89de902
   scansdict={}
   for vis in vislist:
      scantimesdict[vis]={}
      integrationsdict[vis]={}
      integrationtimesdict[vis]={}
      scansdict[vis]={}
      spwslist=np.array([])
      spws_set=np.array([])
      msmd.open(vis)
      for target in targets:
         scansdict[vis][target]=msmd.scansforfield(target)

      for target in targets:
         scantimes=np.array([])
         integrations=np.array([])
         for scan in scansdict[vis][target]:
            spws=msmd.spwsforscan(scan)
            if spws_set.size==0:
               spws_set=spws.copy()
            else:
               spws_set=np.vstack((spws_set,spws))
            n_spws=np.append(len(spws),n_spws)
            min_spws=np.append(np.min(spws),min_spws)
            spwslist=np.append(spws,spwslist)
            integrationtime=msmd.exposuretime(scan=scan,spwid=spws[0])['value']
            integrationtimes=np.append(integrationtimes,np.array([integrationtime]))
            times=msmd.timesforscan(scan)
            scantime=np.max(times)+integrationtime-np.min(times)
            ints_per_scan=np.round(scantime/integrationtimes[0])
            scantimes=np.append(scantimes,np.array([scantime]))
            integrations=np.append(integrations,np.array([ints_per_scan]))



         scantimesdict[vis][target]=scantimes.copy()
         #assume each band only has a single integration time
         integrationtimesdict[vis][target]=np.median(integrationtimes)
         integrationsdict[vis][target]=integrations.copy()
      spwslist_dict[vis] = np.unique(spwslist).astype(int)
      spws_set_dict[vis] = np.unique(spws_set,axis=0)
      msmd.close()
   if np.mean(n_spws) != np.max(n_spws):
      print('WARNING, INCONSISTENT NUMBER OF SPWS IN SCANS/MSes (Possibly expected if Multi-band VLA data or ALMA Spectral Scan)')
   if np.max(min_spws) != np.min(min_spws):
      print('WARNING, INCONSISTENT MINIMUM SPW IN SCANS/MSes (Possibly expected if Multi-band VLA data or ALMA Spectral Scan)')
<<<<<<< HEAD
   return scantimesdict,integrationsdict,integrationtimesdict, integrationtimes,np.max(n_spws),np.min(min_spws),spwslist_dict,spws_set_dict
=======
   spwslist=np.unique(spwslist).astype(int)
   spws_set=np.unique(spws_set,axis=0)
   return scantimesdict,integrationsdict,integrationtimesdict, integrationtimes,np.max(n_spws),np.min(min_spws),spwslist,spws_set

#listobs version of function, marked for removal
def fetch_scan_times_band_aware_old(vislist,targets,listdict,band_properties,band):
   scantimesdict={}
   scanstartsdict={}
   scanendsdict={}
   integrationsdict={}
   integrationtimesdict={}
   integrationtime=np.array([])
   n_spws=np.array([])
   min_spws=np.array([])
   spwslist=np.array([])
   mosaic_field={}
   for vis in vislist:
      scantimesdict[vis]={}
      scanstartsdict[vis]={}
      scanendsdict[vis]={}
      integrationsdict[vis]={}
      integrationtimesdict[vis]={}
      keylist=list(listdict[vis].keys())  
      for target in targets:
         mosaic_field[target]={}
         mosaic_field[target]['field_ids']=[]
         mosaic_field[target]['mosaic']=False
         countscans=0
         scantimes=np.array([])
         integrations=np.array([])
         scanstarts=np.array([])
         scanends=np.array([])
         for key in keylist:
            if ('scan' in key) and (listdict[vis][key]['0']['FieldName']==target) and np.all(np.in1d(np.array(listdict[vis][key]['0']['SpwIds']),band_properties[vis][band]['spwarray'])):
               countscans+=1
               scantime=(listdict[vis][key]['0']['EndTime']- listdict[vis][key]['0']['BeginTime'])*86400.0
               ints_per_scan=np.round(scantime/listdict[vis][key]['0']['IntegrationTime'])
               integrationtime=np.append(integrationtime,np.array([listdict[vis][key]['0']['IntegrationTime']]))
               #print('Key:', key,scantime)
               scanstarts=np.append(scanstarts,np.array([listdict[vis][key]['0']['BeginTime']]))
               scanends=np.append(scanends,np.array([listdict[vis][key]['0']['EndTime']]))
               scantimes=np.append(scantimes,np.array([scantime]))
               integrations=np.append(integrations,np.array([ints_per_scan]))
               n_spws=np.append(len(listdict[vis][key]['0']['SpwIds']),n_spws)
               min_spws=np.append(np.min(listdict[vis][key]['0']['SpwIds']),min_spws)
               spwslist=np.append(listdict[vis][key]['0']['SpwIds'],spwslist)
               subscanlist=listdict[vis][key].keys()
               for subscan in subscanlist:
                  mosaic_field[target]['field_ids'].append(listdict[vis][key][subscan]['FieldId'])

               mosaic_field[target]['field_ids']=list(set(mosaic_field[target]['field_ids']))
               if len(mosaic_field[target]['field_ids']) > 1:
                  mosaic_field[target]['mosaic']=True
               
               #print(scantimes)

         scantimesdict[vis][target]=scantimes.copy()
         scanstartsdict[vis][target]=scanstarts.copy()
         scanendsdict[vis][target]=scanends.copy()
         #assume each band only has a single integration time
         integrationtimesdict[vis][target]=np.median(integrationtime)
         integrationsdict[vis][target]=integrations.copy()
   if len(n_spws) > 0:
      if np.mean(n_spws) != np.max(n_spws):
         print('WARNING, INCONSISTENT NUMBER OF SPWS IN SCANS/MSes (Possibly expected if Multi-band VLA data or ALMA Spectral Scan)')
      if np.max(min_spws) != np.min(min_spws):
         print('WARNING, INCONSISTENT MINIMUM SPW IN SCANS/MSes (Possibly expected if Multi-band VLA data or ALMA Spectral Scan)')
      spwslist=np.unique(spwslist).astype(int)
   else:
     return scantimesdict,scanstartsdict,scanendsdict,integrationsdict,integrationtimesdict, integrationtime,-99,-99,spwslist,mosaic_field
   return scantimesdict,scanstartsdict,scanendsdict,integrationsdict,integrationtimesdict, integrationtime,np.max(n_spws),np.min(min_spws),spwslist,mosaic_field
>>>>>>> a89de902

def fetch_scan_times_band_aware(vislist,targets,band_properties,band):
   scantimesdict={}
   scanfieldsdict={}
   scannfieldsdict={}
   scanstartsdict={}
   scanendsdict={}
   integrationsdict={}
   integrationtimesdict={}
   integrationtimes=np.array([])
   n_spws=np.array([])
   min_spws=np.array([])
   spwslist=np.array([])
   mosaic_field={}
   scansdict={}
   for vis in vislist:
      mosaic_field[vis] = {}
      scantimesdict[vis]={}
      scanfieldsdict[vis]={}
      scannfieldsdict[vis]={}
      scanstartsdict[vis]={}
      scanendsdict[vis]={}
      integrationsdict[vis]={}
      integrationtimesdict[vis]={}
      scansdict[vis]={}
      msmd.open(vis)
      for target in targets:
         scansforfield=msmd.scansforfield(target)
         scansforspw=msmd.scansforspw(band_properties[vis][band]['spwarray'][0])
         scansdict[vis][target]=list(set(scansforfield) & set(scansforspw))
         scansdict[vis][target].sort()
      for target in targets:
         mosaic_field[vis][target]={}
         mosaic_field[vis][target]['field_ids']=[]
         mosaic_field[vis][target]['mosaic']=False

         mosaic_field[vis][target]['field_ids']=msmd.fieldsforscans(scansdict[vis][target]).tolist()
         mosaic_field[vis][target]['field_ids']=list(set(mosaic_field[vis][target]['field_ids']))
         mosaic_field[vis][target]['phasecenters'] = [msmd.phasecenter(fid) for fid in mosaic_field[vis][target]['field_ids']]
         if len(mosaic_field[vis][target]['field_ids']) > 1:
            mosaic_field[vis][target]['mosaic']=True
         scantimes=np.array([])
         scanfields=np.array([])
         scannfields=np.array([])
         integrations=np.array([])
         scanstarts=np.array([])
         scanends=np.array([])

         for scan in scansdict[vis][target]:
            spws=msmd.spwsforscan(scan)
            n_spws=np.append(len(spws),n_spws)
            min_spws=np.append(np.min(spws),min_spws)
            spwslist=np.append(spws,spwslist)
            integrationtime=msmd.exposuretime(scan=scan,spwid=spws[0])['value']
            integrationtimes=np.append(integrationtimes,np.array([integrationtime]))
            times=msmd.timesforscan(scan)
            scantime=np.max(times)+integrationtime-np.min(times)
            scanstarts=np.append(scanstarts,np.array([np.min(times)/86400.0]))
            scanends=np.append(scanends,np.array([(np.max(times)+integrationtime)/86400.0]))
            ints_per_scan=np.round(scantime/integrationtimes[0])
            scantimes=np.append(scantimes,np.array([scantime]))
            integrations=np.append(integrations,np.array([ints_per_scan]))
            scanfields = np.append(scanfields,np.array([','.join(msmd.fieldsforscan(scan).astype(str))]))
            scannfields = np.append(scannfields,np.array([msmd.fieldsforscan(scan).size]))

               
         scantimesdict[vis][target]=scantimes.copy()
         scanfieldsdict[vis][target]=scanfields.copy()
         scannfieldsdict[vis][target]=scannfields.copy()
         scanstartsdict[vis][target]=scanstarts.copy()
         scanendsdict[vis][target]=scanends.copy()
         #assume each band only has a single integration time
         integrationtimesdict[vis][target]=np.median(integrationtimes)
         integrationsdict[vis][target]=integrations.copy()
   if len(n_spws) > 0:
      if np.mean(n_spws) != np.max(n_spws):
         print('WARNING, INCONSISTENT NUMBER OF SPWS IN SCANS/MSes (Possibly expected if Multi-band VLA data or ALMA Spectral Scan)')
      if np.max(min_spws) != np.min(min_spws):
         print('WARNING, INCONSISTENT MINIMUM SPW IN SCANS/MSes (Possibly expected if Multi-band VLA data or ALMA Spectral Scan)')
      spwslist=np.unique(spwslist).astype(int)
   else:
<<<<<<< HEAD
     return scantimesdict,scanfieldsdict,scannfieldsdict,scanstartsdict,scanendsdict,integrationsdict,integrationtimesdict, integrationtimes,-99,-99,spwslist,mosaic_field
   return scantimesdict,scanfieldsdict,scannfieldsdict,scanstartsdict,scanendsdict,integrationsdict,integrationtimesdict, integrationtimes,np.max(n_spws),np.min(min_spws),spwslist,mosaic_field
=======
     return scantimesdict,scanstartsdict,scanendsdict,integrationsdict,integrationtimesdict, integrationtimes,-99,-99,spwslist,mosaic_field
   return scantimesdict,scanstartsdict,scanendsdict,integrationsdict,integrationtimesdict, integrationtimes,np.max(n_spws),np.min(min_spws),spwslist,mosaic_field

#deprecated function marked for removal
def fetch_spws_old(vislist,targets,listdict):
   scantimesdict={}
   n_spws=np.array([])
   min_spws=np.array([])
   spwslist=np.array([])
   for vis in vislist:
      listdict[vis]=listobs(vis)
      keylist=list(listdict[vis].keys())  
      for target in targets:
         for key in keylist:
            if 'scan' in key and listdict[vis][key]['0']['FieldName']==target:
               n_spws=np.append(len(listdict[vis][key]['0']['SpwIds']),n_spws)
               min_spws=np.append(np.min(listdict[vis][key]['0']['SpwIds']),min_spws)
               spwslist=np.append(listdict[vis][key]['0']['SpwIds'],spwslist)
               #print(scantimes)
   if len(n_spws) > 1:
      if np.mean(n_spws) != np.max(n_spws):
         print('WARNING, INCONSISTENT NUMBER OF SPWS IN SCANS/MSes (Possibly expected if Multi-band VLA data or ALMA Spectral Scan)')
      if np.max(min_spws) != np.min(min_spws):
         print('WARNING, INCONSISTENT MINIMUM SPW IN SCANS/MSes (Possibly expected if Multi-band VLA data or ALMA Spectral Scan)')
   spwslist=np.unique(spwslist).astype(int)
   if len(n_spws) == 1:
      return n_spws,min_spws,spwslist
   else:
      return np.max(n_spws),np.min(min_spws),spwslist

>>>>>>> a89de902

def fetch_spws(vislist,targets):
   scantimesdict={}
   n_spws=np.array([])
   min_spws=np.array([])
   spwslist=np.array([])
   scansdict={}
   for vis in vislist:
      scansdict[vis]={}
      msmd.open(vis)
      for target in targets:
         scansdict[vis][target]=msmd.scansforfield(target)
         scansdict[vis][target].sort()
      for target in targets:
         for scan in scansdict[vis][target]:
            spws=msmd.spwsforscan(scan)
            n_spws=np.append(len(spws),n_spws)
            min_spws=np.append(np.min(spws),min_spws)
            spwslist=np.append(spws,spwslist)
   if len(n_spws) > 1:
      if np.mean(n_spws) != np.max(n_spws):
         print('WARNING, INCONSISTENT NUMBER OF SPWS IN SCANS/MSes (Possibly expected if Multi-band VLA data or ALMA Spectral Scan)')
      if np.max(min_spws) != np.min(min_spws):
         print('WARNING, INCONSISTENT MINIMUM SPW IN SCANS/MSes (Possibly expected if Multi-band VLA data or ALMA Spectral Scan)')
   spwslist=np.unique(spwslist).astype(int)
   if len(n_spws) == 1:
      return n_spws,min_spws,spwslist
   else:
      return np.max(n_spws),np.min(min_spws),spwslist


#unused function
def fetch_scan_times_target(vislist,target,listdict):
   scantimesdict={}
   integrationsdict={}
   integrationtimesdict={}
   integrationtime=np.array([])
   n_spws=np.array([])
   min_spws=np.array([])
   spwslist=np.array([])
   allscantimes=np.array([])
   for vis in vislist:
      listdict[vis]=listobs(vis)
      keylist=list(listdict[vis].keys())       
      countscans=0
      scantimes=np.array([])
      integrations=np.array([])
      for key in keylist:
         if 'scan' in key:
            if listdict[vis][key]['0']['FieldName'] == target:
               countscans+=1
               scantime=(listdict[vis][key]['0']['EndTime']- listdict[vis][key]['0']['BeginTime'])*86400.0
               scantimes=np.append(scantimes,np.array([scantime]))

      allscantimes=np.append(allscantimes,scantimes)

   return allscantimes

#deprecated function
def get_common_intervals(vis,integrationsdict,integrationtime):
   allintegrations=np.array([])

   #for vis in vislist:
   allintegrations=np.append(allintegrations,integrationsdict)

   unique_integrations=np.unique(allintegrations)
   common_multiples=np.array([])
   common_multiple=True
   for i in range(1,int(np.max(unique_integrations))):
      for number in unique_integrations:
         multiple=number/i
         #print(multiple,number ,i,multiple.is_integer())
         if multiple.is_integer():
            common_multiple=True
         else:
            common_multiple=False
            break
      if common_multiple:
         common_multiples=np.append(common_multiples,np.array([i]))
      common_multiple=True
   solints=[]
   for multiple in common_multiples:
      solint='{:0.2f}s'.format(multiple*integrationtime)
      solints.append(solint)
   return common_multiples,solints

#deprecated function
def get_solints_vla(vis,scantimesdict,integrationtime):
   allscantimes=np.array([])

   #for vis in vislist: # use if we put all scan times from all MSes into single array
   #mix of short and long baseline data could have differing integration times and hence solints
   allscantimes=np.append(allscantimes,scantimesdict)

   medianscantime=np.median(allscantimes)
   integrations_per_scan=np.round(medianscantime/integrationtime)
   non_integer_multiple=True
   i=0
   while non_integer_multiple:
      integrations_per_scan=integrations_per_scan+i
      integrations_per_scan_div4=integrations_per_scan/4.0
      print(integrations_per_scan,integrations_per_scan_div4,i)
      if integrations_per_scan_div4.is_integer():
         non_integer_multiple=False
         n_ints_increment=i
      else:
         i+=1

   max_integrations_per_sol=integrations_per_scan
   print('Max integrations per solution',max_integrations_per_sol,n_ints_increment)
   common_multiples=np.array([])

   for i in range(1,int(max_integrations_per_sol)):
         multiple=max_integrations_per_sol/i
         #print(multiple,number ,i,multiple.is_integer())
         if multiple.is_integer():
            common_multiple=True
         else:
            common_multiple=False
         if common_multiple:
            common_multiples=np.append(common_multiples,np.array([i]))

   solints=[]
   for multiple in common_multiples:
      solint='{:0.2f}s'.format(multiple*integrationtime)
      solints.append(solint)

   return solints

    

#actual routine used for getting solints
def get_solints_simple(vislist,scantimesdict,scannfieldsdict,scanstartsdict,scanendsdict,integrationtimes,\
                       inf_EB_gaincal_combine,spwcombine=True,solint_decrement='fixed',solint_divider=2.0,n_solints=4.0,do_amp_selfcal=False, mosaic=False):
   all_integrations=np.array([])
   all_nscans_per_obs=np.array([])
   all_time_between_scans=np.array([])
   all_times_per_obs=np.array([])
   allscantimes=np.array([]) # we put all scan times from all MSes into single array
   #mix of short and long baseline data could have differing integration times and hence solints
   #could do solints per vis file, but too complex for now at least use perhaps keep scan groups different
   #per MOUS
   nscans_per_obs={}
   time_per_vis={}
   time_between_scans={}
   for vis in vislist:
      nscans_per_obs[vis]={}
      time_between_scans[vis]={}
      time_per_vis[vis]=0.0
      targets=integrationtimes[vis].keys()
      earliest_start=1.0e10
      latest_end=0.0
      for target in targets:
         nscans_per_obs[vis][target]=len(scantimesdict[vis][target])
         allscantimes=np.append(allscantimes,scantimesdict[vis][target]/scannfieldsdict[vis][target])
         for i in range(len(scanstartsdict[vis][target])):# way to get length of an EB with multiple targets without writing new functions; I could be more clever with np.where()
            if scanstartsdict[vis][target][i] < earliest_start: 
               earliest_start=scanstartsdict[vis][target][i]
            if scanendsdict[vis][target][i] > latest_end:
               latest_end=scanstartsdict[vis][target][i]
         if np.isfinite(integrationtimes[vis][target]):
            all_integrations=np.append(all_integrations,integrationtimes[vis][target])
         all_nscans_per_obs=np.append(all_nscans_per_obs,nscans_per_obs[vis][target])
         #determine time between scans
         delta_scan=np.zeros(len(scanstartsdict[vis][target])-1)
         sortedstarts=np.sort(scanstartsdict[vis][target]) #scan list isn't sorted, so sort these so they're in order and we can subtract them from each other
         sortedends=np.sort(scanstartsdict[vis][target])
         #delta_scan=(sortedends[:-1]-sortedstarts[1:])*86400.0*-1.0
         delta_scan=np.zeros(len(sortedends)-1)
         for i in range(len(sortedstarts)-1):
            delta_scan[i]=(sortedends[i]-sortedstarts[i+1])*86400.0*-1.0
         all_time_between_scans=np.append(all_time_between_scans,delta_scan)
      time_per_vis[vis]= (latest_end - earliest_start)*86400.0    # calculate length of EB
      all_times_per_obs=np.append(all_times_per_obs,np.array([time_per_vis[vis]]))
   integration_time=np.max(all_integrations) # use the longest integration time from all MS files

   max_scantime=np.median(allscantimes)
   median_scantime=np.max(allscantimes)
   min_scantime=np.min(allscantimes)
   median_scans_per_obs=np.median(all_nscans_per_obs)
   median_time_per_obs=np.median(all_times_per_obs)
   median_time_between_scans=np.median(all_time_between_scans)
   print('median scan length: ',median_scantime)
   print('median time between target scans: ',median_time_between_scans)
   print('median scans per observation: ',median_scans_per_obs)
   print('median length of observation: ',median_time_per_obs)

   solints_gt_scan=np.array([])
   gaincal_combine=[]
   
   # commented completely, no solints between inf_EB and inf
   #make solints between inf_EB and inf if more than one scan per source and scans are short
   #if median_scans_per_obs > 1 and median_scantime < 150.0:
   #   # add one solint that is meant to combine 2 short scans, otherwise go to inf_EB
   #   solint=(median_scantime*2.0+median_time_between_scans)*1.1
   #   if solint < 300.0:  # only allow solutions that are less than 5 minutes in duration
   #      solints_gt_scan=np.append(solints_gt_scan,[solint])

   #code below would make solints between inf_EB and inf by combining scans
   #sometimes worked ok, but many times selfcal would quit before solint=inf
   '''
   solint=median_time_per_obs/4.05 # divides slightly unevenly if lengths of observation are exactly equal, but better than leaving a small out of data remaining
   while solint > (median_scantime*2.0+median_time_between_scans)*1.05:      #solint should be greater than the length of time between two scans + time between to be better than inf
      solints_gt_scan=np.append(solints_gt_scan,[solint])                       # add solint to list of solints now that it is an integer number of integrations
      solint = solint/2.0  
      #print('Next solint: ',solint)                                        #divide solint by 2.0 for next solint
   '''
   print(max_scantime,integration_time)
   if solint_decrement == 'fixed':
      solint_divider=np.round(np.exp(1.0/n_solints*np.log(max_scantime/integration_time)))
   #division never less than 2.0
   if solint_divider < 2.0:
      solint_divider=2.0
   solints_lt_scan=np.array([])
   n_scans=len(allscantimes)
   solint=max_scantime/solint_divider  
   while solint > 1.90*integration_time:      #1.1*integration_time will ensure that a single int will not be returned such that solint='int' can be appended to the final list.
      ints_per_solint=solint/integration_time
      if ints_per_solint.is_integer():
         solint=solint
      else:
         remainder=ints_per_solint-float(int(ints_per_solint))     # calculate delta_T greater than an a fixed multile of integrations
         solint=solint-remainder*integration_time # add remainder to make solint a fixed number of integrations

      ints_per_solint=float(int(ints_per_solint))
      print('Checking solint = ',ints_per_solint*integration_time)
      delta=test_truncated_scans(ints_per_solint, allscantimes,integration_time) 
      solint=(ints_per_solint+delta)*integration_time
      if solint > 1.90*integration_time:
         solints_lt_scan=np.append(solints_lt_scan,[solint])                       # add solint to list of solints now that it is an integer number of integrations

      solint = solint/solint_divider  
      #print('Next solint: ',solint)                                        #divide solint by 2.0 for next solint

      

   solints_list=[]
   if len(solints_gt_scan) > 0:
      for solint in solints_gt_scan:
         solint_string='{:0.2f}s'.format(solint)
         solints_list.append(solint_string)
         if spwcombine:
            gaincal_combine.append('spw,scan')
         else:
            gaincal_combine.append('scan')



 # insert inf_EB
   solints_list.insert(0,'inf_EB')
   gaincal_combine.insert(0,inf_EB_gaincal_combine)

   # Insert scan_inf_EB if this is a mosaic.
   if mosaic and median_scans_per_obs > 1:
       solints_list.append('scan_inf')
       if spwcombine:
           gaincal_combine.append('spw,field,scan')
       else:
           gaincal_combine.append('field,scan')

   #insert solint = inf
   if (not mosaic and median_scans_per_obs > 1) or mosaic:                    # if only a single scan per target, redundant with inf_EB and do not include
      solints_list.append('inf')
      if spwcombine:
         gaincal_combine.append('spw')
      else:
         gaincal_combine.append('')

   for solint in solints_lt_scan:
      solint_string='{:0.2f}s'.format(solint)
      solints_list.append(solint_string)
      if spwcombine:
         gaincal_combine.append('spw')
      else:
         gaincal_combine.append('')



   #append solint = int to end
   solints_list.append('int')
   if spwcombine:
      gaincal_combine.append('spw')
   else:
      gaincal_combine.append('')
   solmode_list=['p']*len(solints_list)
   if do_amp_selfcal:
      if median_time_between_scans >150.0 or np.isnan(median_time_between_scans):
         amp_solints_list=['inf_ap']
         if spwcombine:
            amp_gaincal_combine=['spw']
         else:
            amp_gaincal_combine=['']
      else:
         amp_solints_list=['300s_ap','inf_ap']
         if spwcombine:
            amp_gaincal_combine=['scan,spw','spw']
         else:
            amp_gaincal_combine=['scan','']
      solints_list=solints_list+amp_solints_list
      gaincal_combine=gaincal_combine+amp_gaincal_combine
      solmode_list=solmode_list+['ap']*len(amp_solints_list)

      
         

   return solints_list,integration_time,gaincal_combine,solmode_list



def test_truncated_scans(ints_per_solint, allscantimes,integration_time ):
   delta_ints_per_solint=[0 , -1, 1,-2,2]
   n_truncated_scans=np.zeros(len(delta_ints_per_solint))
   n_remaining_ints=np.zeros(len(delta_ints_per_solint))
   min_index=0
   for i in range(len(delta_ints_per_solint)):
      diff_ints_per_scan=((allscantimes-((ints_per_solint+delta_ints_per_solint[i])*integration_time))/integration_time)+0.5
      diff_ints_per_scan=diff_ints_per_scan.astype(int)
      trimmed_scans=( (diff_ints_per_scan > 0.0)  & (diff_ints_per_scan < ints_per_solint+delta_ints_per_solint[i])).nonzero()
      if len(trimmed_scans[0]) >0:
         n_remaining_ints[i]=np.max(diff_ints_per_scan[trimmed_scans[0]])
      else:
         n_remaining_ints[i]=0.0
      #print((ints_per_solint+delta_ints_per_solint[i])*integration_time,ints_per_solint+delta_ints_per_solint[i],  diff_ints_per_scan)
      
      #print('Max ints remaining: ', n_remaining_ints[i])
      #print('N truncated scans: ', len(trimmed_scans[0]))
      n_truncated_scans[i]=len(trimmed_scans[0])
      # check if there are fewer truncated scans in the current trial and if
      # if one trial has more scans left off or fewer. Favor more left off, such that remainder might be able to 
      # find a solution
      # if ((i > 0) and (n_truncated_scans[i] <= n_truncated_scans[min_index]):   # if we don't care about the amount of 
      #if ((i > 0) and (n_truncated_scans[i] <= n_truncated_scans[min_index]) and (n_remaining_ints[i] > n_remaining_ints[min_index])):
      if ((i > 0) and (n_truncated_scans[i] <= n_truncated_scans[min_index]) and (n_remaining_ints[i] < n_remaining_ints[min_index])):
         min_index=i
      #print(delta_ints_per_solint[min_index])
   return delta_ints_per_solint[min_index]
   
def fetch_targets_old(vis):
      fields=[]
      listdict=listobs(vis)
      listobskeylist=listdict.keys()
      for listobskey in listobskeylist:
         if 'field_' in listobskey:
            fields.append(listdict[listobskey]['name'])
      fields=list(set(fields)) # convert to set to only get unique items
      return fields

def fetch_targets_previous(vis):
      fields=[]
      tb.open(vis+'/FIELD')
      names=list(tb.getcol('NAME'))
      tb.close()
      listdict=listobs(vis)
      listobskeylist=listdict.keys()
      for listobskey in listobskeylist:
         if 'field_' in listobskey:
            fieldnum=int(listobskey.split('_')[1])
            fields.append(names[fieldnum])
      fields=list(set(fields)) # convert to set to only get unique items
      return fields

def fetch_targets(vis):
      fields=[]
      msmd.open(vis)
      fieldnames=msmd.fieldnames()
      for fieldname in fieldnames:
         scans=msmd.scansforfield(fieldname)
         if len(scans) > 0:
            fields.append(fieldname)
      msmd.close()
      fields=list(set(fields)) # convert to set to only get unique items
      return fields

def checkmask(imagename):
   maskImage=imagename.replace('image','mask').replace('.tt0','')
   image_stats= imstat(maskImage)
   if image_stats['max'][0] == 0:
      return False
   else:
      return True

def estimate_SNR(imagename,maskname=None,verbose=True, mosaic_sub_field=False):
    MADtoRMS =  1.4826
    headerlist = imhead(imagename, mode = 'list')
    beammajor = headerlist['beammajor']['value']
    beamminor = headerlist['beamminor']['value']
    beampa = headerlist['beampa']['value']

    if mosaic_sub_field:
        os.system("rm -rf temp.image")
        immath(imagename=[imagename, imagename.replace(".image",".pb"), imagename.replace(".image",".mospb")], outfile="temp.image", \
                expr="IM0*IM1/IM2")
        image_stats= imstat(imagename = "temp.image")
        os.system("rm -rf temp.image")
    else:
        image_stats= imstat(imagename = imagename)

    if maskname is None:
       maskImage=imagename.replace('image','mask').replace('.tt0','')
    else:
       maskImage=maskname
    residualImage=imagename.replace('image','residual')
    os.system('rm -rf temp.mask temp.residual')
    if os.path.exists(maskImage):
       os.system('cp -r '+maskImage+ ' temp.mask')
       maskImage='temp.mask'
    os.system('cp -r '+residualImage+ ' temp.residual')
    residualImage='temp.residual'
    if 'dirty' not in imagename:
       goodMask=checkmask(imagename)
    else:
       goodMask=False
    if os.path.exists(maskImage) and goodMask:
       ia.close()
       ia.done()
       ia.open(residualImage)
       #ia.calcmask(maskImage+" <0.5"+"&& mask("+residualImage+")",name='madpbmask0')
       ia.calcmask("'"+maskImage+"'"+" <0.5"+"&& mask("+residualImage+")",name='madpbmask0')
       mask0Stats = ia.statistics(robust=True,axes=[0,1])
       ia.maskhandler(op='set',name='madpbmask0')
       rms = mask0Stats['medabsdevmed'][0] * MADtoRMS
       residualMean = mask0Stats['median'][0]
    else:
       residual_stats=imstat(imagename=imagename.replace('image','residual'),algorithm='chauvenet')
       rms = residual_stats['rms'][0]
    peak_intensity = image_stats['max'][0]
    SNR = peak_intensity/rms
    if verbose:
           print("#%s" % imagename)
           print("#Beam %.3f arcsec x %.3f arcsec (%.2f deg)" % (beammajor, beamminor, beampa))
           print("#Peak intensity of source: %.2f mJy/beam" % (peak_intensity*1000,))
           print("#rms: %.2e mJy/beam" % (rms*1000,))
           print("#Peak SNR: %.2f" % (SNR,))
    ia.close()
    ia.done()
    if mosaic_sub_field:
        os.system("rm -rf temp.image")
    os.system('rm -rf temp.mask temp.residual')
    return SNR,rms



def estimate_near_field_SNR(imagename,las=None,maskname=None,verbose=True, mosaic_sub_field=False, save_near_field_mask=True):
    if maskname is None:
       maskImage=imagename.replace('image','mask').replace('.tt0','')
    else:
       maskImage=maskname
    if not os.path.exists(maskImage):
       print('Does not exist')
       return np.float64(-99.0),np.float64(-99.0)
    goodMask=checkmask(maskImage)
    if not goodMask:
       print('checkmask')
       return np.float64(-99.0),np.float64(-99.0)

    MADtoRMS =  1.4826
    headerlist = imhead(imagename, mode = 'list')
    beammajor = headerlist['beammajor']['value']
    beamminor = headerlist['beamminor']['value']
    beampa = headerlist['beampa']['value']

    if mosaic_sub_field:
        immath(imagename=[imagename, imagename.replace(".image",".pb"), imagename.replace(".image",".mospb")], outfile="temp.image", \
                expr="IM0*IM1/IM2")
        image_stats= imstat(imagename = "temp.image")
        os.system("rm -rf temp.image")
    else:
        image_stats= imstat(imagename = imagename)

    residualImage=imagename.replace('image','residual')
    os.system('rm -rf temp.mask temp.residual temp.border.mask temp.smooth.ceiling.mask temp.smooth.mask temp.nearfield.mask temp.big.smooth.ceiling.mask temp.big.smooth.mask temp.nearfield.prepb.mask temp.beam.extent.image temp.delta temp.radius temp.image')
    os.system('cp -r '+maskImage+ ' temp.mask')
    os.system('cp -r '+residualImage+ ' temp.residual')
    residualImage='temp.residual'
    maskStats=imstat(imagename='temp.mask')
    imsmooth(imagename='temp.mask',kernel='gauss',major=str(beammajor*1.0)+'arcsec',minor=str(beammajor*1.0)+'arcsec', pa='0deg',outfile='temp.smooth.mask')
    immath(imagename=['temp.smooth.mask'],expr='iif(IM0 > 0.1*max(IM0),1.0,0.0)',outfile='temp.smooth.ceiling.mask')

    # Check the extent of the beam as well.
    psfImage = maskImage.replace('mask','psf')+'.tt0'

    immath(psfImage, mode="evalexpr", expr="iif(IM0==1,IM0,0)", outfile="temp.delta")
    npix = imhead("temp.delta", mode="get", hdkey="shape")[0]
    imsmooth("temp.delta", major=str(npix/2)+"pix", minor=str(npix/2)+"pix", pa="0deg", \
            outfile="temp.radius", overwrite=True)

    bmin = imhead(imagename, mode="get", hdkey="BMIN")['value']
    bmaj = imhead(imagename, mode="get", hdkey="BMAJ")['value']
    bpa = imhead(imagename, mode="get", hdkey="BPA")['value']

    imhead(imagename="temp.radius", mode="put", hdkey="BMIN", hdvalue=str(bmin)+"arcsec")
    imhead(imagename="temp.radius", mode="put", hdkey="BMAJ", hdvalue=str(bmaj)+"arcsec")
    imhead(imagename="temp.radius", mode="put", hdkey="BPA", hdvalue=str(bpa)+"deg")

    immath(imagename=[psfImage,"temp.radius"], mode="evalexpr", expr="iif(IM0 > 0.1,1/IM1,0.0)", outfile="temp.beam.extent.image")

    centerpos = imhead(psfImage, mode="get", hdkey="maxpixpos")
    maxpos = imhead("temp.beam.extent.image", mode="get", hdkey="maxpixpos")
    center_coords = imval(psfImage, box=str(centerpos[0])+","+str(centerpos[1]))["coords"]
    max_coords = imval(psfImage, box=str(maxpos[0])+","+str(maxpos[1]))["coords"]

    beam_extent_size = ((center_coords - max_coords)**2)[0:2].sum()**0.5 * 360*60*60/(2*np.pi)

    # use the maximum of the three possibilities as the outer extent of the mask.
    print("beammajor*5 = ", beammajor*5, ", LAS = ", 5*las, ", beam_extent = ", beam_extent_size)
    outer_major = max(beammajor*5, beam_extent_size, 5*las if las is not None else 0.)

    imsmooth(imagename='temp.smooth.ceiling.mask',kernel='gauss',major=str(outer_major)+'arcsec',minor=str(outer_major)+'arcsec', pa='0deg',outfile='temp.big.smooth.mask')

    immath(imagename=['temp.big.smooth.mask'],expr='iif(IM0 > 0.01*max(IM0),1.0,0.0)',outfile='temp.big.smooth.ceiling.mask')
    immath(imagename=['temp.big.smooth.ceiling.mask','temp.smooth.ceiling.mask'],expr='((IM0-IM1)-1.0)*-1.0',outfile='temp.nearfield.prepb.mask')
    immath(imagename=[imagename,'temp.nearfield.prepb.mask'], expr='iif(MASK(IM0),IM1,1.0)',outfile='temp.nearfield.mask')

    maskImage='temp.nearfield.mask'

    mask_stats= imstat(maskImage)
    if mask_stats['min'][0] == 1:
       print('checkmask')
       SNR, rms = np.float64(-99.0), np.float64(-99.0)
    else:
       ia.close()
       ia.done()
       ia.open(residualImage)
       #ia.calcmask(maskImage+" <0.5"+"&& mask("+residualImage+")",name='madpbmask0')
       ia.calcmask("'"+maskImage+"'"+" <0.5"+"&& mask("+residualImage+")",name='madpbmask0')
       mask0Stats = ia.statistics(robust=True,axes=[0,1])
       ia.maskhandler(op='set',name='madpbmask0')
       rms = mask0Stats['medabsdevmed'][0] * MADtoRMS
       residualMean = mask0Stats['median'][0]
       peak_intensity = image_stats['max'][0]
       SNR = peak_intensity/rms
       if verbose:
              print("#%s" % imagename)
              print("#Beam %.3f arcsec x %.3f arcsec (%.2f deg)" % (beammajor, beamminor, beampa))
              print("#Peak intensity of source: %.2f mJy/beam" % (peak_intensity*1000,))
              print("#Near Field rms: %.2e mJy/beam" % (rms*1000,))
              print("#Peak Near Field SNR: %.2f" % (SNR,))
       ia.close()
       ia.done()

    if save_near_field_mask:
        os.system('cp -r '+maskImage+' '+imagename.replace('image','nearfield.mask').replace('.tt0',''))
    os.system('rm -rf temp.mask temp.residual temp.border.mask temp.smooth.ceiling.mask temp.smooth.mask temp.nearfield.mask temp.big.smooth.ceiling.mask temp.big.smooth.mask temp.nearfield.prepb.mask temp.beam.extent.image temp.delta temp.radius temp.image')
    return SNR,rms


def get_intflux(imagename,rms,maskname=None,mosaic_sub_field=False):
   headerlist = imhead(imagename, mode = 'list')
   beammajor = headerlist['beammajor']['value']
   beamminor = headerlist['beamminor']['value']
   beampa = headerlist['beampa']['value']
   cell = headerlist['cdelt2']*180.0/3.14159*3600.0
   beamarea=3.14159*beammajor*beamminor/(4.0*np.log(2.0))
   pix_per_beam=beamarea/(cell**2)
   if maskname is None:
      maskname=imagename.replace('image.tt0','mask')

   if mosaic_sub_field:
       immath(imagename=[imagename, imagename.replace(".image",".pb"), imagename.replace(".image",".mospb")], outfile="temp.image", \
               expr="IM0*IM1/IM2")
       imagestats= imstat(imagename = "temp.image", mask=maskname)
       os.system("rm -rf temp.image")
   else:
       imagestats= imstat(imagename = imagename, mask=maskname)

   if len(imagestats['flux']) > 0:
       flux=imagestats['flux'][0]
       n_beams=imagestats['npts'][0]/pix_per_beam
       e_flux=(n_beams)**0.5*rms
   else:
       flux = 0.
       e_flux = rms
   return flux,e_flux

def get_n_ants(vislist):
   #Examines number of antennas in each ms file and returns the minimum number of antennas
   msmd = casatools.msmetadata()
   tb = casatools.table()
   n_ants=50.0
   for vis in vislist:
      msmd.open(vis)
      names = msmd.antennanames()
      msmd.close()
      n_ant_vis=len(names)
      if n_ant_vis < n_ants:
         n_ants=n_ant_vis
   return n_ants
    
def get_ant_list(vis):
   #Examines number of antennas in each ms file and returns the minimum number of antennas
   msmd = casatools.msmetadata()
   tb = casatools.table()
   n_ants=50.0
   msmd.open(vis)
   names = msmd.antennanames()
   msmd.close()
   return names

def rank_refants(vis, caltable=None):
     # Get the antenna names and offsets.

     msmd = casatools.msmetadata()
     tb = casatools.table()

     msmd.open(vis)
     ids = msmd.antennasforscan(msmd.scansforintent("*OBSERVE_TARGET*")[0])
     names = msmd.antennanames(ids)
     offset = [msmd.antennaoffset(name) for name in names]
     msmd.close()

     # Calculate the mean longitude and latitude.

     mean_longitude = numpy.mean([offset[i]["longitude offset"]\
             ['value'] for i in range(len(names))])
     mean_latitude = numpy.mean([offset[i]["latitude offset"]\
             ['value'] for i in range(len(names))])

     # Calculate the offsets from the center.

     offsets = [numpy.sqrt((offset[i]["longitude offset"]['value'] -\
             mean_longitude)**2 + (offset[i]["latitude offset"]\
             ['value'] - mean_latitude)**2) for i in \
             range(len(names))]

     # Calculate the number of flags for each antenna.

     nflags = [tb.calc('[select from '+vis+' where ANTENNA1=='+\
             str(i)+' giving  [ntrue(FLAG)]]')['0'].sum() for i in ids]

     # Calculate the median SNR for each antenna.

     if caltable != None:
         total_snr = [tb.calc('[select from '+caltable+' where ANTENNA1=='+\
                 str(i)+' giving  [sum(SNR)]]')['0'].sum() for i in ids]

     # Calculate a score based on those two.

     score = [offsets[i] / max(offsets) + nflags[i] / max(nflags) \
             for i in range(len(names))]
     if caltable != None:
         score = [score[i] + (1 - total_snr[i] / max(total_snr)) for i in range(len(names))]

     # Print out the antenna scores.

     print("Refant list for "+vis)
     #for i in numpy.argsort(score):
     #    print(names[i], score[i])
     print(','.join(numpy.array(ids)[numpy.argsort(score)].astype(str)))
     # Return the antenna names sorted by score.

     return ','.join(numpy.array(ids)[numpy.argsort(score)].astype(str))


def get_SNR_self(all_targets,bands,vislist,selfcal_library,n_ant,solints,integration_time,inf_EB_gaincal_combine,inf_EB_gaintype):
   solint_snr={}
   solint_snr_per_field={}
   solint_snr_per_spw={}
   solint_snr_per_field_per_spw={}
   for target in all_targets:
    solint_snr[target]={}
    solint_snr_per_field[target]={}
    solint_snr_per_spw[target]={}
    solint_snr_per_field_per_spw[target]={}
    for band in selfcal_library[target].keys():
      solint_snr[target][band], solint_snr_per_spw[target][band] = get_SNR_self_individual(vislist, selfcal_library[target][band], n_ant, \
              solints[band], integration_time, inf_EB_gaincal_combine, inf_EB_gaintype)

      solint_snr_per_field[target][band] = {}
      solint_snr_per_field_per_spw[target][band] = {}
      for fid in selfcal_library[target][band]['sub-fields']:
          solint_snr_per_field[target][band][fid], solint_snr_per_field_per_spw[target][band][fid] = get_SNR_self_individual(vislist, \
                  selfcal_library[target][band][fid], n_ant, solints[band], integration_time, inf_EB_gaincal_combine, inf_EB_gaintype)

   return solint_snr, solint_snr_per_spw, solint_snr_per_field, solint_snr_per_field_per_spw

def get_SNR_self_individual(vislist,selfcal_library,n_ant,solints,integration_time,inf_EB_gaincal_combine,inf_EB_gaintype):
      if inf_EB_gaintype=='G':
         polscale=2.0
      else:
         polscale=1.0

      SNR = max(selfcal_library['SNR_orig'], selfcal_library['intflux_orig']/selfcal_library['e_intflux_orig'])

      solint_snr = {}
      solint_snr_per_spw = {}
      for solint in solints:
         #code to work around some VLA data not having the same number of spws due to missing BlBPs
         #selects spwlist from the visibilities with the greates number of spws
         maxspws=0
         maxspwvis=''
         for vis in selfcal_library['vislist']:
            if selfcal_library[vis]['n_spws'] >= maxspws:
               maxspws=selfcal_library[vis]['n_spws']
               maxspwvis=vis+''
         solint_snr[solint]=0.0
         solint_snr_per_spw[solint]={}       
         if solint == 'inf_EB':
            SNR_self_EB=np.zeros(len(selfcal_library['vislist']))
            SNR_self_EB_spw=np.zeros([len(selfcal_library['vislist']),len(selfcal_library[maxspwvis]['spwsarray'])])
            SNR_self_EB_spw_mean=np.zeros([len(selfcal_library[maxspwvis]['spwsarray'])])
            SNR_self_EB_spw={}
            for i in range(len(selfcal_library['vislist'])):
               SNR_self_EB[i]=SNR/((n_ant)**0.5*(selfcal_library['Total_TOS']/selfcal_library[selfcal_library['vislist'][i]]['TOS'])**0.5)
               SNR_self_EB_spw[selfcal_library['vislist'][i]]={}
               for spw in selfcal_library[selfcal_library['vislist'][i]]['spwsarray']:
                  if spw in SNR_self_EB_spw[selfcal_library['vislist'][i]].keys():
                     SNR_self_EB_spw[selfcal_library['vislist'][i]][str(spw)]=(polscale)**-0.5*SNR/((n_ant-3)**0.5*(selfcal_library['Total_TOS']/selfcal_library[selfcal_library['vislist'][i]]['TOS'])**0.5)*(selfcal_library[selfcal_library['vislist'][i]]['per_spw_stats'][str(spw)]['effective_bandwidth']/selfcal_library[selfcal_library['vislist'][i]]['total_effective_bandwidth'])**0.5
            for spw in selfcal_library[maxspwvis]['spwsarray']:
               mean_SNR=0.0
               for j in range(len(selfcal_library['vislist'])):
                  if spw in SNR_self_EB_spw[selfcal_library['vislist'][j]].keys():
                     mean_SNR+=SNR_self_EB_spw[selfcal_library['vislist'][j]][str(spw)]
               mean_SNR=mean_SNR/len(selfcal_library['vislist']) 
               solint_snr_per_spw[solint][str(spw)]=mean_SNR
            solint_snr[solint]=np.mean(SNR_self_EB)
            selfcal_library['per_EB_SNR']=np.mean(SNR_self_EB)
         elif solint =='scan_inf':
               selfcal_library['per_scan_SNR']=SNR/((n_ant-3)**0.5*(selfcal_library['Total_TOS']/selfcal_library['Median_scan_time'])**0.5)
               solint_snr[solint]=selfcal_library['per_scan_SNR']
               for spw in selfcal_library[maxspwvis]['spwsarray']:
                  solint_snr_per_spw[solint][str(spw)]=SNR/((n_ant-3)**0.5*(selfcal_library['Total_TOS']/selfcal_library['Median_scan_time'])**0.5)*(selfcal_library[maxspwvis]['per_spw_stats'][spw]['effective_bandwidth']/selfcal_library[maxspwvis]['total_effective_bandwidth'])**0.5
         elif solint =='inf' or solint == 'inf_ap':
               selfcal_library['per_scan_SNR']=SNR/((n_ant-3)**0.5*(selfcal_library['Total_TOS']/(selfcal_library['Median_scan_time']/selfcal_library['Median_fields_per_scan']))**0.5)
               solint_snr[solint]=selfcal_library['per_scan_SNR']
               for spw in selfcal_library[maxspwvis]['spwsarray']:
                  solint_snr_per_spw[solint][str(spw)]=SNR/((n_ant-3)**0.5*(selfcal_library['Total_TOS']/(selfcal_library['Median_scan_time']/selfcal_library['Median_fields_per_scan']))**0.5)*(selfcal_library[maxspwvis]['per_spw_stats'][spw]['effective_bandwidth']/selfcal_library[maxspwvis]['total_effective_bandwidth'])**0.5
         elif solint == 'int':
               solint_snr[solint]=SNR/((n_ant-3)**0.5*(selfcal_library['Total_TOS']/integration_time)**0.5)
               for spw in selfcal_library[maxspwvis]['spwsarray']:
                     solint_snr_per_spw[solint][str(spw)]=SNR/((n_ant-3)**0.5*(selfcal_library['Total_TOS']/integration_time)**0.5)*(selfcal_library[maxspwvis]['per_spw_stats'][spw]['effective_bandwidth']/selfcal_library[maxspwvis]['total_effective_bandwidth'])**0.5
         else:
               solint_float=float(solint.replace('s','').replace('_ap',''))
               solint_snr[solint]=SNR/((n_ant-3)**0.5*(selfcal_library['Total_TOS']/solint_float)**0.5)
               for spw in selfcal_library[maxspwvis]['spwsarray']:
                     solint_snr_per_spw[solint][str(spw)]=SNR/((n_ant-3)**0.5*(selfcal_library['Total_TOS']/solint_float)**0.5)*(selfcal_library[maxspwvis]['per_spw_stats'][spw]['effective_bandwidth']/selfcal_library[maxspwvis]['total_effective_bandwidth'])**0.5
      return solint_snr,solint_snr_per_spw

def get_SNR_self_update(all_targets,band,vislist,selfcal_library,n_ant,solint_curr,solint_next,integration_time,solint_snr):
   for target in all_targets:

      SNR = max(selfcal_library[selfcal_library['vislist'][0]][solint_curr]['SNR_post'],selfcal_library[selfcal_library['vislist'][0]][solint_curr]['intflux_post']/selfcal_library[selfcal_library['vislist'][0]][solint_curr]['e_intflux_post'])

      if solint_next == 'inf' or solint_next == 'inf_ap':
         selfcal_library['per_scan_SNR']=SNR/((n_ant-3)**0.5*(selfcal_library['Total_TOS']/(selfcal_library['Median_scan_time']/selfcal_library['Median_fields_per_scan']))**0.5)
         solint_snr[solint_next]=selfcal_library['per_scan_SNR']
      elif solint_next == 'scan_inf':
         selfcal_library['per_scan_SNR']=SNR/((n_ant-3)**0.5*(selfcal_library['Total_TOS']/selfcal_library['Median_scan_time'])**0.5)
         solint_snr[solint_next]=selfcal_library['per_scan_SNR']
      elif solint_next == 'int':
         solint_snr[solint_next]=SNR/((n_ant-3)**0.5*(selfcal_library['Total_TOS']/integration_time)**0.5)
      else:
         solint_float=float(solint_next.replace('s','').replace('_ap',''))
         solint_snr[solint_next]=SNR/((n_ant-3)**0.5*(selfcal_library['Total_TOS']/solint_float)**0.5)


def get_sensitivity(vislist,selfcal_library,field='',specmode='mfs',spwstring='',spw=[],chan=0,cellsize='0.025arcsec',imsize=1600,robust=0.5,uvtaper=''):
   scalefactor=1.0
   maxspws=0
   maxspwvis=''
   for vis in vislist:
      im.selectvis(vis=vis,field=selfcal_library['sub-fields-fid_map'][vis][selfcal_library['sub-fields'][0]],spw=selfcal_library[vis]['spws'])
      # Also figure out which vis has the max # of spws
      if selfcal_library[vis]['n_spws'] >= maxspws:
          maxspws=selfcal_library[vis]['n_spws']
          maxspwvis=vis+''
   im.defineimage(mode=specmode,stokes='I',spw=selfcal_library[maxspwvis]['spwsarray'],cellx=cellsize,celly=cellsize,nx=imsize,ny=imsize)  
   im.weight(type='briggs',robust=robust)  
   if uvtaper != '':
      if 'klambda' in uvtaper:
         uvtaper=uvtaper.replace('klambda','')
         uvtaperflt=float(uvtaper)
         bmaj=str(206.0/uvtaperflt)+'arcsec'
         bmin=bmaj
         bpa='0.0deg'
      if 'arcsec' in uvtaper:
         bmaj=uvtaper
         bmin=uvtaper
         bpa='0.0deg'
      print('uvtaper: '+bmaj+' '+bmin+' '+bpa)
      im.filter(type='gaussian', bmaj=bmaj, bmin=bmin, bpa=bpa)
   try:
       estsens=np.float64(im.apparentsens()[1])
   except:
       print('#')
       print('# Sensisitivity Calculation failed for '+vis)
       print('# Continuing to next MS') 
       print('# Data in this spw/MS may be flagged')
       print('#')
       sys.exit(0)
   print('Estimated Sensitivity: ',estsens)
   return estsens

<<<<<<< HEAD
=======

>>>>>>> a89de902
def LSRKfreq_to_chan(msfile, field, spw, LSRKfreq,spwsarray,minmaxchans=False):
    """
    Identifies the channel(s) corresponding to input LSRK frequencies. 
    Useful for choosing which channels to split out or flag if a line has been identified by the pipeline.

    Parameters
    ==========
    msfile: Name of measurement set (string)
    spw: Spectral window number (int)
    obsid: Observation ID corresponding to the selected spectral window 
    restfreq: Rest frequency in Hz (float)
    LSRKvelocity: input velocity in LSRK frame in km/s (float or array of floats)

    Returns
    =======
    Channel number most closely corresponding to input LSRK frequency.
    """
    tb.open(msfile)
    spw_col = tb.getcol('DATA_DESC_ID')
    obs_col = tb.getcol('OBSERVATION_ID')
    #work around the fact that spws in DATA_DESC_ID don't match listobs
    uniquespws=np.unique(spw_col)
    matching_index=np.where(spw==spwsarray)
    alt_spw=uniquespws[matching_index[0]]
    tb.close()
    obsid = np.unique(obs_col[np.where(spw_col==alt_spw)]) 
    
    tb.open(msfile+'/SPECTRAL_WINDOW')
    chanfreqs = tb.getcol('CHAN_FREQ', startrow = spw, nrow = 1)
    tb.close()
    tb.open(msfile+'/FIELD')
    fieldnames = tb.getcol('NAME')
    tb.close()
    tb.open(msfile+'/OBSERVATION')
    obstime = np.squeeze(tb.getcol('TIME_RANGE', startrow = obsid[0], nrow = 1))[0]
    tb.close()
    nchan = len(chanfreqs)
    ms.open(msfile)
    
    lsrkfreqs = ms.cvelfreqs(spwids = [spw], fieldids = int(np.where(fieldnames==field)[0][0]), mode = 'channel', nchan = nchan, \
            obstime = str(obstime)+'s', start = 0, outframe = 'LSRK') / 1e9
    ms.close()

    if type(LSRKfreq)==np.ndarray:
        if minmaxchans:
            #print(nchan)
            chanwidth = lsrkfreqs[1] - lsrkfreqs[0]
            channel = ((LSRKfreq - lsrkfreqs[0])/chanwidth).astype(int)
            channel_sorted = np.sort(channel)
            channel_sorted[-1] = abs(nchan-1 - channel_sorted[-1])
            return channel_sorted/nchan
        else:
            outchans = np.zeros_like(LSRKfreq)
            for i in range(len(LSRKfreq)):
                outchans[i] = np.argmin(np.abs(lsrkfreqs - LSRKfreq[i]))
        return outchans
    else:
        if minmaxchans:
<<<<<<< HEAD
           if np.argmin(np.abs(lsrkfreqs - LSRKfreq)) == 0:
              return np.argmin(np.abs(lsrkfreqs - LSRKfreq)),"min"
           elif np.argmin(np.abs(lsrkfreqs - LSRKfreq)) == nchan-1:
              return np.argmin(np.abs(lsrkfreqs - LSRKfreq)),"max"
           else:
              return np.argmin(np.abs(lsrkfreqs - LSRKfreq)),"middle"
=======
           if (np.argmin(np.abs(lsrkfreqs - LSRKfreq)) == 0) or (np.argmin(np.abs(lsrkfreqs - LSRKfreq)) == nchan-1):
              return np.argmin(np.abs(lsrkfreqs - LSRKfreq)),True
           else:
              return np.argmin(np.abs(lsrkfreqs - LSRKfreq)),False
>>>>>>> a89de902
        else:
           return np.argmin(np.abs(lsrkfreqs - LSRKfreq))

def parse_contdotdat(contdotdat_file,target):
    """
    Parses the cont.dat file that includes line emission automatically identified by the ALMA pipeline.

    Parameters
    ==========
    msfile: Name of the cont.dat file (string)

    Returns
    =======
    Dictionary with the boundaries of the frequency range including line emission. The dictionary keys correspond to the spectral windows identified 
    in the cont.dat file, and the entries include numpy arrays with shape (nline, 2), with the 2 corresponding to min and max frequencies identified.
    """
    f = open(contdotdat_file,'r')
    lines = f.readlines()
    f.close()

    while '\n' in lines:
        lines.remove('\n')

    contdotdat = {}
    desiredTarget=False
    for i, line in enumerate(lines):
        if 'ALL' in line:
           continue
        if 'Field' in line:
            field=line.split()[-1]
            if field == target:
               desiredTarget=True
               continue
            else:
               desiredTarget=False
               continue
        if desiredTarget==True:
           if 'SpectralWindow' in line:
              spw = int(line.split()[-1])
              contdotdat[spw] = []
           else:
              contdotdat[spw] += [line.split()[0].split("G")[0].split("~")]

    for spw in contdotdat:
        contdotdat[spw] = np.array(contdotdat[spw], dtype=float)

    return contdotdat

<<<<<<< HEAD
def get_spwnum_refvis(vislist,target,contdotdat,spwsarray_dict):
=======
def get_spwnum_refvis(vislist,target,contdotdat,spwsarray):
>>>>>>> a89de902
   # calculate a score for each visibility based on which one ends up with cont.dat freq ranges that correspond to 
   # channel limits; lowest score is chosen as the reference visibility file
   spws=list(contdotdat.keys())
   score=np.zeros(len(vislist))
   for i in range(len(vislist)):
      for spw in spws:
<<<<<<< HEAD
         if spw not in spwsarray_dict[vislist[i]]:
             score[i] += 1e8
             continue

         # The score is computed as the total distance of the top and bottom of the contdotdat range for this SPW to the
         # known edges of the SPW.
         test = LSRKfreq_to_chan(vislist[i], target, spw, np.array([contdotdat[spw][0][0],contdotdat[spw][-1][1]]), \
                 spwsarray_dict[vislist[i]], minmaxchans=True)
         score[i] += test.sum()

   # Add in some penalty for being lower after sorting the vislist, as in principle the sorted order should be the order
   # that they were observed and analyzed in?
   score += np.arange(len(vislist))[np.argsort(np.argsort(vislist))]
   print(score)
=======
         chan_min,chanlimit_min=LSRKfreq_to_chan(vislist[i], target, spw, contdotdat[spw][0][0],spwsarray, minmaxchans=True)
         chan_max,chanlimit_max=LSRKfreq_to_chan(vislist[i], target, spw, contdotdat[spw][-1][0],spwsarray, minmaxchans=True)
         if chanlimit_min:
            score[i]+=1.0
>>>>>>> a89de902
   visref=vislist[np.argmin(score)]            
   return visref

def flagchannels_from_contdotdat(vis,target,spwsarray,vislist,spwvisref,contdotdat):
    """
    Generates a string with the list of lines identified by the cont.dat file from the ALMA pipeline, that need to be flagged.

    Parameters
    ==========
    ms_dict: Dictionary of information about measurement set

    Returns
    =======
    String of channels to be flagged, in a format that can be passed to the spw parameter in CASA's flagdata task. 
    """

    flagchannels_string = ''
    #moved out of function to not for each MS for efficiency
    #contdotdat = parse_contdotdat('cont.dat',target)
    #spwvisref=get_spwnum_refvis(vislist,target,contdotdat,spwsarray)
    for j,spw in enumerate(contdotdat):
        msmd.open(spwvisref)
        spwname=msmd.namesforspws(spw)[0]
        msmd.close()
        msmd.open(vis)
        spws=msmd.spwsfornames(spwname)
        msmd.close()
        # must directly cast to int, otherwise the CASA tool call does not like numpy.uint64
        trans_spw=int(np.max(spws[spwname])) # assume higher number spw is the correct one, generally true with ALMA data structure
        flagchannels_string += '%d:' % (trans_spw)
        tb.open(vis+'/SPECTRAL_WINDOW')
        nchan = tb.getcol('CHAN_FREQ', startrow = trans_spw, nrow = 1).size
        tb.close()

        chans = np.array([])
        for k in range(contdotdat[spw].shape[0]):
            print(trans_spw, contdotdat[spw][k])

            chans = np.concatenate((LSRKfreq_to_chan(vis, target, trans_spw, contdotdat[spw][k],spwsarray),chans))

            """
            if flagchannels_string == '':
                flagchannels_string+='%d:%d~%d' % (spw, np.min([chans[0], chans[1]]), np.max([chans[0], chans[1]]))
            else:
                flagchannels_string+=', %d:%d~%d' % (spw, np.min([chans[0], chans[1]]), np.max([chans[0], chans[1]]))
            """

        chans = np.sort(chans)

        flagchannels_string += '0~%d;' % (chans[0])
        for i in range(1,chans.size-1,2):
            flagchannels_string += '%d~%d;' % (chans[i], chans[i+1])
        flagchannels_string += '%d~%d, ' % (chans[-1], nchan-1)

    print("# Flagchannels input string for %s in %s from cont.dat file: \'%s\'" % (target, vis, flagchannels_string))

    return flagchannels_string

def get_spw_chanwidths(vis,spwarray):
   widtharray=np.zeros(len(spwarray))
   bwarray=np.zeros(len(spwarray))
   nchanarray=np.zeros(len(spwarray))
   for i in range(len(spwarray)):
      tb.open(vis+'/SPECTRAL_WINDOW')
      widtharray[i]=np.abs(np.unique(tb.getcol('CHAN_WIDTH', startrow = spwarray[i], nrow = 1)))
      bwarray[i]=np.abs(np.unique(tb.getcol('TOTAL_BANDWIDTH', startrow = spwarray[i], nrow = 1)))
      nchanarray[i]=np.abs(np.unique(tb.getcol('NUM_CHAN', startrow = spwarray[i], nrow = 1)))
      tb.close()

   return widtharray,bwarray,nchanarray

def get_spw_bandwidth(vis,spwsarray_dict,target,vislist):
   spwbws={}
   for spw in spwsarray_dict[vis]:
      tb.open(vis+'/SPECTRAL_WINDOW')
      spwbws[spw]=np.abs(np.unique(tb.getcol('TOTAL_BANDWIDTH', startrow = spw, nrow = 1)))[0]/1.0e9 # put bandwidths into GHz
      tb.close()
   spweffbws=spwbws.copy()
   if os.path.exists("cont.dat"):
      spweffbws=get_spw_eff_bandwidth(vis,target,vislist,spwsarray_dict)

   return spwbws,spweffbws


def get_spw_eff_bandwidth(vis,target,vislist,spwsarray_dict):
   spweffbws={}
   contdotdat=parse_contdotdat('cont.dat',target)

   spwvisref=get_spwnum_refvis(vislist,target,contdotdat,spwsarray_dict)
   for key in contdotdat.keys():
      msmd.open(spwvisref)
      spwname=msmd.namesforspws(key)[0]
      msmd.close()
      msmd.open(vis)
      spws=msmd.spwsfornames(spwname)
      msmd.close()
      # must directly cast to int, otherwise the CASA tool call does not like numpy.uint64
      trans_spw=int(np.max(spws[spwname])) # assume higher number spw is the correct one, generally true with ALMA data structure

      cumulat_bw=0.0
      for i in range(len(contdotdat[key])):
         cumulat_bw+=np.abs(contdotdat[key][i][1]-contdotdat[key][i][0])
      spweffbws[trans_spw]=cumulat_bw+0.0
   return spweffbws
   



def get_spw_chanavg(vis,widtharray,bwarray,chanarray,desiredWidth=15.625e6):
   avgarray=np.zeros(len(widtharray))
   for i in range(len(widtharray)):
      nchan=bwarray[i]/desiredWidth
      nchan=np.round(nchan)
      avgarray[i]=chanarray[i]/nchan   
      if avgarray[i] < 1.0:
         avgarray[i]=1.0
   return avgarray


def largest_prime_factor(n):
    i = 2
    while i * i <= n:
        if n % i:
            i += 1
        else:
            n //= i
    return n


<<<<<<< HEAD
def get_image_parameters(vislist,telescope,target,band,band_properties,scale_fov=1.0,mosaic=False):
=======
def get_image_parameters(vislist,telescope,band,band_properties,scale_fov=1.0):
>>>>>>> a89de902
   cells=np.zeros(len(vislist))
   for i in range(len(vislist)):
      #im.open(vislist[i])
      im.selectvis(vis=vislist[i],spw=band_properties[vislist[i]][band]['spwarray'])
      adviseparams= im.advise() 
      cells[i]=adviseparams[2]['value']/2.0
      im.close()
   cell=np.min(cells)
   cellsize='{:0.3f}arcsec'.format(cell)
   nterms=1
   if band_properties[vislist[0]][band]['fracbw'] > 0.1:
      nterms=2

   if 'VLA' in telescope:
      fov=45.0e9/band_properties[vislist[0]][band]['meanfreq']*60.0*1.5
      if band_properties[vislist[0]][band]['meanfreq'] < 12.0e9:
         fov=fov*2.0
   if telescope=='ALMA':
      fov=63.0*100.0e9/band_properties[vislist[0]][band]['meanfreq']*1.5
   if telescope=='ACA':
      fov=108.0*100.0e9/band_properties[vislist[0]][band]['meanfreq']*1.5
   fov=fov*scale_fov
<<<<<<< HEAD
   if mosaic:
       msmd.open(vislist[0])
       fieldid=msmd.fieldsforname(target)
       ra_phasecenter_arr=np.zeros(len(fieldid))
       dec_phasecenter_arr=np.zeros(len(fieldid))
       for i in range(len(fieldid)):
          phasecenter=msmd.phasecenter(fieldid[i])
          ra_phasecenter_arr[i]=phasecenter['m0']['value']
          dec_phasecenter_arr[i]=phasecenter['m1']['value']
       msmd.done()

       mosaic_size = max(ra_phasecenter_arr.max() - ra_phasecenter_arr.min(), 
               dec_phasecenter_arr.max() - dec_phasecenter_arr.min()) * 180./np.pi * 3600.

       fov += mosaic_size

=======
>>>>>>> a89de902
   npixels=int(np.ceil(fov/cell / 100.0)) * 100
   if npixels > 16384:
      if mosaic:
          print("WARNING: Image size = "+str(npixels)+" is excessively large. It is not being trimmed because it is needed for the mosaic, but this may not be viable for your hardware.")
      else:
          npixels=16384

   while largest_prime_factor(npixels) >= 7:
       npixels += 2

   return cellsize,npixels,nterms


def check_image_nterms(fracbw, SNR):
   if fracbw >=0.1:
      nterms=2
   elif (SNR > 10.0) and (fracbw < 0.1):   # estimate the gain of going to nterms=2 based on nterms=1 S/N and fracbw
      #coefficients come from a empirical fit using simulated data with a spectral index of 3
      X=[fracbw,np.log10(SNR)]
      A = 2336.415
      B = 0.051
      C = -306.590
      D = 5.654
      E = 28.220
      F = -23.598
      G = -0.594
      H = -3.413 
      Z=10**(A*X[0]**3+B*X[1]**3+C*X[0]**2*X[1]+D*X[1]**2*X[0] +E*X[0]*X[1]+ F*X[0]+ G*X[1] +H)
      if Z > 0.01:
         print('SWITCHING TO NTERMS=2')
         nterms=2
      else:
         nterms=1
   else:
      nterms=1
   return nterms

def get_mean_freq(vislist,spwsarray):
   tb.open(vislist[0]+'/SPECTRAL_WINDOW')
   freqarray=tb.getcol('REF_FREQUENCY')
   tb.close()
   meanfreq=np.mean(freqarray[spwsarray[vislist[0]]])
   minfreq=np.min(freqarray[spwsarray[vislist[0]]])
   maxfreq=np.max(freqarray[spwsarray[vislist[0]]])
   fracbw=np.abs(maxfreq-minfreq)/meanfreq
   return meanfreq, maxfreq,minfreq,fracbw

def get_desired_width(meanfreq):
   if meanfreq >= 50.0e9:
      desiredWidth=15.625e6
   elif (meanfreq < 50.0e9) and (meanfreq >=40.0e9):
      desiredWidth=16.0e6
   elif (meanfreq < 40.0e9) and (meanfreq >=26.0e9):
      desiredWidth=8.0e6
   elif (meanfreq < 26.0e9) and (meanfreq >=18.0e9):
      desiredWidth=16.0e6
   elif (meanfreq < 18.0e9) and (meanfreq >=8.0e9):
      desiredWidth=8.0e6
   elif (meanfreq < 8.0e9) and (meanfreq >=4.0e9):
      desiredWidth=4.0e6
   elif (meanfreq < 4.0e9) and (meanfreq >=2.0e9):
      desiredWidth=4.0e6
   elif (meanfreq < 4.0e9):
      desiredWidth=2.0e6
   return desiredWidth


def get_ALMA_bands(vislist,spwstring,spwarray):
   meanfreq, maxfreq,minfreq,fracbw=get_mean_freq(vislist,spwarray)
   observed_bands={}
   if (meanfreq < 950.0e9) and (meanfreq >=787.0e9):
      band='Band_10'
   elif (meanfreq < 720.0e9) and (meanfreq >=602.0e9):
      band='Band_9'
   elif (meanfreq < 500.0e9) and (meanfreq >=385.0e9):
      band='Band_8'
   elif (meanfreq < 373.0e9) and (meanfreq >=275.0e9):
      band='Band_7'
   elif (meanfreq < 275.0e9) and (meanfreq >=211.0e9):
      band='Band_6'
   elif (meanfreq < 211.0e9) and (meanfreq >=163.0e9):
      band='Band_5'
   elif (meanfreq < 163.0e9) and (meanfreq >=125.0e9):
      band='Band_4'
   elif (meanfreq < 116.0e9) and (meanfreq >=84.0e9):
      band='Band_3'
   elif (meanfreq < 84.0e9) and (meanfreq >=67.0e9):
      band='Band_2'
   elif (meanfreq < 50.0e9) and (meanfreq >=30.0e9):
      band='Band_1'
   bands=[band]
   for vis in vislist:
      observed_bands[vis]={}
      observed_bands[vis]['bands']=[band]
      for band in bands:
         observed_bands[vis][band]={}
         observed_bands[vis][band]['spwarray']=spwarray[vis]
         observed_bands[vis][band]['spwstring']=spwstring[vis]+''
         observed_bands[vis][band]['meanfreq']=meanfreq
         observed_bands[vis][band]['maxfreq']=maxfreq
         observed_bands[vis][band]['minfreq']=minfreq
         observed_bands[vis][band]['fracbw']=fracbw
   get_max_uvdist(vislist,observed_bands[vislist[0]]['bands'].copy(),observed_bands)
   return bands,observed_bands


def get_VLA_bands(vislist,fields):
   observed_bands={}
   for vis in vislist:
      observed_bands[vis]={}
      msmd.open(vis)
      spws_for_field=np.array([])
      for field in fields:
         spws_temp=msmd.spwsforfield(field)
         spws_for_field=np.concatenate((spws_for_field,np.array(spws_temp)))
      msmd.close()
      spws_for_field=np.unique(spws_for_field)
      spws_for_field.sort()
      spws_for_field=spws_for_field.astype('int')
      #visheader=vishead(vis,mode='list',listitems=[])
      tb.open(vis+'/SPECTRAL_WINDOW') 
      spw_names=tb.getcol('NAME')
      tb.close()
      #spw_names=visheader['spw_name'][0]
      spw_names_band=['']*len(spws_for_field)
      spw_names_band=['']*len(spws_for_field)
      spw_names_bb=['']*len(spws_for_field)
      spw_names_spw=np.zeros(len(spw_names_band)).astype('int')

      for i in range(len(spws_for_field)):
         spw_names_band[i]=spw_names[spws_for_field[i]].split('#')[0]
         spw_names_bb[i]=spw_names[spws_for_field[i]].split('#')[1]
         spw_names_spw[i]=spws_for_field[i]
      all_bands=np.unique(spw_names_band)
      observed_bands[vis]['n_bands']=len(all_bands)
      observed_bands[vis]['bands']=all_bands.tolist()
      for band in all_bands:
         index=np.where(np.array(spw_names_band)==band)
         observed_bands[vis][band]={}
         # logic below removes the VLA standard pointing setups at X and C-bands
         # the code is mostly immune to this issue since we get the spws for only
         # the science targets above; however, should not ignore the possibility
         # that someone might also do pointing on what is the science target
         if (band == 'EVLA_X') and (len(index[0]) >= 2): # ignore pointing band
            observed_bands[vis][band]['spwarray']=spw_names_spw[index[0]]
            indices_to_remove=np.array([])
            for i in range(len(observed_bands[vis][band]['spwarray'])):
                meanfreq,maxfreq,minfreq,fracbw=get_mean_freq([vis],{vis: np.array([observed_bands[vis][band]['spwarray'][i]])})
                if (meanfreq==8.332e9) or (meanfreq==8.460e9):
                   indices_to_remove=np.append(indices_to_remove,[i])
            observed_bands[vis][band]['spwarray']=np.delete(observed_bands[vis][band]['spwarray'],indices_to_remove.astype(int))
         elif (band == 'EVLA_C') and (len(index[0]) >= 2): # ignore pointing band

            observed_bands[vis][band]['spwarray']=spw_names_spw[index[0]]
            indices_to_remove=np.array([])
            for i in range(len(observed_bands[vis][band]['spwarray'])):
                meanfreq,maxfreq,minfreq,fracbw=get_mean_freq([vis],{vis: np.array([observed_bands[vis][band]['spwarray'][i]])})
                if (meanfreq==4.832e9) or (meanfreq==4.960e9):
                   indices_to_remove=np.append(indices_to_remove,[i])
            observed_bands[vis][band]['spwarray']=np.delete(observed_bands[vis][band]['spwarray'],indices_to_remove.astype(int))
         else:
            observed_bands[vis][band]['spwarray']=spw_names_spw[index[0]]
         spwslist=observed_bands[vis][band]['spwarray'].tolist()
         spwstring=','.join(str(spw) for spw in spwslist)
         observed_bands[vis][band]['spwstring']=spwstring+''
         observed_bands[vis][band]['meanfreq'],observed_bands[vis][band]['maxfreq'],observed_bands[vis][band]['minfreq'],observed_bands[vis][band]['fracbw']=get_mean_freq([vis],{vis: observed_bands[vis][band]['spwarray']})
   bands_match=True
   for i in range(len(vislist)):
      for j in range(i+1,len(vislist)):
         bandlist_match=(observed_bands[vislist[i]]['bands'] ==observed_bands[vislist[i+1]]['bands'])
         if not bandlist_match:
            bands_match=False
   if not bands_match:
     print('WARNING: INCONSISTENT BANDS IN THE MSFILES')
   get_max_uvdist(vislist,observed_bands[vislist[0]]['bands'].copy(),observed_bands)
   return observed_bands[vislist[0]]['bands'].copy(),observed_bands


def get_telescope(vis):
   visheader=vishead(vis,mode='list',listitems=[])
   telescope=visheader['telescope'][0][0]
   if telescope == 'ALMA':
      tb.open(vis+'/ANTENNA')
      ant_diameter=np.unique(tb.getcol('DISH_DIAMETER'))[0]
      if ant_diameter==7.0:
         telescope='ACA'
   return telescope
      
def get_dr_correction(telescope,dirty_peak,theoretical_sens,vislist):
   dirty_dynamic_range=dirty_peak/theoretical_sens
   n_dr_max=2.5
   n_dr=1.0
   tlimit=2.0
   if telescope=='ALMA':
      if dirty_dynamic_range > 150.:
                    maxSciEDR = 150.0
                    new_threshold = np.max([n_dr_max * theoretical_sens, dirty_peak / maxSciEDR * tlimit])
                    n_dr=new_threshold/theoretical_sens
      else:
                    if dirty_dynamic_range > 100.:
                        n_dr = 2.5
                    elif 50. < dirty_dynamic_range <= 100.:
                        n_dr = 2.0
                    elif 20. < dirty_dynamic_range <= 50.:
                        n_dr = 1.5
                    elif dirty_dynamic_range <= 20.:
                        n_dr = 1.0
   if telescope=='ACA':
      numberEBs = len(vislist)
      if numberEBs == 1:
         # single-EB 7m array datasets have limited dynamic range
         maxSciEDR = 30
         dirtyDRthreshold = 30
         n_dr_max = 2.5
      else:
         # multi-EB 7m array datasets will have better dynamic range and can be cleaned somewhat deeper
         maxSciEDR = 55
         dirtyDRthreshold = 75
         n_dr_max = 3.5

      if dirty_dynamic_range > dirtyDRthreshold:
         new_threshold = np.max([n_dr_max * theoretical_sens, dirty_peak / maxSciEDR * tlimit])
         n_dr=new_threshold/theoretical_sens
      else:
         if dirty_dynamic_range > 40.:
            n_dr = 3.0
         elif dirty_dynamic_range > 20.:
            n_dr = 2.5
         elif 10. < dirty_dynamic_range <= 20.:
            n_dr = 2.0
         elif 4. < dirty_dynamic_range <= 10.:
            n_dr = 1.5
         elif dirty_dynamic_range <= 4.:
            n_dr = 1.0
   return n_dr


def get_baseline_dist(vis):
     # Get the antenna names and offsets.

     msmd = casatools.msmetadata()

     msmd.open(vis)
     names = msmd.antennanames()
     offset = [msmd.antennaoffset(name) for name in names]
     msmd.close()
     baselines=np.array([])
     for i in range(len(offset)):
        for j in range(i+1,len(offset)):
           baseline = numpy.sqrt((offset[i]["longitude offset"]['value'] -\
             offset[j]["longitude offset"]['value'])**2 + (offset[i]["latitude offset"]\
             ['value'] - offset[j]["latitude offset"]['value'])**2)
           
           baselines=np.append(baselines,np.array([baseline]))
     return baselines



def get_max_uvdist(vislist,bands,band_properties):
   for band in bands:   
      all_baselines=np.array([])
      for vis in vislist:
         baselines=get_baseline_dist(vis)
         all_baselines=np.append(all_baselines,baselines)
      max_baseline=np.max(all_baselines)
      min_baseline=np.min(all_baselines)
      baseline_5=numpy.percentile(all_baselines,5.0)
      baseline_75=numpy.percentile(all_baselines,75.0)
      baseline_median=numpy.percentile(all_baselines,50.0)
      for vis in vislist:
         meanlam=3.0e8/band_properties[vis][band]['meanfreq']
         max_uv_dist=max_baseline # leave maxuv in meters like the other uv entries /meanlam/1000.0
         band_properties[vis][band]['maxuv']=max_uv_dist
         band_properties[vis][band]['minuv']=max_uv_dist
         band_properties[vis][band]['75thpct_uv']=baseline_75
         band_properties[vis][band]['median_uv']=baseline_median
         band_properties[vis][band]['LAS']=0.6 / (1000*baseline_5) * 180./np.pi * 3600.


def get_uv_range(band,band_properties,vislist):
   if (band == 'EVLA_C') or (band == 'EVLA_X') or (band == 'EVLA_S') or (band == 'EVLA_L'):
      n_vis=len(vislist)
      mean_max_uv=0.0
      for vis in vislist:
         mean_max_uv+=band_properties[vis][band]['maxuv']
      mean_max_uv=mean_max_uv/float(n_vis)
      min_uv=0.05*mean_max_uv
      uvrange='>{:0.2f}m'.format(min_uv)
   else:
      uvrange=''
   return uvrange

def sanitize_string(string):
   sani_string=string.replace('-','_').replace(' ','_').replace('+','_')
   sani_string='Target_'+sani_string
   return sani_string


def compare_beams(image1, image2):
    header_1 = imhead(image1, mode = 'list')
    beammajor_1 = header_1['beammajor']['value']
    beamminor_1 = header_1['beamminor']['value']
    beampa_1 = header_1['beampa']['value']

    header_2 = imhead(image2, mode = 'list')
    beammajor_2 = header_2['beammajor']['value']
    beamminor_2 = header_2['beamminor']['value']
    beampa_2 = header_2['beampa']['value']
    beamarea_1=beammajor_1*beamminor_1
    beamarea_2=beammajor_2*beamminor_2
    delta_beamarea=(beamarea_2-beamarea_1)/beamarea_1
    return delta_beamarea


def generate_weblog_old(sclib,solints,bands):
   os.system('rm -rf weblog')
   os.system('mkdir weblog')
   os.system('mkdir weblog/images')
   htmlOut=open('weblog/index.html','w')
   htmlOut.writelines('<html>\n')
   htmlOut.writelines('<title>SelfCal Weblog</title>\n')
   htmlOut.writelines('<head>\n')
   htmlOut.writelines('</head>\n')
   htmlOut.writelines('<body>\n')
   htmlOut.writelines('<a name="top"></a>\n')
   htmlOut.writelines('<h1>SelfCal Weblog</h1>\n')
   htmlOut.writelines('<h2>Targets:</h2>\n')
   targets=list(sclib.keys())
   for target in targets:
      htmlOut.writelines('<a href="#'+target+'">'+target+'</a><br>\n')
   htmlOut.writelines('<h2>Bands:</h2>\n')
   bands_string=', '.join([str(elem) for elem in bands])
   htmlOut.writelines(''+bands_string+'\n')
   htmlOut.writelines('<h2>Solints to Attempt:</h2>\n')
   for band in bands:
      solints_string=', '.join([str(elem) for elem in solints[band]])
      htmlOut.writelines('<br>'+band+': '+solints_string)

   for target in targets:
      htmlOut.writelines('<a name="'+target+'"></a>\n')
      htmlOut.writelines('<h2>'+target+' Summary</h2>\n')
      htmlOut.writelines('<a href="#top">Back to Top</a><br>\n')
      htmlOut.writelines('<a href="#'+target+'_plots">Phase vs. Time Plots</a><br>\n')
      bands_obsd=list(sclib[target].keys())

      for band in bands_obsd:
         print(target,band)
         htmlOut.writelines('<a href="#'+target+'_'+band+'_plots">'+band+'</a><br>\n')
         htmlOut.writelines('Selfcal Success?: '+str(sclib[target][band]['SC_success'])+'<br>\n')
         keylist=sclib[target][band].keys()
         if 'Stop_Reason' not in keylist:
            htmlOut.writelines('Stop Reason: Estimated Selfcal S/N too low for solint<br><br>\n')
            if sclib[target][band]['SC_success']==False:
               plot_image(sanitize_string(target)+'_'+band+'_initial.image.tt0',\
                            'weblog/images/'+sanitize_string(target)+'_'+band+'_initial.image.tt0.png') 
               plot_image(sanitize_string(target)+'_'+band+'_final.image.tt0',\
                            'weblog/images/'+sanitize_string(target)+'_'+band+'_final.image.tt0.png')
               htmlOut.writelines('<a href="images/'+sanitize_string(target)+'_'+band+'_initial.image.tt0.png"><img src="images/'+sanitize_string(target)+'_'+band+'_initial.image.tt0.png" ALT="pre-SC-solint image" WIDTH=400 HEIGHT=400></a>\n') 
               htmlOut.writelines('<a href="images/'+sanitize_string(target)+'_'+band+'_final.image.tt0.png"><img src="images/'+sanitize_string(target)+'_'+band+'_final.image.tt0.png" ALT="pre-SC-solint image" WIDTH=400 HEIGHT=400></a><br>\n')
               continue
         else:   
            htmlOut.writelines('Stop Reason: '+str(sclib[target][band]['Stop_Reason'])+'<br><br>\n')
            print(target,band,sclib[target][band]['Stop_Reason'])
            if (('Estimated_SNR_too_low_for_solint' in sclib[target][band]['Stop_Reason']) or ('Selfcal_Not_Attempted' in sclib[target][band]['Stop_Reason'])) and sclib[target][band]['final_solint']=='None':
               plot_image(sanitize_string(target)+'_'+band+'_initial.image.tt0',\
                            'weblog/images/'+sanitize_string(target)+'_'+band+'_initial.image.tt0.png') 
               plot_image(sanitize_string(target)+'_'+band+'_final.image.tt0',\
                            'weblog/images/'+sanitize_string(target)+'_'+band+'_final.image.tt0.png')
               htmlOut.writelines('<a href="images/'+sanitize_string(target)+'_'+band+'_initial.image.tt0.png"><img src="images/'+sanitize_string(target)+'_'+band+'_initial.image.tt0.png" ALT="pre-SC-solint image" WIDTH=400 HEIGHT=400></a>\n') 
               htmlOut.writelines('<a href="images/'+sanitize_string(target)+'_'+band+'_final.image.tt0.png"><img src="images/'+sanitize_string(target)+'_'+band+'_final.image.tt0.png" ALT="pre-SC-solint image" WIDTH=400 HEIGHT=400></a><br>\n')
               continue

         htmlOut.writelines('Final Successful solint: '+str(sclib[target][band]['final_solint'])+'<br>\n')
         htmlOut.writelines('Final SNR: {:0.2f}'.format(sclib[target][band]['SNR_final'])+'<br>Initial SNR: {:0.2f}'.format(sclib[target][band]['SNR_orig'])+'<br><br>\n')
         htmlOut.writelines('Final RMS: {:0.7f}'.format(sclib[target][band]['RMS_final'])+' Jy/beam<br>Initial RMS: {:0.7f}'.format(sclib[target][band]['RMS_orig'])+' Jy/beam<br>\n')
         htmlOut.writelines('Final Beam: {:0.2f}"x{:0.2f}" {:0.2f} deg'.format(sclib[target][band]['Beam_major_final'],sclib[target][band]['Beam_minor_final'],sclib[target][band]['Beam_PA_final'])+'<br>\n')
         htmlOut.writelines('Initial Beam: {:0.2f}"x{:0.2f}" {:0.2f} deg'.format(sclib[target][band]['Beam_major_orig'],sclib[target][band]['Beam_minor_orig'],sclib[target][band]['Beam_PA_orig'])+'<br><br>\n')
         plot_image(sanitize_string(target)+'_'+band+'_final.image.tt0',\
                      'weblog/images/'+sanitize_string(target)+'_'+band+'_final.image.tt0.png')
         image_stats=imstat(sanitize_string(target)+'_'+band+'_final.image.tt0')
         
         plot_image(sanitize_string(target)+'_'+band+'_initial.image.tt0',\
                      'weblog/images/'+sanitize_string(target)+'_'+band+'_initial.image.tt0.png',min=image_stats['min'][0],max=image_stats['max'][0]) 
         os.system('rm -rf '+sanitize_string(target)+'_'+band+'_final_initial_div_final.image.tt0')
         immath(imagename=[sanitize_string(target)+'_'+band+'_final.image.tt0',sanitize_string(target)+'_'+band+'_initial.image.tt0'],\
                mode='evalexpr',expr='(IM0-IM1)/IM0',outfile=sanitize_string(target)+'_'+band+'_final_initial_div_final.image.tt0')
         plot_image(sanitize_string(target)+'_'+band+'_final_initial_div_final.image.tt0',\
                      'weblog/images/'+sanitize_string(target)+'_'+band+'_final_initial_div_final.image.tt0.png',\
                       min=-1.5,max=1.0) 

         htmlOut.writelines('Initial, Final, and  Images with scales set by Final Image<br>\n')
         htmlOut.writelines('<a href="images/'+sanitize_string(target)+'_'+band+'_initial.image.tt0.png"><img src="images/'+sanitize_string(target)+'_'+band+'_initial.image.tt0.png" ALT="pre-SC-solint image" WIDTH=400 HEIGHT=400></a>\n') 
         htmlOut.writelines('<a href="images/'+sanitize_string(target)+'_'+band+'_final.image.tt0.png"><img src="images/'+sanitize_string(target)+'_'+band+'_final.image.tt0.png" ALT="pre-SC-solint image" WIDTH=400 HEIGHT=400></a>\n')
         htmlOut.writelines('<a href="images/'+sanitize_string(target)+'_'+band+'_final_initial_div_final.image.tt0.png"><img src="images/'+sanitize_string(target)+'_'+band+'_final_initial_div_final.image.tt0.png" ALT="pre-SC-solint image" WIDTH=400 HEIGHT=400></a><br>\n')
 

         if 'per_spw_stats' in sclib[target][band].keys():
            spwlist=list(sclib[target][band]['per_spw_stats'].keys())
            htmlOut.writelines('<br>Per SPW stats: <br>\n')
            for spw in spwlist:
               htmlOut.writelines(spw+': Pre SNR: {:0.2f}, Post SNR: {:0.2f} Pre RMS: {:0.7f}, Post RMS: {:0.7f}<br>\n'\
                                  .format(sclib[target][band]['per_spw_stats'][spw]['SNR_orig'],sclib[target][band]['per_spw_stats'][spw]['SNR_final'],\
                                          sclib[target][band]['per_spw_stats'][spw]['RMS_orig'],sclib[target][band]['per_spw_stats'][spw]['RMS_final']))
               if sclib[target][band]['per_spw_stats'][spw]['delta_SNR'] < 0.0:
                  htmlOut.writelines('WARNING SPW '+spw+' HAS LOWER SNR POST SELFCAL<br>')
               if sclib[target][band]['per_spw_stats'][spw]['delta_RMS'] > 0.0:
                  htmlOut.writelines('WARNING SPW '+spw+' HAS HIGHER RMS POST SELFCAL<br>')
               if sclib[target][band]['per_spw_stats'][spw]['delta_beamarea'] > 0.05:
                  htmlOut.writelines('WARNING SPW '+spw+' HAS A >0.05 CHANGE IN BEAM AREA POST SELFCAL<br>')

   for target in targets:
      bands_obsd=list(sclib[target].keys())
      htmlOut.writelines('<h2>'+target+' Plots</h2>\n')
      htmlOut.writelines('<a name="'+target+'_plots"></a>\n')
      for band in bands_obsd:
         htmlOut.writelines('<a name="'+target+'_'+band+'_plots"></a>\n')
         htmlOut.writelines('<h3>'+band+'</h3>\n')
         if sclib[target][band]['final_solint'] == 'None':
            final_solint_index=0
         else:
            final_solint_index=solints[band].index(sclib[target][band]['final_solint']) 

         vislist=sclib[target][band]['vislist']
         index_addition=1
         if sclib[target][band]['final_solint'] != 'int' and sclib[target][band]['final_solint'] != 'None':
            index_addition=2

         final_solint_to_plot=solints[band][final_solint_index+index_addition-1]
         keylist=sclib[target][band][vislist[0]].keys()
         if index_addition == 2 and final_solint_to_plot not in keylist:
           index_addition=index_addition-1

         solints_string=''
         for i in range(final_solint_index+index_addition):
               solints_string+='<a href="#'+target+'_'+band+'_'+solints[band][i]+'_plots">'+solints[band][i]+'  </a><br>\n'
         
         htmlOut.writelines('<br>Solints: '+solints_string)
         
         for i in range(final_solint_index+index_addition):
            keylist=sclib[target][band][vislist[0]].keys()
            if solints[band][i] not in keylist:
               continue
            htmlOut.writelines('<a name="'+target+'_'+band+'_'+solints[band][i]+'_plots"></a>\n')
            htmlOut.writelines('<h3>Solint: '+solints[band][i]+'</h3>\n')
            htmlOut.writelines('<a href="#'+target+'_'+band+'_plots">Back to Target/Band</a><br>\n')

            keylist_top=sclib[target][band].keys()
            #must select last key for pre Jan 14th runs since they only wrote pass to the last MS dictionary entry
            passed=sclib[target][band][vislist[len(vislist)-1]][solints[band][i]]['Pass']
            '''
            if (i > final_solint_index) or ('Estimated_SNR_too_low_for_solint' not in sclib[target][band]['Stop_Reason']):
               htmlOut.writelines('<h4>Passed: <font color="red">False</font></h4>\n')
            elif 'Stop_Reason' in keylist_top:
               if (i == final_solint_index) and ('Estimated_SNR_too_low_for_solint' not in sclib[target][band]['Stop_Reason']):
                    htmlOut.writelines('<h4>Passed: <font color="red">False</font></h4>\n') 
            else:
               htmlOut.writelines('<h4>Passed: <font color="blue">True</font></h4>\n')
            '''
            if passed:
               htmlOut.writelines('<h4>Passed: <font color="blue">True</font></h4>\n')
            else:
               htmlOut.writelines('<h4>Passed: <font color="red">False</font></h4>\n')
            htmlOut.writelines('Pre and Post Selfcal images with scales set to Post image<br>\n')
            plot_image(sanitize_string(target)+'_'+band+'_'+solints[band][i]+'_'+str(i)+'_post.image.tt0',\
                      'weblog/images/'+sanitize_string(target)+'_'+band+'_'+solints[band][i]+'_'+str(i)+'_post.image.tt0.png') 
            image_stats=imstat(sanitize_string(target)+'_'+band+'_'+solints[band][i]+'_'+str(i)+'_post.image.tt0')
            plot_image(sanitize_string(target)+'_'+band+'_'+solints[band][i]+'_'+str(i)+'.image.tt0',\
                      'weblog/images/'+sanitize_string(target)+'_'+band+'_'+solints[band][i]+'_'+str(i)+'.image.tt0.png',min=image_stats['min'][0],max=image_stats['max'][0]) 

            htmlOut.writelines('<a href="images/'+sanitize_string(target)+'_'+band+'_'+solints[band][i]+'_'+str(i)+'.image.tt0.png"><img src="images/'+sanitize_string(target)+'_'+band+'_'+solints[band][i]+'_'+str(i)+'.image.tt0.png" ALT="pre-SC-solint image" WIDTH=400 HEIGHT=400></a>\n')
            htmlOut.writelines('<a href="images/'+sanitize_string(target)+'_'+band+'_'+solints[band][i]+'_'+str(i)+'_post.image.tt0.png"><img src="images/'+sanitize_string(target)+'_'+band+'_'+solints[band][i]+'_'+str(i)+'_post.image.tt0.png" ALT="pre-SC-solint image" WIDTH=400 HEIGHT=400></a><br>\n')
            htmlOut.writelines('Post SC SNR: {:0.2f}'.format(sclib[target][band][vislist[0]][solints[band][i]]['SNR_post'])+'<br>Pre SC SNR: {:0.2f}'.format(sclib[target][band][vislist[0]][solints[band][i]]['SNR_pre'])+'<br><br>\n')
            htmlOut.writelines('Post SC RMS: {:0.7f}'.format(sclib[target][band][vislist[0]][solints[band][i]]['RMS_post'])+' Jy/beam<br>Pre SC RMS: {:0.7f}'.format(sclib[target][band][vislist[0]][solints[band][i]]['RMS_pre'])+' Jy/beam<br>\n')
            htmlOut.writelines('Post Beam: {:0.2f}"x{:0.2f}" {:0.2f} deg'.format(sclib[target][band][vislist[0]][solints[band][i]]['Beam_major_post'],sclib[target][band][vislist[0]][solints[band][i]]['Beam_minor_post'],sclib[target][band][vislist[0]][solints[band][i]]['Beam_PA_post'])+'<br>\n')
            htmlOut.writelines('Pre Beam: {:0.2f}"x{:0.2f}" {:0.2f} deg'.format(sclib[target][band][vislist[0]][solints[band][i]]['Beam_major_pre'],sclib[target][band][vislist[0]][solints[band][i]]['Beam_minor_pre'],sclib[target][band][vislist[0]][solints[band][i]]['Beam_PA_pre'])+'<br><br>\n')



            htmlOut.writelines('<h3>Phase vs. Time Plots:</h3>\n')

            for vis in vislist:
               htmlOut.writelines('<h4>MS: '+vis+'</h4>\n')
               ant_list=get_ant_list(vis)
               gaintable=sclib[target][band][vis][solints[band][i]]['gaintable']
               nflagged_sols, nsols=get_sols_flagged_solns(gaintable)
               frac_flagged_sols=nflagged_sols/nsols
               plot_ants_flagging_colored('weblog/images/plot_ants_'+gaintable+'.png',vis,gaintable)
               htmlOut.writelines('<a href="images/plot_ants_'+gaintable+'.png"><img src="images/plot_ants_'+gaintable+'.png" ALT="antenna positions with flagging plot" WIDTH=400 HEIGHT=400></a><br>\n')
               htmlOut.writelines('N Gain solutions: {:0.0f}<br>'.format(nsols))
               htmlOut.writelines('Flagged solutions: {:0.0f}<br>'.format(nflagged_sols))
               htmlOut.writelines('Fraction Flagged Solutions: {:0.3f} <br>'.format(frac_flagged_sols))
               for ant in ant_list:
                  sani_target=sanitize_string(target)
                  try:
                     plotms(vis=gaintable,xaxis='time', yaxis='phase',showgui=False,\
                         xselfscale=True,plotrange=[0,0,-180,180], antenna=ant,customflaggedsymbol=True,title=ant,\
                         plotfile='weblog/images/plot_'+ant+'_'+gaintable.replace('.g','.png'),overwrite=True)
                     #htmlOut.writelines('<img src="images/plot_'+ant+'_'+gaintable.replace('.g','.png')+'" ALT="gaintable antenna '+ant+'" WIDTH=200 HEIGHT=200>')
                     htmlOut.writelines('<a href="images/plot_'+ant+'_'+gaintable.replace('.g','.png')+'"><img src="images/plot_'+ant+'_'+gaintable.replace('.g','.png')+'" ALT="gaintable antenna '+ant+'" WIDTH=200 HEIGHT=200></a>\n')
                  except:
                     continue
   htmlOut.writelines('</body>\n')
   htmlOut.writelines('</html>\n')
   htmlOut.close()

def get_sols_flagged_solns(gaintable):
   tb.open(gaintable)
   flags=tb.getcol('FLAG').squeeze()
   nsols=flags.size
   flagged_sols=np.where(flags==True)
   nflagged_sols=flagged_sols[0].size
   return nflagged_sols, nsols

def plot_ants_flagging_colored(filename,vis,gaintable):
   names, offset_x,offset_y, offsets, nflags, nunflagged,fracflagged=get_flagged_solns_per_ant(gaintable,vis)
   import matplotlib
   matplotlib.use('Agg')
   import matplotlib.pyplot as plt
   ants_zero_flagging=np.where(fracflagged == 0.0)
   ants_lt10pct_flagging=((fracflagged <= 0.1) & (fracflagged > 0.0)).nonzero()
   ants_lt25pct_flagging=((fracflagged <= 0.25) & (fracflagged > 0.10)).nonzero()
   ants_lt50pct_flagging=((fracflagged <= 0.5) & (fracflagged > 0.25)).nonzero()
   ants_lt75pct_flagging=((fracflagged <= 0.75) & (fracflagged > 0.5)).nonzero()
   ants_gt75pct_flagging=np.where(fracflagged > 0.75)
   fig, ax = plt.subplots(1,1,figsize=(12, 12))
   ax.scatter(offset_x[ants_zero_flagging[0]],offset_y[ants_zero_flagging[0]],marker='o',color='green',label='No Flagging',s=120)
   ax.scatter(offset_x[ants_lt10pct_flagging[0]],offset_y[ants_lt10pct_flagging[0]],marker='o',color='blue',label='<10% Flagging',s=120)
   ax.scatter(offset_x[ants_lt25pct_flagging[0]],offset_y[ants_lt25pct_flagging[0]],marker='o',color='yellow',label='<25% Flagging',s=120)
   ax.scatter(offset_x[ants_lt50pct_flagging[0]],offset_y[ants_lt50pct_flagging[0]],marker='o',color='magenta',label='<50% Flagging',s=120)
   ax.scatter(offset_x[ants_lt75pct_flagging[0]],offset_y[ants_lt75pct_flagging[0]],marker='o',color='cyan',label='<75% Flagging',s=120)
   ax.scatter(offset_x[ants_gt75pct_flagging[0]],offset_y[ants_gt75pct_flagging[0]],marker='o',color='black',label='>75% Flagging',s=120)
   ax.legend(fontsize=20)
   for i in range(len(names)):
      ax.text(offset_x[i],offset_y[i],names[i])
   ax.set_xlabel('Latitude Offset (m)',fontsize=20)
   ax.set_ylabel('Longitude Offset (m)',fontsize=20)
   ax.set_title('Antenna Positions colorized by Selfcal Flagging',fontsize=20)
   plt.savefig(filename,dpi=200.0)
   plt.close()

def plot_image(filename,outname,min=None,max=None,zoom=2):
   header=imhead(filename)
   size=np.max(header['shape'])
   if os.path.exists(filename.replace('image.tt0','mask')): #if mask exists draw it as a contour, else don't use contours
      if min == None:
         imview(raster={'file': filename, 'scaling': -1, 'colorwedge': True},\
               contour={'file': filename.replace('image.tt0','mask'), 'levels': [1] },\
             zoom={'blc': [int(size/2-size/(zoom*2)),int(size/2-size/(zoom*2))],\
                   'trc': [int(size/2+size/(zoom*2)),int(size/2+size/(zoom*2))]},\
             out={'file': outname, 'orient': 'landscape'})
      else:
         imview(raster={'file': filename, 'scaling': -1, 'range': [min,max], 'colorwedge': True},\
               contour={'file': filename.replace('image.tt0','mask'), 'levels': [1] },\
             zoom={'blc': [int(size/2-size/(zoom*2)),int(size/2-size/(zoom*2))],\
                   'trc': [int(size/2+size/(zoom*2)),int(size/2+size/(zoom*2))]},\
             out={'file': outname, 'orient': 'landscape'})
   else:
      if min == None:
         imview(raster={'file': filename, 'scaling': -1, 'colorwedge': True},\
             zoom={'blc': [int(size/2-size/(zoom*2)),int(size/2-size/(zoom*2))],\
                   'trc': [int(size/2+size/(zoom*2)),int(size/2+size/(zoom*2))]},\
             out={'file': outname, 'orient': 'landscape'})
      else:
         imview(raster={'file': filename, 'scaling': -1, 'range': [min,max], 'colorwedge': True},\
             zoom={'blc': [int(size/2-size/(zoom*2)),int(size/2-size/(zoom*2))],\
                   'trc': [int(size/2+size/(zoom*2)),int(size/2+size/(zoom*2))]},\
             out={'file': outname, 'orient': 'landscape'})
   #make image square since imview makes it a strange dimension
   im = Image.open(outname)
   width, height = im.size
   if height > width:
      remainder=height-width
      trim_amount=int(remainder/2.0)
      im1=im.crop((0,trim_amount,width-1,height-trim_amount-1))
   else:
      remainder=width-height
      trim_amount=int(remainder/2.0)
      im1=im.crop((trim_amount,0,width-trim_amount-1,height-1))
   im1.save(outname)

def get_flagged_solns_per_ant(gaintable,vis):
     # Get the antenna names and offsets.

     msmd = casatools.msmetadata()
     tb = casatools.table()

     msmd.open(vis)
     names = msmd.antennanames()
     offset = [msmd.antennaoffset(name) for name in names]
     msmd.close()

     # Calculate the mean longitude and latitude.

     mean_longitude = numpy.mean([offset[i]["longitude offset"]\
             ['value'] for i in range(len(names))])
     mean_latitude = numpy.mean([offset[i]["latitude offset"]\
             ['value'] for i in range(len(names))])

     # Calculate the offsets from the center.

     offsets = [numpy.sqrt((offset[i]["longitude offset"]['value'] -\
             mean_longitude)**2 + (offset[i]["latitude offset"]\
             ['value'] - mean_latitude)**2) for i in \
             range(len(names))]
     offset_y=[(offset[i]["latitude offset"]['value']) for i in \
             range(len(names))]
     offset_x=[(offset[i]["longitude offset"]['value']) for i in \
             range(len(names))]
     # Calculate the number of flags for each antenna.
     #gaintable='"'+gaintable+'"'
     os.system('cp -r '+gaintable.replace(' ','\ ')+' tempgaintable.g')
     gaintable='tempgaintable.g'
     nflags = [tb.calc('[select from '+gaintable+' where ANTENNA1=='+\
             str(i)+' giving  [ntrue(FLAG)]]')['0'].sum() for i in \
             range(len(names))]
     nunflagged = [tb.calc('[select from '+gaintable+' where ANTENNA1=='+\
             str(i)+' giving  [nfalse(FLAG)]]')['0'].sum() for i in \
             range(len(names))]
     os.system('rm -rf tempgaintable.g')
     fracflagged=np.array(nflags)/(np.array(nflags)+np.array(nunflagged))
     # Calculate a score based on those two.
     return names, np.array(offset_x),np.array(offset_y),offsets, nflags, nunflagged,fracflagged



def create_noise_histogram(imagename):
    MADtoRMS =  1.4826
    headerlist = imhead(imagename, mode = 'list')
    telescope=headerlist['telescope']
    beammajor = headerlist['beammajor']['value']
    beamminor = headerlist['beamminor']['value']
    beampa = headerlist['beampa']['value']
    image_stats= imstat(imagename = imagename)
    maskImage=imagename.replace('image','mask').replace('.tt0','')
    residualImage=imagename.replace('image','residual')
    os.system('rm -rf temp.mask temp.residual')
    if os.path.exists(maskImage):
       os.system('cp -r '+maskImage+ ' temp.mask')
       maskImage='temp.mask'
    os.system('cp -r '+residualImage+ ' temp.residual')
    residualImage='temp.residual'
    if os.path.exists(maskImage):
       ia.close()
       ia.done()
       ia.open(residualImage)
       #ia.calcmask(maskImage+" <0.5"+"&& mask("+residualImage+")",name='madpbmask0')
       ia.calcmask("'"+maskImage+"'"+" <0.5"+"&& mask("+residualImage+")",name='madpbmask0')
       mask0Stats = ia.statistics(robust=True,axes=[0,1])
       ia.maskhandler(op='set',name='madpbmask0')
       rms = mask0Stats['medabsdevmed'][0] * MADtoRMS
       residualMean = mask0Stats['median'][0]
       pix=np.squeeze(ia.getchunk())
       mask=np.squeeze(ia.getchunk(getmask=True))
       dimensions=mask.ndim
       if dimensions ==4:
          mask=mask[:,:,0,0]
       if dimensions == 3:
          mask=mask[:,:,0]
       unmasked=(mask == True).nonzero()
       pix_unmasked=pix[unmasked]
       N,intensity=np.histogram(pix_unmasked,bins=50)
       ia.close()
       ia.done()
    elif telescope == 'ALMA':
       ia.close()
       ia.done()
       ia.open(residualImage)
       #ia.calcmask(maskImage+" <0.5"+"&& mask("+residualImage+")",name='madpbmask0')
       ia.calcmask("mask("+residualImage+")",name='madpbmask0')
       mask0Stats = ia.statistics(robust=True,axes=[0,1])
       ia.maskhandler(op='set',name='madpbmask0')
       rms = mask0Stats['medabsdevmed'][0] * MADtoRMS
       residualMean = mask0Stats['median'][0]
       pix=np.squeeze(ia.getchunk())
       mask=np.squeeze(ia.getchunk(getmask=True))
       mask=mask[:,:,0,0]
       unmasked=(mask == True).nonzero()
       pix_unmasked=pix[unmasked]
       ia.close()
       ia.done()
    elif 'VLA' in telescope:
       residual_stats=imstat(imagename=imagename.replace('image','residual'),algorithm='chauvenet')
       rms = residual_stats['rms'][0]
       ia.open(residualImage)
       pix_unmasked=np.squeeze(ia.getchunk())
       ia.close()
       ia.done()

    N,intensity=np.histogram(pix_unmasked,bins=100)
    intensity=np.diff(intensity)+intensity[:-1]  
    ia.close()
    ia.done()
    os.system('rm -rf temp.mask temp.residual')
    return N,intensity,rms 


def create_noise_histogram_plots(N_1,N_2,intensity_1,intensity_2,rms_1,rms_2,outfile,rms_theory=0.0):
   import matplotlib
   matplotlib.use('Agg')
   import matplotlib.pyplot as plt 
   bins=50.0
   max_N_1=np.max(N_1)
   max_N_2=np.max(N_2)
   fig, ax = plt.subplots(1,1,figsize=(12, 12))
   ax.set_yscale('log')
   plt.ylim([0.0001,2.0])
   ax.step(intensity_1,N_1/np.max(N_1),label='Initial Data')
   ax.step(intensity_2,N_2/np.max(N_2),label='Final Data')
   ax.plot(intensity_1,gaussian_norm(intensity_1,0,rms_1),label='Initial Gaussian')
   ax.plot(intensity_2,gaussian_norm(intensity_2,0,rms_2),label='Final Gaussian')
   if rms_theory !=0.0:
      ax.plot([-1.0*rms_theory,rms_theory],[0.606,0.606],label='Theoretical Sensitivity')
   ax.legend(fontsize=20)
   ax.set_xlabel('Intensity (mJy/Beam)',fontsize=20)
   ax.set_ylabel('N',fontsize=20)
   ax.set_title('Initial vs. Final Noise (Unmasked Pixels)',fontsize=20)
   plt.savefig(outfile,dpi=200.0)
   plt.close()


def gaussian_norm(x, mean, sigma):
   gauss_dist=np.exp(-(x-mean)**2/(2*sigma**2))
   norm_gauss_dist=gauss_dist/np.max(gauss_dist)
   return norm_gauss_dist

def generate_weblog(sclib,solints,bands,directory='weblog'):
   from datetime import datetime
   os.system('rm -rf '+directory)
   os.system('mkdir '+directory)
   os.system('mkdir '+directory+'/images')
   htmlOut=open(directory+'/index.html','w')
   htmlOut.writelines('<html>\n')
   htmlOut.writelines('<title>SelfCal Weblog</title>\n')
   htmlOut.writelines('<head>\n')
   htmlOut.writelines('</head>\n')
   htmlOut.writelines('<body>\n')
   htmlOut.writelines('<a name="top"></a>\n')
   htmlOut.writelines('<h1>SelfCal Weblog</h1>\n')
   htmlOut.writelines('<h4>Date Executed:'+datetime.today().strftime('%Y-%m-%d')+'</h4>\n')
   htmlOut.writelines('<h2>Targets:</h2>\n')
   targets=list(sclib.keys())
   for target in targets:
      htmlOut.writelines('<a href="#'+target+'">'+target+'</a><br>\n')
   htmlOut.writelines('<h2>Bands:</h2>\n')
   bands_string=', '.join([str(elem) for elem in bands])
   htmlOut.writelines(''+bands_string+'\n')
   htmlOut.writelines('<h2>Solints to Attempt:</h2>\n')
   for band in bands:
      solints_string=', '.join([str(elem) for elem in solints[band]])
      htmlOut.writelines('<br>'+band+': '+solints_string)

   for target in targets:
      htmlOut.writelines('<a name="'+target+'"></a>\n')
      htmlOut.writelines('<h2>'+target+' Summary</h2>\n')
      htmlOut.writelines('<a href="#top">Back to Top</a><br>\n')
      bands_obsd=list(sclib[target].keys())

      for band in bands_obsd:
         htmlOut.writelines('<h2>'+band+'</h2>\n')
         htmlOut.writelines('<a name="'+target+'_'+band+'"></a>\n')
         htmlOut.writelines('Selfcal Success?: '+str(sclib[target][band]['SC_success'])+'<br>\n')
         keylist=sclib[target][band].keys()
         if 'Stop_Reason' not in keylist:
            htmlOut.writelines('Stop Reason: Estimated Selfcal S/N too low for solint<br><br>\n')
            if sclib[target][band]['SC_success']==False:
               render_summary_table(htmlOut,sclib,target,band,directory=directory)
               continue
         else:   
            htmlOut.writelines('Stop Reason: '+str(sclib[target][band]['Stop_Reason'])+'<br><br>\n')
            print(target,band,sclib[target][band]['Stop_Reason'])
            if (('Estimated_SNR_too_low_for_solint' in sclib[target][band]['Stop_Reason']) or ('Selfcal_Not_Attempted' in sclib[target][band]['Stop_Reason'])) and sclib[target][band]['final_solint']=='None':
               render_summary_table(htmlOut,sclib,target,band,directory=directory)
               continue
         htmlOut.writelines('Final Successful solint: '+str(sclib[target][band]['final_solint'])+'<br><br>\n')
         if sclib[target][band]['obstype'] == 'mosaic':
             htmlOut.writelines('<a href="'+target+'_field-by-field/index.html">Field-by-Field Summary</a><br><br>\n')
         # Summary table for before/after SC
         render_summary_table(htmlOut,sclib,target,band,directory=directory)

         #Noise Summary plot
         N_initial,intensity_initial,rms_inital=create_noise_histogram(sanitize_string(target)+'_'+band+'_initial.image.tt0')
         N_final,intensity_final,rms_final=create_noise_histogram(sanitize_string(target)+'_'+band+'_final.image.tt0')
         if 'theoretical_sensitivity' in keylist:
            rms_theory=sclib[target][band]['theoretical_sensitivity']
            if rms_theory != -99.0:
               rms_theory=sclib[target][band]['theoretical_sensitivity']
            else:
               rms_theory=0.0
         else:
            rms_theory=0.0
         create_noise_histogram_plots(N_initial,N_final,intensity_initial,intensity_final,rms_inital,rms_final,\
                                      directory+'/images/'+sanitize_string(target)+'_'+band+'_noise_plot.png',rms_theory)
         htmlOut.writelines('<br>Initial vs. Final Noise Characterization<br>')
         htmlOut.writelines('<a href="images/'+sanitize_string(target)+'_'+band+'_noise_plot.png"><img src="images/'+sanitize_string(target)+'_'+band+'_noise_plot.png" ALT="Noise Characteristics" WIDTH=300 HEIGHT=300></a><br>\n')
         
         # Solint summary table
         render_selfcal_solint_summary_table(htmlOut,sclib,target,band,solints)

         # PER SPW STATS TABLE
         if 'per_spw_stats' in sclib[target][band].keys():
            render_spw_stats_summary_table(htmlOut,sclib,target,band)

   # Close main weblog file
   htmlOut.writelines('</body>\n')
   htmlOut.writelines('</html>\n')
   htmlOut.close()
   
   # Pages for each solint
   render_per_solint_QA_pages(sclib,solints,bands,directory=directory)
 

def render_summary_table(htmlOut,sclib,target,band,directory='weblog'):
         plot_image(sanitize_string(target)+'_'+band+'_final.image.tt0',\
                      directory+'/images/'+sanitize_string(target)+'_'+band+'_final.image.tt0.png', zoom=2 if directory=="weblog" else 1)
         image_stats=imstat(sanitize_string(target)+'_'+band+'_final.image.tt0')
         
         plot_image(sanitize_string(target)+'_'+band+'_initial.image.tt0',\
                      directory+'/images/'+sanitize_string(target)+'_'+band+'_initial.image.tt0.png',min=image_stats['min'][0],max=image_stats['max'][0], zoom=2 if directory=="weblog" else 1) 
         os.system('rm -rf '+sanitize_string(target)+'_'+band+'_final_initial_div_final.image.tt0 '+sanitize_string(target)+'_'+band+'_final_initial_div_final.temp.image.tt0')

         ### Hacky way to suppress stuff outside mask in ratio images.
         immath(imagename=[sanitize_string(target)+'_'+band+'_final.image.tt0',sanitize_string(target)+'_'+band+'_initial.image.tt0',sanitize_string(target)+'_'+band+'_final.mask'],\
                mode='evalexpr',expr='((IM0-IM1)/IM0)*IM2',outfile=sanitize_string(target)+'_'+band+'_final_initial_div_final.temp.image.tt0')
         immath(imagename=[sanitize_string(target)+'_'+band+'_final_initial_div_final.temp.image.tt0'],\
                mode='evalexpr',expr='iif(IM0==0.0,-99.0,IM0)',outfile=sanitize_string(target)+'_'+band+'_final_initial_div_final.image.tt0')
         plot_image(sanitize_string(target)+'_'+band+'_final_initial_div_final.image.tt0',\
                      directory+'/images/'+sanitize_string(target)+'_'+band+'_final_initial_div_final.image.tt0.png',\
                       min=-1.0,max=1.0, zoom=2 if directory=="weblog" else 1) 
         '''
         htmlOut.writelines('Initial, Final, and  Images with scales set by Final Image<br>\n')
         htmlOut.writelines('<a href="images/'+sanitize_string(target)+'_'+band+'_initial.image.tt0.png"><img src="images/'+sanitize_string(target)+'_'+band+'_initial.image.tt0.png" ALT="pre-SC-solint image" WIDTH=400 HEIGHT=400></a>\n') 
         htmlOut.writelines('<a href="images/'+sanitize_string(target)+'_'+band+'_final.image.tt0.png"><img src="images/'+sanitize_string(target)+'_'+band+'_final.image.tt0.png" ALT="pre-SC-solint image" WIDTH=400 HEIGHT=400></a>\n')
         htmlOut.writelines('<a href="images/'+sanitize_string(target)+'_'+band+'_final_initial_div_final.image.tt0.png"><img src="images/'+sanitize_string(target)+'_'+band+'_final_initial_div_final.image.tt0.png" ALT="pre-SC-solint image" WIDTH=400 HEIGHT=400></a><br>\n')
         '''
         # SUMMARY TABLE FOR FINAL IMAGES
         htmlOut.writelines('<table cellspacing="0" cellpadding="0" border="0" bgcolor="#000000">\n')
         htmlOut.writelines('	<tr>\n')
         htmlOut.writelines('		<td>\n')
         line='<table>\n  <tr bgcolor="#ffffff">\n    <th>Data:</th>\n    '
         for data_type in ['Initial', 'Final', 'Comparison']:
            line+='<th>'+data_type+'</th>\n    '
         line+='</tr>\n'
         htmlOut.writelines(line)
         quantities=['Image','intflux','SNR','SNR_NF','RMS','RMS_NF','Beam']
         for key in quantities:
            if key =='Image':
               line='<tr bgcolor="#ffffff">\n    <td>Image: </td>\n'
            if key =='SNR':
               line='<tr bgcolor="#ffffff">\n    <td>SNR: </td>\n'
            if key =='intflux':
               line='<tr bgcolor="#ffffff">\n    <td>Integrated Flux: </td>\n'
            if key =='RMS':
               line='<tr bgcolor="#ffffff">\n    <td>RMS: </td>\n'
            if key =='SNR_NF':
               line='<tr bgcolor="#ffffff">\n    <td>SNR (near-field): </td>\n'
            if key =='RMS_NF':
               line='<tr bgcolor="#ffffff">\n    <td>RMS (near-field): </td>\n'
            if key =='Beam':
               line='<tr bgcolor="#ffffff">\n    <td>Beam: </td>\n'

            for data_type in ['orig', 'final', 'comp']:
               if data_type !='comp':
                  if key =='Image':
                     if data_type=='orig':
                        line+='<td><a href="images/'+sanitize_string(target)+'_'+band+'_initial.image.tt0.png"><img src="images/'+sanitize_string(target)+'_'+band+'_initial.image.tt0.png" ALT="pre-SC-solint image" WIDTH=400 HEIGHT=400></a> </td>\n'
                     if data_type=='final':
                        line+='<td><a href="images/'+sanitize_string(target)+'_'+band+'_final.image.tt0.png"><img src="images/'+sanitize_string(target)+'_'+band+'_final.image.tt0.png" ALT="pre-SC-solint image" WIDTH=400 HEIGHT=400></a> </td>\n'
                  if key =='SNR':
                     line+='    <td>{:0.2f} </td>\n'.format(sclib[target][band][key+'_'+data_type])
                  if key =='intflux':
                     line+='    <td>{:0.2f} +/- {:0.2f} mJy</td>\n'.format(sclib[target][band][key+'_'+data_type]*1000.0,sclib[target][band]['e_'+key+'_'+data_type]*1000.0)
                  if key =='SNR_NF':
                     line+='    <td>{:0.2f} </td>\n'.format(sclib[target][band][key+'_'+data_type])
                  if key =='RMS':
                     line+='    <td>{:0.2f} mJy/beam </td>\n'.format(sclib[target][band][key+'_'+data_type]*1000.0)
                  if key =='RMS_NF':
                     line+='    <td>{:0.2f} mJy/beam </td>\n'.format(sclib[target][band][key+'_'+data_type]*1000.0)
                  if key=='Beam':
                     line+='    <td>{:0.2f}"x{:0.2f}" {:0.2f} deg </td>\n'.format(sclib[target][band][key+'_major'+'_'+data_type],sclib[target][band][key+'_minor'+'_'+data_type],sclib[target][band][key+'_PA'+'_'+data_type])
               else:
                  if key =='Image':
                        line+='<td><a href="images/'+sanitize_string(target)+'_'+band+'_final_initial_div_final.image.tt0.png"><img src="images/'+sanitize_string(target)+'_'+band+'_final_initial_div_final.image.tt0.png" ALT="pre-SC-solint image" WIDTH=400 HEIGHT=400></a> </td>\n'
                  if key =='intflux':
                     if sclib[target][band][key+'_orig'] == 0:
                         line+='    <td>{:0.2f} </td>\n'.format(1.0)
                     else:
                         line+='    <td>{:0.2f} </td>\n'.format(sclib[target][band][key+'_final']/sclib[target][band][key+'_orig'])
                  if key =='SNR':
                     line+='    <td>{:0.2f} </td>\n'.format(sclib[target][band][key+'_final']/sclib[target][band][key+'_orig'])
                  if key =='SNR_NF':
                     line+='    <td>{:0.2f} </td>\n'.format(sclib[target][band][key+'_final']/sclib[target][band][key+'_orig'])
                  if key =='RMS':
                     line+='    <td>{:0.2f} </td>\n'.format(sclib[target][band][key+'_orig']/sclib[target][band][key+'_final'])
                  if key =='RMS_NF':
                     line+='    <td>{:0.2f} </td>\n'.format(sclib[target][band][key+'_orig']/sclib[target][band][key+'_final'])
                  if key=='Beam':
                     line+='    <td>{:0.2f}</td>\n'.format((sclib[target][band][key+'_major_final']*sclib[target][band][key+'_minor_final'])/(sclib[target][band][key+'_major_orig']*sclib[target][band][key+'_minor_orig']))
            line+='</tr>\n    '
            htmlOut.writelines(line)
         htmlOut.writelines('</table>\n')
         htmlOut.writelines('	</td>\n')
         htmlOut.writelines('	</tr>\n')
         htmlOut.writelines('</table>\n')

def render_selfcal_solint_summary_table(htmlOut,sclib,target,band,solints):
         #  SELFCAL SUMMARY TABLE   
         vislist=sclib[target][band]['vislist']
         solint_list=solints[band]
         htmlOut.writelines('<br>Per solint stats: <br>\n')
         htmlOut.writelines('<table cellspacing="0" cellpadding="0" border="0" bgcolor="#000000">\n')
         htmlOut.writelines('	<tr>\n')
         htmlOut.writelines('		<td>\n')
         line='<table>\n  <tr bgcolor="#ffffff">\n    <th>Solint:</th>\n    '
         for solint in solint_list:
            line+='<th>'+solint+'</th>\n    '
         line+='</tr>\n'
         htmlOut.writelines(line)
         vis_keys=list(sclib[target][band][vislist[len(vislist)-1]].keys())
         quantities=['Pass','intflux_final','intflux_improvement','SNR_final','SNR_Improvement','SNR_NF_final','SNR_NF_Improvement','RMS_final','RMS_Improvement','RMS_NF_final','RMS_NF_Improvement','Beam_Ratio','clean_threshold','Plots']
         for key in quantities:
            if key =='Pass':
               line='<tr bgcolor="#ffffff">\n    <td>Result: </td>\n'
            if key =='intflux_final':
               line='<tr bgcolor="#ffffff">\n    <td>Integrated Flux: </td>\n'
            if key =='intflux_improvement':
               line='<tr bgcolor="#ffffff">\n    <td>Integrated Flux Change: </td>\n'
            if key =='SNR_final':
               line='<tr bgcolor="#ffffff">\n    <td>Dynamic Range: </td>\n'
            if key =='SNR_Improvement':
               line='<tr bgcolor="#ffffff">\n    <td>DR Improvement: </td>\n'
            if key =='SNR_NF_final':
               line='<tr bgcolor="#ffffff">\n    <td>Dynamic Range (near-field): </td>\n'
            if key =='SNR_NF_Improvement':
               line='<tr bgcolor="#ffffff">\n    <td>DR Improvement (near-field): </td>\n'
            if key =='RMS_final':
               line='<tr bgcolor="#ffffff">\n    <td>RMS: </td>\n'
            if key =='RMS_Improvement':
               line='<tr bgcolor="#ffffff">\n    <td>RMS Improvement: </td>\n'
            if key =='RMS_NF_final':
               line='<tr bgcolor="#ffffff">\n    <td>RMS (near-field): </td>\n'
            if key =='RMS_NF_Improvement':
               line='<tr bgcolor="#ffffff">\n    <td>RMS Improvement (near-field): </td>\n'
            if key =='Beam_Ratio':
               line='<tr bgcolor="#ffffff">\n    <td>Ratio of Beam Area: </td>\n'
            if key =='clean_threshold':
               line='<tr bgcolor="#ffffff">\n    <td>Clean Threshold: </td>\n'
            if key =='Plots':
               line='<tr bgcolor="#ffffff">\n    <td>Plots: </td>\n'
            for solint in solint_list:
               if solint in vis_keys:
                  vis_solint_keys=sclib[target][band][vislist[len(vislist)-1]][solint].keys()
                  if key != 'Pass' and sclib[target][band][vislist[len(vislist)-1]][solint]['Pass'] == 'None':
                      line+='    <td> - </td>\n'
                      continue
                  if key=='Pass':
                     if sclib[target][band][vislist[len(vislist)-1]][solint]['Pass'] == False:
                        line+='    <td><font color="red">{}</font> {}</td>\n'.format('Fail',sclib[target][band][vislist[len(vislist)-1]][solint]['Fail_Reason'])
                     elif sclib[target][band][vislist[len(vislist)-1]][solint]['Pass'] == 'None':
                        line+='    <td><font color="green">{}</font> {}</td>\n'.format('Not attempted',sclib[target][band][vislist[len(vislist)-1]][solint]['Fail_Reason'])
                     else:
                        line+='    <td><font color="blue">{}</font></td>\n'.format('Pass')
                  if key=='intflux_final':
                     line+='    <td>{:0.2f} +/- {:0.2f} mJy</td>\n'.format(sclib[target][band][vislist[len(vislist)-1]][solint]['intflux_post']*1000.0,sclib[target][band][vislist[len(vislist)-1]][solint]['e_intflux_post']*1000.0)
                  if key=='intflux_improvement':
                     if sclib[target][band][vislist[len(vislist)-1]][solint]['intflux_pre'] == 0:
                        line+='    <td>{:0.2f}</td>\n'.format(1.0)
                     else:
                        line+='    <td>{:0.2f}</td>\n'.format(sclib[target][band][vislist[len(vislist)-1]][solint]['intflux_post']/sclib[target][band][vislist[len(vislist)-1]][solint]['intflux_pre'])                      
                  if key=='SNR_final':
                     line+='    <td>{:0.2f}</td>\n'.format(sclib[target][band][vislist[len(vislist)-1]][solint]['SNR_post'])
                  if key=='SNR_Improvement':
                     line+='    <td>{:0.2f}</td>\n'.format(sclib[target][band][vislist[len(vislist)-1]][solint]['SNR_post']/sclib[target][band][vislist[len(vislist)-1]][solint]['SNR_pre'])
                  if key=='SNR_NF_final':
                     line+='    <td>{:0.2f}</td>\n'.format(sclib[target][band][vislist[len(vislist)-1]][solint]['SNR_NF_post'])
                  if key=='SNR_NF_Improvement':
                     line+='    <td>{:0.2f}</td>\n'.format(sclib[target][band][vislist[len(vislist)-1]][solint]['SNR_NF_post']/sclib[target][band][vislist[len(vislist)-1]][solint]['SNR_NF_pre'])

                  if key=='RMS_final':
                     line+='    <td>{:0.2e} mJy/bm</td>\n'.format(sclib[target][band][vislist[len(vislist)-1]][solint]['RMS_post']*1000.0)
                  if key=='RMS_Improvement':
                     line+='    <td>{:0.2e}</td>\n'.format(sclib[target][band][vislist[len(vislist)-1]][solint]['RMS_pre']/sclib[target][band][vislist[len(vislist)-1]][solint]['RMS_post'])
                  if key=='RMS_NF_final':
                     line+='    <td>{:0.2e} mJy/bm</td>\n'.format(sclib[target][band][vislist[len(vislist)-1]][solint]['RMS_NF_post']*1000.0)
                  if key=='RMS_NF_Improvement':
                     line+='    <td>{:0.2e}</td>\n'.format(sclib[target][band][vislist[len(vislist)-1]][solint]['RMS_NF_pre']/sclib[target][band][vislist[len(vislist)-1]][solint]['RMS_NF_post'])

                  if key=='Beam_Ratio':
                     line+='    <td>{:0.2e}</td>\n'.format((sclib[target][band][vislist[len(vislist)-1]][solint]['Beam_major_post']*sclib[target][band][vislist[len(vislist)-1]][solint]['Beam_minor_post'])/(sclib[target][band]['Beam_major_orig']*sclib[target][band]['Beam_minor_orig']))
                  if key =='clean_threshold':
                     if key in vis_solint_keys:
                        line+='    <td>{:0.2e} mJy/bm</td>\n'.format(sclib[target][band][vislist[len(vislist)-1]][solint]['clean_threshold']*1000.0)
                     else:
                        line+='    <td>Not Available</td>\n'
                  if key =='Plots':
                     line+='    <td><a href="'+target+'_'+band+'_'+solint+'.html">QA Plots</a></td>\n'

               else:
                  line+='    <td> - </td>\n'
            line+='</tr>\n    '
            htmlOut.writelines(line)
         htmlOut.writelines('<tr bgcolor="#ffffff">\n    <td colspan="'+str(len(solint_list)+1)+'">Flagged solutions by antenna: </td></tr>\n')
         for vis in vislist:
            line='<tr bgcolor="#ffffff">\n    <td>'+vis+': </td>\n'
            for solint in solint_list:
               if solint in vis_keys and sclib[target][band][vis][solint]['Pass'] != 'None' and 'gaintable' in sclib[target][band][vis][solint]:
                  # only evaluate last gaintable not the pre-apply table
                  gaintable=sclib[target][band][vis][solint]['gaintable'][len(sclib[target][band][vis][solint]['gaintable'])-1]
                  line+='<td><a href="images/plot_ants_'+gaintable+'.png"><img src="images/plot_ants_'+gaintable+'.png" ALT="antenna positions with flagging plot" WIDTH=200 HEIGHT=200></a></td>\n'
               else:
                   line+='<td>-</td>\n'
            line+='</tr>\n    '
            htmlOut.writelines(line)
            for quantity in ['Nsols','Flagged_Sols','Frac_Flagged']:
               line='<tr bgcolor="#ffffff">\n    <td>'+quantity+'</td>\n'
               for solint in solint_list:
                  if solint in vis_keys and sclib[target][band][vis][solint]['Pass'] != 'None' and 'gaintable' in sclib[target][band][vis][solint]:
                     # only evaluate last gaintable not the pre-apply table
                     gaintable=sclib[target][band][vis][solint]['gaintable'][len(sclib[target][band][vis][solint]['gaintable'])-1]
                     nflagged_sols, nsols=get_sols_flagged_solns(gaintable)
                     if quantity =='Nsols':
                        line+='<td>'+str(nsols)+'</td>\n'
                     if quantity =='Flagged_Sols':
                        line+='<td>'+str(nflagged_sols)+'</td>\n'
                     if quantity =='Frac_Flagged':
                        line+='<td>'+'{:0.3f}'.format(nflagged_sols/nsols)+'</td>\n'
                  else:
                     line+='<td>-</td>\n'
               line+='</tr>\n    '

               htmlOut.writelines(line)
         htmlOut.writelines('</table>\n')
         htmlOut.writelines('	</td>\n')
         htmlOut.writelines('	</tr>\n')
         htmlOut.writelines('</table>\n')

def render_spw_stats_summary_table(htmlOut,sclib,target,band):
   spwlist=list(sclib[target][band]['per_spw_stats'].keys())
   htmlOut.writelines('<br>Per SPW stats: <br>\n')
   htmlOut.writelines('<table cellspacing="0" cellpadding="0" border="0" bgcolor="#000000">\n')
   htmlOut.writelines('	<tr>\n')
   htmlOut.writelines('		<td>\n')
   line='<table>\n  <tr bgcolor="#ffffff">\n    <th></th>\n    '
   for spw in spwlist:
      line+='<th>'+spw+'</th>\n    '
   line+='</tr>\n'
   htmlOut.writelines(line)

   quantities=['bandwidth','effective_bandwidth','SNR_orig','SNR_final','RMS_orig','RMS_final']
   for key in quantities:
      line='<tr bgcolor="#ffffff">\n    <td>'+key+': </td>\n'
      for spw in spwlist:
         spwkeys=sclib[target][band]['per_spw_stats'][spw].keys()
         if 'SNR' in key and key in spwkeys:
            line+='    <td>{:0.2f}</td>\n'.format(sclib[target][band]['per_spw_stats'][spw][key])
         if 'RMS' in key and key in spwkeys:
            line+='    <td>{:0.2e} mJy/bm</td>\n'.format(sclib[target][band]['per_spw_stats'][spw][key]*1000.0)
         if 'bandwidth' in key and key in spwkeys:
            line+='    <td>{:0.4f} GHz</td>\n'.format(sclib[target][band]['per_spw_stats'][spw][key])
      line+='</tr>\n    '
      htmlOut.writelines(line)
   htmlOut.writelines('</table>\n')
   htmlOut.writelines('	</td>\n')
   htmlOut.writelines('	</tr>\n')
   htmlOut.writelines('</table>\n')
   for spw in spwlist:
      spwkeys=sclib[target][band]['per_spw_stats'][spw].keys()
      if 'delta_SNR' in spwkeys or 'delta_RMS' in spwkeys or 'delta_beamarea' in spwkeys:
         if sclib[target][band]['per_spw_stats'][spw]['delta_SNR'] < 0.0:
            htmlOut.writelines('WARNING SPW '+spw+' HAS LOWER SNR POST SELFCAL<br>\n')
         if sclib[target][band]['per_spw_stats'][spw]['delta_RMS'] > 0.0:
            htmlOut.writelines('WARNING SPW '+spw+' HAS HIGHER RMS POST SELFCAL<br>\n')
         if sclib[target][band]['per_spw_stats'][spw]['delta_beamarea'] > 0.05:
            htmlOut.writelines('WARNING SPW '+spw+' HAS A >0.05 CHANGE IN BEAM AREA POST SELFCAL<br>\n')

def render_per_solint_QA_pages(sclib,solints,bands,directory='weblog'):
  ## Per Solint pages
   targets=list(sclib.keys())
   for target in targets:
      bands_obsd=list(sclib[target].keys())
      for band in bands_obsd:
         if sclib[target][band]['final_solint'] == 'None':
            final_solint_index=0
         else:
            final_solint_index=solints[band].index(sclib[target][band]['final_solint']) 

         vislist=sclib[target][band]['vislist']
         index_addition=1
         if sclib[target][band]['final_solint'] != 'inf_ap' and sclib[target][band]['final_solint'] != 'None':
            index_addition=2
         # if it's a dataset where inf_EB == inf, make sure to take out the assumption that there would be an 'inf' solution
         if 'inf' not in solints[band]:
            index_addition=index_addition-1
         #add an additional check to make sure the final index will be in the array
         if final_solint_index+index_addition-1 > (len(solints[band])-1):
            index_addition=(final_solint_index+index_addition-1) - (len(solints[band])-1)
         

         final_solint_to_plot=solints[band][final_solint_index+index_addition-1]
         keylist=sclib[target][band][vislist[0]].keys()
         if index_addition == 2 and final_solint_to_plot not in keylist:
           index_addition=index_addition-1


         
         #for i in range(final_solint_index+index_addition):
         for i in range(len(solints[band])):

            if solints[band][i] not in keylist or sclib[target][band][vislist[len(vislist)-1]][solints[band][i]]['Pass'] == 'None':
               continue
            htmlOutSolint=open(directory+'/'+target+'_'+band+'_'+solints[band][i]+'.html','w')
            htmlOutSolint.writelines('<html>\n')
            htmlOutSolint.writelines('<title>SelfCal Weblog</title>\n')
            htmlOutSolint.writelines('<head>\n')
            htmlOutSolint.writelines('</head>\n')
            htmlOutSolint.writelines('<body>\n')
            htmlOutSolint.writelines('<a name="top"></a>\n')
            htmlOutSolint.writelines('<h2>'+target+' Plots</h2>\n')
            htmlOutSolint.writelines('<h2>'+band+'</h2>\n')
            htmlOutSolint.writelines('<h2>Targets:</h2>\n')
            keylist=sclib[target][band][vislist[0]].keys()
            solints_string=''
            for j in range(final_solint_index+index_addition):
               if solints[band][j] not in keylist:
                  continue
               solints_string+='<a href="'+target+'_'+band+'_'+solints[band][j]+'.html">'+solints[band][j]+'  </a><br>\n'
            htmlOutSolint.writelines('<br>Solints: '+solints_string)

            htmlOutSolint.writelines('<h3>Solint: '+solints[band][i]+'</h3>\n')       
            keylist_top=sclib[target][band].keys()
            htmlOutSolint.writelines('<a href="index.html#'+target+'_'+band+'">Back to Main Target/Band</a><br>\n')


            #must select last key for pre Jan 14th runs since they only wrote pass to the last MS dictionary entry
            passed=sclib[target][band][vislist[len(vislist)-1]][solints[band][i]]['Pass']
            '''
            if (i > final_solint_index) or ('Estimated_SNR_too_low_for_solint' not in sclib[target][band]['Stop_Reason']):
               htmlOut.writelines('<h4>Passed: <font color="red">False</font></h4>\n')
            elif 'Stop_Reason' in keylist_top:
               if (i == final_solint_index) and ('Estimated_SNR_too_low_for_solint' not in sclib[target][band]['Stop_Reason']):
                    htmlOut.writelines('<h4>Passed: <font color="red">False</font></h4>\n') 
            else:
               htmlOut.writelines('<h4>Passed: <font color="blue">True</font></h4>\n')
            '''
            if passed:
               htmlOutSolint.writelines('<h4>Passed: <font color="blue">True</font></h4>\n')
            else:
               htmlOutSolint.writelines('<h4>Passed: <font color="red">False</font></h4>\n')

            htmlOutSolint.writelines('Pre and Post Selfcal images with scales set to Post image<br>\n')
            plot_image(sanitize_string(target)+'_'+band+'_'+solints[band][i]+'_'+str(i)+'_post.image.tt0',\
                      directory+'/images/'+sanitize_string(target)+'_'+band+'_'+solints[band][i]+'_'+str(i)+'_post.image.tt0.png', \
                      zoom=2 if directory=="weblog" else 1) 
            image_stats=imstat(sanitize_string(target)+'_'+band+'_'+solints[band][i]+'_'+str(i)+'_post.image.tt0')
            plot_image(sanitize_string(target)+'_'+band+'_'+solints[band][i]+'_'+str(i)+'.image.tt0',\
                      directory+'/images/'+sanitize_string(target)+'_'+band+'_'+solints[band][i]+'_'+str(i)+'.image.tt0.png',min=image_stats['min'][0],max=image_stats['max'][0], \
                      zoom=2 if directory=="weblog" else 1) 

            htmlOutSolint.writelines('<a href="images/'+sanitize_string(target)+'_'+band+'_'+solints[band][i]+'_'+str(i)+'.image.tt0.png"><img src="images/'+sanitize_string(target)+'_'+band+'_'+solints[band][i]+'_'+str(i)+'.image.tt0.png" ALT="pre-SC-solint image" WIDTH=400 HEIGHT=400></a>\n')
            htmlOutSolint.writelines('<a href="images/'+sanitize_string(target)+'_'+band+'_'+solints[band][i]+'_'+str(i)+'_post.image.tt0.png"><img src="images/'+sanitize_string(target)+'_'+band+'_'+solints[band][i]+'_'+str(i)+'_post.image.tt0.png" ALT="pre-SC-solint image" WIDTH=400 HEIGHT=400></a><br>\n')
            htmlOutSolint.writelines('Post SC SNR: {:0.2f}'.format(sclib[target][band][vislist[0]][solints[band][i]]['SNR_post'])+'<br>Pre SC SNR: {:0.2f}'.format(sclib[target][band][vislist[0]][solints[band][i]]['SNR_pre'])+'<br><br>\n')
            htmlOutSolint.writelines('Post SC RMS: {:0.7f}'.format(sclib[target][band][vislist[0]][solints[band][i]]['RMS_post'])+' Jy/beam<br>Pre SC RMS: {:0.7f}'.format(sclib[target][band][vislist[0]][solints[band][i]]['RMS_pre'])+' Jy/beam<br>\n')
            htmlOutSolint.writelines('Post Beam: {:0.2f}"x{:0.2f}" {:0.2f} deg'.format(sclib[target][band][vislist[0]][solints[band][i]]['Beam_major_post'],sclib[target][band][vislist[0]][solints[band][i]]['Beam_minor_post'],sclib[target][band][vislist[0]][solints[band][i]]['Beam_PA_post'])+'<br>\n')
            htmlOutSolint.writelines('Pre Beam: {:0.2f}"x{:0.2f}" {:0.2f} deg'.format(sclib[target][band][vislist[0]][solints[band][i]]['Beam_major_pre'],sclib[target][band][vislist[0]][solints[band][i]]['Beam_minor_pre'],sclib[target][band][vislist[0]][solints[band][i]]['Beam_PA_pre'])+'<br><br>\n')


            if solints[band][i] =='inf_EB':
               htmlOutSolint.writelines('<h3>Phase vs. Frequency Plots:</h3>\n')
            else:
               htmlOutSolint.writelines('<h3>Phase vs. Time Plots:</h3>\n')
            for vis in vislist:
               htmlOutSolint.writelines('<h4>MS: '+vis+'</h4>\n')
               if 'gaintable' not in sclib[target][band][vis][solints[band][i]]:
                    htmlOutSolint.writelines('No gaintable available <br><br>')
                    continue
               ant_list=get_ant_list(vis)
               gaintable=sclib[target][band][vis][solints[band][i]]['gaintable'][len(sclib[target][band][vis][solints[band][i]]['gaintable'])-1]
               print('******************'+gaintable+'***************')
               nflagged_sols, nsols=get_sols_flagged_solns(gaintable)
               frac_flagged_sols=nflagged_sols/nsols
               plot_ants_flagging_colored(directory+'/images/plot_ants_'+gaintable+'.png',vis,gaintable)
               htmlOutSolint.writelines('<a href="images/plot_ants_'+gaintable+'.png"><img src="images/plot_ants_'+gaintable+'.png" ALT="antenna positions with flagging plot" WIDTH=400 HEIGHT=400></a><br>\n')
               htmlOutSolint.writelines('N Gain solutions: {:0.0f}<br>'.format(nsols))
               htmlOutSolint.writelines('Flagged solutions: {:0.0f}<br>'.format(nflagged_sols))
               htmlOutSolint.writelines('Fraction Flagged Solutions: {:0.3f} <br><br>'.format(frac_flagged_sols))
               if solints[band][i] =='inf_EB':
                  if 'fallback' in sclib[target][band][vis][solints[band][i]].keys():
                     if sclib[target][band][vis][solints[band][i]]['fallback'] == '':
                        fallback_mode='None'
                     if sclib[target][band][vis][solints[band][i]]['fallback'] == 'combinespw':
                        fallback_mode='Combine SPW'
                     if sclib[target][band][vis][solints[band][i]]['fallback'] == 'spwmap':
                        fallback_mode='SPWMAP'
                     htmlOutSolint.writelines('<h4>Fallback Mode: <font color="red">'+fallback_mode+'</font></h4>\n')
               htmlOutSolint.writelines('<h4>Spwmapping: ['+' '.join(map(str,sclib[target][band][vis][solints[band][i]]['spwmap']))+']</h4>\n')

               for ant in ant_list:
                  sani_target=sanitize_string(target)
                  if solints[band][i] =='inf_EB':
                     xaxis='frequency'
                  else:
                     xaxis='time'
                  if 'ap' in solints[band][i]:
                     yaxis='amp'
                     plotrange=[0,0,0,2.0]
                  else:
                     yaxis='phase'
                     plotrange=[0,0,-180,180]
                  try:
                     plotms(gridrows=2,plotindex=0,rowindex=0,vis=gaintable,xaxis=xaxis, yaxis=yaxis,showgui=False,\
                         xselfscale=True,plotrange=plotrange, antenna=ant,customflaggedsymbol=True,title=ant+' phase',\
                         plotfile=directory+'/images/plot_'+ant+'_'+gaintable.replace('.g','.png'),overwrite=True, clearplots=True)
                     plotms(gridrows=2,rowindex=1,plotindex=1,vis=gaintable,xaxis=xaxis, yaxis='SNR',showgui=False,\
                         xselfscale=True, antenna=ant,customflaggedsymbol=True,title=ant+' SNR',\
                         plotfile=directory+'/images/plot_'+ant+'_'+gaintable.replace('.g','.png'),overwrite=True, clearplots=False)
                     #htmlOut.writelines('<img src="images/plot_'+ant+'_'+gaintable.replace('.g','.png')+'" ALT="gaintable antenna '+ant+'" WIDTH=200 HEIGHT=200>')
                     htmlOutSolint.writelines('<a href="images/plot_'+ant+'_'+gaintable.replace('.g','.png')+'"><img src="images/plot_'+ant+'_'+gaintable.replace('.g','.png')+'" ALT="gaintable antenna '+ant+'" WIDTH=200 HEIGHT=200></a>\n')
                  except:
                     continue
            htmlOutSolint.writelines('</body>\n')
            htmlOutSolint.writelines('</html>\n')
            htmlOutSolint.close()

def importdata(vislist,all_targets,telescope):
   spectral_scan=False
   listdict=collect_listobs_per_vis(vislist)
<<<<<<< HEAD
   scantimesdict,integrationsdict,integrationtimesdict,integrationtimes,n_spws,minspw,spwsarray_dict,spws_set=fetch_scan_times(vislist,all_targets)
   spwslist_dict = {}
   spwstring_dict = {}
   for vis in vislist:
        spwslist_dict[vis] = spwsarray_dict[vis].tolist()
        spwstring_dict[vis]=','.join(str(spw) for spw in spwslist_dict[vis])
   if spws_set[vislist[0]].ndim > 1:
      nspws_sets=spws_set[vislist[0]].shape[0]
=======
   scantimesdict,integrationsdict,integrationtimesdict,integrationtimes,n_spws,minspw,spwsarray,spws_set=fetch_scan_times(vislist,all_targets)
   spwslist=spwsarray.tolist()
   spwstring=','.join(str(spw) for spw in spwslist)
   if spws_set.ndim >1:
      nspws_sets=spws_set.shape[0]
>>>>>>> a89de902
   else:
      nspws_sets=1
   if 'VLA' in telescope:
      bands,band_properties=get_VLA_bands(vislist,all_targets)
<<<<<<< HEAD
  
   if telescope=='ALMA' or telescope =='ACA':
      bands,band_properties=get_ALMA_bands(vislist,spwstring_dict,spwsarray_dict)
      if nspws_sets > 1 and spws_set[vislist[0]].ndim >1:
=======
   
   if telescope=='ALMA' or telescope =='ACA':
      bands,band_properties=get_ALMA_bands(vislist,spwstring,spwsarray)
      if nspws_sets > 1 and spws_set.ndim >1:
>>>>>>> a89de902
         spectral_scan=True

   scantimesdict={}
   scanfieldsdict={}
   scannfieldsdict={}
   scanstartsdict={}
   scanendsdict={}
   integrationsdict={}
   integrationtimesdict
   mosaic_field_dict={}
   bands_to_remove=[]

   for band in bands:
        print(band)
        scantimesdict_temp,scanfieldsdict_temp,scannfieldsdict_temp,scanstartsdict_temp,scanendsdict_temp,integrationsdict_temp,integrationtimesdict_temp,\
        integrationtimes_temp,n_spws_temp,minspw_temp,spwsarray_temp,mosaic_field_temp=fetch_scan_times_band_aware(vislist,all_targets,band_properties,band)

        scantimesdict[band]=scantimesdict_temp.copy()
        scanfieldsdict[band]=scanfieldsdict_temp.copy()
        scannfieldsdict[band]=scannfieldsdict_temp.copy()
        scanstartsdict[band]=scanstartsdict_temp.copy()
        scanendsdict[band]=scanendsdict_temp.copy()
        integrationsdict[band]=integrationsdict_temp.copy()
        mosaic_field_dict[band]=mosaic_field_temp.copy()
        integrationtimesdict[band]=integrationtimesdict_temp.copy()
        if n_spws_temp == -99:
           for vis in vislist:
              band_properties[vis].pop(band)
              band_properties[vis]['bands'].remove(band)
              print('Removing '+band+' bands from list due to no observations')
           bands_to_remove.append(band)
        loopcount=0
        for vis in vislist:
           for target in all_targets:
              check_target=len(integrationsdict[band][vis][target])
              if check_target == 0:
                 integrationsdict[band][vis].pop(target)
                 integrationtimesdict[band][vis].pop(target)
                 scantimesdict[band][vis].pop(target)
                 scanfieldsdict[band][vis].pop(target)
                 scannfieldsdict[band][vis].pop(target)
                 scanstartsdict[band][vis].pop(target)
                 scanendsdict[band][vis].pop(target) 
                 #handle case of multiMS mosaic data; assumes mosaic info is the same for MSes
                 if loopcount == 0:
                    mosaic_field_dict[band].pop(target)
           loopcount+=1        
   if len(bands_to_remove) > 0:
      for delband in bands_to_remove:
         bands.remove(delband)
   
<<<<<<< HEAD
   ## Load the gain calibrator information.

   gaincalibrator_dict = {}
   for vis in vislist:
       if "targets" in vis:
           vis_string = "_targets"
       else:
           vis_string = "_target"

       viskey = vis.replace(vis_string+".ms",vis_string+".selfcal.ms")
=======
   return listdict,bands,band_properties,scantimesdict,scanstartsdict,scanendsdict,integrationsdict,integrationtimesdict,spwslist,spwstring,spwsarray,mosaic_field_dict,spectral_scan,spws_set
>>>>>>> a89de902

       gaincalibrator_dict[viskey] = {}
       if os.path.exists(vis.replace(vis_string+".ms",".ms").replace(vis_string+".selfcal.ms",".ms")):
           msmd.open(vis.replace(vis_string+".ms",".ms").replace(vis_string+".selfcal.ms",".ms"))
   
           for field in msmd.fieldsforintent("*CALIBRATE_PHASE*"):
               scans_for_field = msmd.scansforfield(field)
               scans_for_gaincal = msmd.scansforintent("*CALIBRATE_PHASE*")
               field_name = msmd.fieldnames()[field]
               gaincalibrator_dict[viskey][field_name] = {}
               gaincalibrator_dict[viskey][field_name]["scans"] = np.intersect1d(scans_for_field, scans_for_gaincal)
               gaincalibrator_dict[viskey][field_name]["phasecenter"] = msmd.phasecenter(field)
               gaincalibrator_dict[viskey][field_name]["intent"] = "phase"
               gaincalibrator_dict[viskey][field_name]["times"] = np.array([np.mean(msmd.timesforscan(scan)) for scan in \
                       gaincalibrator_dict[viskey][field_name]["scans"]])
   
           msmd.close()

   return listdict,bands,band_properties,scantimesdict,scanfieldsdict,scannfieldsdict,scanstartsdict,scanendsdict,integrationsdict,integrationtimesdict,spwslist_dict,spwstring_dict,spwsarray_dict,mosaic_field_dict,gaincalibrator_dict,spectral_scan,spws_set

def flag_spectral_lines(vislist,all_targets,spwsarray_dict):
   print("# cont.dat file found, flagging lines identified by the pipeline.")
   contdotdat = parse_contdotdat('cont.dat',all_targets[0])
<<<<<<< HEAD
   spwvisref=get_spwnum_refvis(vislist,all_targets[0],contdotdat,spwsarray_dict)
=======
   spwvisref=get_spwnum_refvis(vislist,all_targets[0],contdotdat,spwsarray)
>>>>>>> a89de902
   for vis in vislist:
      if not os.path.exists(vis+".flagversions/flags.before_line_flags"):
         flagmanager(vis=vis, mode = 'save', versionname = 'before_line_flags', comment = 'Flag states at start of reduction')
      else:
         flagmanager(vis=vis,mode='restore',versionname='before_line_flags')
      for target in all_targets:
<<<<<<< HEAD
         contdot_dat_flagchannels_string = flagchannels_from_contdotdat(vis,target,spwsarray_dict[vis],vislist,spwvisref,contdotdat)
=======
         contdot_dat_flagchannels_string = flagchannels_from_contdotdat(vis,target,spwsarray,vislist,spwvisref,contdotdat)
>>>>>>> a89de902
         flagdata(vis=vis, mode='manual', spw=contdot_dat_flagchannels_string[:-2], flagbackup=False, field = target)


def split_to_selfcal_ms(vislist,band_properties,bands,spectral_average):
   for vis in vislist:
       os.system('rm -rf '+vis.replace('.ms','.selfcal.ms')+'*')
       spwstring=''
       chan_widths=[]
       if spectral_average:
          initweights(vis=vis,wtmode='weight',dowtsp=True) # initialize channelized weights
          for band in bands:
             desiredWidth=get_desired_width(band_properties[vis][band]['meanfreq'])
             print(band,desiredWidth)
             widtharray,bwarray,nchanarray=get_spw_chanwidths(vis,band_properties[vis][band]['spwarray'])
             band_properties[vis][band]['chan_widths']=get_spw_chanavg(vis,widtharray,bwarray,nchanarray,desiredWidth=desiredWidth)
             print(band_properties[vis][band]['chan_widths'])
             chan_widths=chan_widths+band_properties[vis][band]['chan_widths'].astype('int').tolist()
             if spwstring =='':
                spwstring=band_properties[vis][band]['spwstring']+''
             else:
                spwstring=spwstring+','+band_properties[vis][band]['spwstring']
          mstransform(vis=vis,chanaverage=True,chanbin=chan_widths,spw=spwstring,outputvis=vis.replace('.ms','.selfcal.ms'),datacolumn='data',reindex=False)
          initweights(vis=vis,wtmode='delwtsp') # remove channelized weights
       else:
          mstransform(vis=vis,outputvis=vis.replace('.ms','.selfcal.ms'),datacolumn='data',reindex=False)


def check_mosaic(vislist,target):
   msmd.open(vis[0])
   fieldid=msmd.fieldsforname(field)
   msmd.done()
   if len(fieldid) > 1:
      mosaic=True
   else:
      mosaic=False
   return mosaic

def get_phasecenter(vis,field):
   msmd.open(vis)
   fieldid=msmd.fieldsforname(field)
   ra_phasecenter_arr=np.zeros(len(fieldid))
   dec_phasecenter_arr=np.zeros(len(fieldid))
   for i in range(len(fieldid)):
      phasecenter=msmd.phasecenter(fieldid[i])
      ra_phasecenter_arr[i]=phasecenter['m0']['value']
      dec_phasecenter_arr[i]=phasecenter['m1']['value']

   msmd.done()

   ra_phasecenter=np.median(ra_phasecenter_arr)
   dec_phasecenter=np.median(dec_phasecenter_arr)
   phasecenter_string='ICRS {:0.8f}rad {:0.8f}rad '.format(ra_phasecenter,dec_phasecenter)
   return phasecenter_string

def get_flagged_solns_per_spw(spwlist,gaintable):
     # Get the antenna names and offsets.
     msmd = casatools.msmetadata()
     tb = casatools.table()

     # Calculate the number of flags for each spw.
     #gaintable='"'+gaintable+'"'
     os.system('cp -r '+gaintable.replace(' ','\ ')+' tempgaintable.g')
     gaintable='tempgaintable.g'
     nflags = [tb.calc('[select from '+gaintable+' where SPECTRAL_WINDOW_ID=='+\
             spwlist[i]+' giving  [ntrue(FLAG)]]')['0'].sum() for i in \
             range(len(spwlist))]
     nunflagged = [tb.calc('[select from '+gaintable+' where SPECTRAL_WINDOW_ID=='+\
             spwlist[i]+' giving  [nfalse(FLAG)]]')['0'].sum() for i in \
             range(len(spwlist))]
     os.system('rm -rf tempgaintable.g')
     fracflagged=np.array(nflags)/(np.array(nflags)+np.array(nunflagged))
     # Calculate a score based on those two.
     return nflags, nunflagged,fracflagged


def analyze_inf_EB_flagging(selfcal_library,band,spwlist,gaintable,vis,target,spw_combine_test_gaintable,spectral_scan):
   # if more than two antennas are fully flagged relative to the combinespw results, fallback to combinespw
   max_flagged_ants_combspw=2.0
   # if only a single (or few) spw(s) has flagging, allow at most this number of antennas to be flagged before mapping
   max_flagged_ants_spwmap=1.0
   fallback=''
   map_index=-1
   min_spwmap_bw=0.0
   spwmap=[False]*len(spwlist)
   nflags,nunflagged,fracflagged=get_flagged_solns_per_spw(spwlist,gaintable)
   nflags_spwcomb,nunflagged_spwcomb,fracflagged_spwcomb=get_flagged_solns_per_spw([spwlist[0]],spw_combine_test_gaintable)
   eff_bws=np.zeros(len(spwlist))
   total_bws=np.zeros(len(spwlist))
   keylist=list(selfcal_library[target][band][vis]['per_spw_stats'].keys())
   for i in range(len(spwlist)):
      eff_bws[i]=selfcal_library[target][band][vis]['per_spw_stats'][keylist[i]]['effective_bandwidth']
      total_bws[i]=selfcal_library[target][band][vis]['per_spw_stats'][keylist[i]]['bandwidth']
   minimum_flagged_ants_per_spw=np.min(nflags)/2.0
   minimum_flagged_ants_spwcomb=np.min(nflags_spwcomb)/2.0 # account for the fact that some antennas might be completely flagged and give 
                                                           # the impression of a lot of flagging
   maximum_flagged_ants_per_spw=np.max(nflags)/2.0
   delta_nflags=np.array(nflags)/2.0-minimum_flagged_ants_spwcomb #minimum_flagged_ants_per_spw

   # if there are more than 3 flagged antennas for all spws (minimum_flagged_ants_spwcomb, fallback to doing spw combine for inf_EB fitting
   # use the spw combine number of flagged ants to set the minimum otherwise could misinterpret fully flagged antennas for flagged solutions
   # captures case where no one spws has sufficient S/N, only together do they have enough
   if (minimum_flagged_ants_per_spw-minimum_flagged_ants_spwcomb) > max_flagged_ants_combspw:
      fallback='combinespw'
   
   #if certain spws have more than max_flagged_ants_spwmap flagged solutions that the least flagged spws, set those to spwmap
   for i in range(len(spwlist)):
      if np.min(delta_nflags[i]) > max_flagged_ants_spwmap:
         fallback='spwmap'
         spwmap[i]=True
         if total_bws[i] > min_spwmap_bw:
            min_spwmap_bw=total_bws[i]
   #also spwmap spws with similar bandwidths to the others that are getting mapped, avoid low S/N solutions
   if fallback=='spwmap':
      for i in range(len(spwlist)):
         if total_bws[i] <= min_spwmap_bw:
            spwmap[i]=True
      if all(spwmap):
         fallback='combinespw'
   #want the widest bandwidth window that also has the minimum flags to use for spw mapping
   applycal_spwmap=[]
   if fallback=='spwmap':
      minflagged_index=(np.array(nflags)/2.0 == minimum_flagged_ants_per_spw).nonzero()
      max_bw_index = (eff_bws == np.max(eff_bws[minflagged_index[0]])).nonzero()
      max_bw_min_flags_index=np.intersect1d( minflagged_index[0],max_bw_index[0])
      #if len(max_bw_min_flags_index) > 1:
      #don't need the conditional since this works with array lengths of 1
      map_index=max_bw_min_flags_index[np.argmax(eff_bws[max_bw_min_flags_index])]   
      #else:
      #   map_index=max_bw_min_flags_index[0]
      
      #make spwmap list that first maps everything to itself, need max spw to make that list
      maxspw=np.max(selfcal_library[target][band][vis]['spwsarray']+1)
      applycal_spwmap_int_list=list(np.arange(maxspw))
      for i in range(len(applycal_spwmap_int_list)):
         applycal_spwmap.append(applycal_spwmap_int_list[i])

      #replace the elements that require spwmapping (spwmap[i] == True
      for i in range(len(spwmap)):
         print(i,spwlist[i],spwmap[i])
         if spwmap[i]:
            applycal_spwmap[int(spwlist[i])]=int(spwlist[map_index])
      # always fallback to combinespw for spectral scans
      if fallback !='' and spectral_scan:
         fallback='combinespw'
   return fallback,map_index,spwmap,applycal_spwmap



def unflag_failed_antennas(vis, caltable, flagged_fraction=0.25, only_long_baselines=False, solnorm=True, calonly_max_flagged=0., spwmap=[], 
        fb_to_prev_solint=False, solints=[], iteration=0):
    tb.open(caltable, nomodify=False)
    antennas = tb.getcol("ANTENNA1")
    flags = tb.getcol("FLAG")
    cals = tb.getcol("CPARAM")
    snr = tb.getcol("SNR")

    if len(spwmap) > 0:
        spws = tb.getcol("SPECTRAL_WINDOW_ID")
        good_spws = np.repeat(False, spws.size)
        for spw in np.unique(spwmap):
            good_spws = np.logical_or(good_spws, spws == spw)
    else:
        good_spws = np.repeat(True, antennas.size)

    msmd.open(vis)
    good_antenna_ids = msmd.antennasforscan(msmd.scansforintent("*OBSERVE_TARGET*")[0])
    good_antennas = np.repeat(False, antennas.size)
    for ant in np.unique(antennas):
        if ant in good_antenna_ids:
            good_antennas[antennas == ant] = True

    good_spws = np.logical_and(good_spws, good_antennas)
 
    antennas = antennas[good_spws]
    flags = flags[:,:,good_spws]
    cals = cals[:,:,good_spws]
    snr = snr[:,:,good_spws]

    # Get the percentage of flagged solutions for each antenna.
    unique_antennas = np.unique(antennas)
    nants = unique_antennas.size
    ordered_flags = flags.reshape(flags.shape[0:2] + (flags.shape[2]//nants, nants))
    percentage_flagged = (ordered_flags.sum(axis=2) / ordered_flags.shape[2]).mean(axis=0).mean(axis=0)
 
    # Load in the positions of the antennas and calculate their offsets from the geometric center.
    msmd.open(vis)
    offsets = [msmd.antennaoffset(a) for a in antennas]
    unique_offsets = [msmd.antennaoffset(a) for a in unique_antennas]
    msmd.close()
 
    mean_longitude = np.mean([offsets[i]["longitude offset"]['value'] for i in range(nants)])
    mean_latitude = np.mean([offsets[i]["latitude offset"]['value'] for i in range(nants)])
    offsets = np.array([np.sqrt((offsets[i]["longitude offset"]['value'] - \
            mean_longitude)**2 + (offsets[i]["latitude offset"]['value'] - mean_latitude)**2) for i in range(len(antennas))])
    unique_offsets = np.array([np.sqrt((unique_offsets[i]["longitude offset"]['value'] - \
            mean_longitude)**2 + (unique_offsets[i]["latitude offset"]['value'] - mean_latitude)**2) for i in range(len(unique_antennas))])
 
    # Get a smoothed number of antennas flagged as a function of offset.
    test_r = np.linspace(0., offsets.max(), 1000)
    neff = (nants)**(-1./(1+4))
    kernal2 = scipy.stats.gaussian_kde(offsets, bw_method=neff)

    flagged_offsets = offsets[np.any(flags, axis=(0,1))]
    if len(np.unique(flagged_offsets)) == 1:
        flagged_offsets = np.concatenate((flagged_offsets, flagged_offsets*1.05))
    elif len(flagged_offsets) == 0:
        tb.close()
        print("Not unflagging any antennas because there are no flags! The beam size probably changed because of calwt=True.")
        return
    kernel = scipy.stats.gaussian_kde(flagged_offsets,
            bw_method=kernal2.factor*offsets.std()/flagged_offsets.std())
    normalized = kernel(test_r) * len(flagged_offsets) / np.trapz(kernel(test_r), test_r)
    normalized2 = kernal2(test_r) * antennas.size / np.trapz(kernal2(test_r), test_r)
    fraction_flagged_antennas = normalized / normalized2

    # Calculate the derivatives to see where flagged fraction is sharply changing.

    derivative = np.gradient(fraction_flagged_antennas, test_r)
    second_derivative = np.gradient(derivative, test_r)

    # Check which minima include enough antennas to explain the beam ratio.

    maxima = scipy.signal.argrelextrema(second_derivative, np.greater)[0]
    # We only want positive accelerations and positive velocities, i.e. flagging increasing. That said, if you happen to have the
    # case of a significantly flagged short baseline antenna and a lot of minimally flagged long baseline antennas, the velocity
    # might be negative because you have a shallow gap at the intersection of the two. So we need to do a check, and if there's no
    # peaks that satisfy this condition, ignore the velocity criterion.
    positive_velocity_maxima = maxima[np.logical_and(second_derivative[maxima] > 0, derivative[maxima] > 0)]
    maxima = maxima[second_derivative[maxima] > 0]
    # If we have enough peaks (i.e. the whole thing isn't flagged, then take only the peaks outside the inner 5%.
    if len(maxima) > 1:
        maxima = maxima[test_r[maxima] > test_r.max()*0.1]
    # Pick the shortest baseline "significant" maximum.
    if len(positive_velocity_maxima) > 0:
        good = second_derivative[maxima] / second_derivative[positive_velocity_maxima].max() > 0.5
    else:
        good = second_derivative[maxima] / second_derivative[maxima].max() > 0.5

    if len(maxima) == 0 or np.all(good == False):
        maxima = np.array([0])
        good = np.array([True])

    m = maxima[good].min()
    # If thats not the shortest baseline maximum, we can go one lower as long as the velocity doesn't go below 0.
    if m != maxima.min():
        index = np.where(maxima == m)[0][0]
        m_test = maxima[index-1]
        if np.all(derivative[m_test:m]/derivative.max() > -0.05):
            m = m_test

    offset_limit = test_r[m]
    max_velocity = derivative[m]
    flagged_fraction = fraction_flagged_antennas[m]

    if only_long_baselines:
        ok_to_flag_antennas = unique_antennas[unique_offsets > offset_limit]
    else:
        ok_to_flag_antennas = unique_antennas

    # Make a plot of all of this info

    import matplotlib.pyplot as plt

    fig, ax1 = plt.subplots()
    ax2 = ax1.twinx()

    ax1.plot(unique_offsets, percentage_flagged, "o")

    ax1.plot(test_r, fraction_flagged_antennas, "k-")
    ax2.plot(test_r, derivative / derivative.max(), "g-")
    if len(positive_velocity_maxima) > 0:
        ax2.plot(test_r, second_derivative / second_derivative[positive_velocity_maxima].max(), "r-")
    else:
        ax2.plot(test_r, second_derivative / second_derivative[maxima].max(), "r-")

    for m in maxima[::-1]:
        if second_derivative[m] < 0:
            continue

        # Estimated change ine the size of the beam.
        beam_change = np.percentile(offsets, 80) / np.percentile(offsets[np.logical_or(flags.any(axis=0).any(axis=0) == False, \
                offsets > test_r[m])], 80)

        #if beam_change < 1.05:
        if test_r[m] == offset_limit:
            ax1.axvline(test_r[m], linestyle="--")
            ax1.axhline(fraction_flagged_antennas[m], linestyle="--")
        else:
            ax1.axvline(test_r[m])

    fig.savefig(caltable.replace(".g",".pass.png"))
    plt.close(fig)

    # Now combine the cluster of antennas with high flagging fraction with the antennas that actually have enough
    # flagging to warrant passing through to get the list of pass through antennas.
    bad_antennas = unique_antennas[percentage_flagged >= flagged_fraction]

    pass_through_antennas = np.intersect1d(ok_to_flag_antennas, bad_antennas)

    # For the antennas we just identified, we just pass them through without doing anything. I.e. we set flags to False and the caltable value to 1.0+0j.
    for a in pass_through_antennas:
        indices = np.where(antennas == a)

        flagged_fraction_double_snr = (snr[:,:,indices] < 10).sum() / snr[:,:,indices].size
        if flagged_fraction_double_snr < calonly_max_flagged: 
            flags[:,:,indices] = False
        else:
            flags[:,:,indices] = False
            cals[:,:,indices] = 1.0+0j

    if solnorm:
        scale = np.mean(np.abs(cals[flags == False])**2)**0.5
        print("Normalizing the amplitudes by a factor of ", scale)
        cals = cals / scale

    modified_flags = tb.getcol("FLAG")
    modified_cals = tb.getcol("CPARAM")

    modified_flags[:,:,good_spws] = flags
    modified_cals[:,:,good_spws] = cals

    tb.putcol("FLAG", modified_flags)
    tb.putcol("CPARAM", modified_cals)
    tb.flush()

    tb.close()

    # Check whether earlier solints have acceptable solutions, and if so use, those instead.

    if fb_to_prev_solint:
        if "ap" in solints[iteration]:
            for i in range(len(solints)):
                if "ap" in solints[i]:
                    min_iter = i
                    break
        else:
            min_iter = 1

        for i, solint in enumerate(solints[min_iter:iteration][::-1]):
            print("Testing solint ", solint)
            print("Opening gaintable ", caltable.replace(solints[iteration]+"_"+str(iteration), solint+"_"+str(iteration-i-1)))
            tb.open(caltable.replace(solints[iteration]+"_"+str(iteration), solint+"_"+str(iteration-i-1)))
            antennas = tb.getcol("ANTENNA1")
            flags = tb.getcol("FLAG")
            cals = tb.getcol("CPARAM")
            snr = tb.getcol("SNR")
            tb.close()

            new_pass_through_antennas = []
            print(list(pass_through_antennas))
            for ant in pass_through_antennas:
                good = antennas == ant
                if np.all(cals[:,:,good].real == 1) and np.all(cals[:,:,good].imag == 0) and np.all(flags[:,:,good] == False):
                    new_pass_through_antennas.append(ant)
                    print("Skipping ant ",ant," because it was passed through in solint = ", solint)
                else:
                    tb.open(caltable, nomodify=False)
                    bad_rows = np.where(tb.getcol("ANTENNA1") == ant)[0]
                    tb.removerows(rownrs=bad_rows)
                    tb.flush()
                    tb.close()

                    tb.open(caltable.replace(solints[iteration]+"_"+str(iteration), solint+"_"+str(iteration-i-1)))
                    good_rows = np.where(tb.getcol("ANTENNA1") == ant)[0]
                    print("Copying these rows into ", caltable, ":")
                    print(good_rows)
                    for row in good_rows:
                        tb.copyrows(outtable=caltable, startrowin=row, nrow=1)
                    tb.close()

            pass_through_antennas = new_pass_through_antennas

        tb.open(caltable)
        rownumbers = tb.rownumbers()
        subt = tb.query("OBSERVATION_ID==0", sortlist="TIME,ANTENNA1")
        tb.close()

        subt.copyrows(outtable=caltable)
        tb.open(caltable, nomodify=False)
        tb.removerows(rownrs=rownumbers)
        tb.flush()
        tb.close()
        subt.close()<|MERGE_RESOLUTION|>--- conflicted
+++ resolved
@@ -241,52 +241,6 @@
       listdict[vis]=listobs(vis)
    return listdict
 
-<<<<<<< HEAD
-=======
-#listobs version of function, marked for removal
-def fetch_scan_times_old(vislist,targets,listdict):
-   scantimesdict={}
-   integrationsdict={}
-   integrationtimesdict={}
-   integrationtime=np.array([])
-   n_spws=np.array([])
-   min_spws=np.array([])
-   spwslist=np.array([])
-   for vis in vislist:
-      scantimesdict[vis]={}
-      integrationsdict[vis]={}
-      integrationtimesdict[vis]={}
-      keylist=list(listdict[vis].keys())  
-      for target in targets:
-         countscans=0
-         scantimes=np.array([])
-         integrations=np.array([])
-         for key in keylist:
-            if 'scan' in key and listdict[vis][key]['0']['FieldName']==target:
-               countscans+=1
-               scantime=(listdict[vis][key]['0']['EndTime']- listdict[vis][key]['0']['BeginTime'])*86400.0
-               ints_per_scan=np.round(scantime/listdict[vis][key]['0']['IntegrationTime'])
-               integrationtime=np.append(integrationtime,np.array([listdict[vis][key]['0']['IntegrationTime']]))
-               #print('Key:', key,scantime)
-               scantimes=np.append(scantimes,np.array([scantime]))
-               integrations=np.append(integrations,np.array([ints_per_scan]))
-               n_spws=np.append(len(listdict[vis][key]['0']['SpwIds']),n_spws)
-               min_spws=np.append(np.min(listdict[vis][key]['0']['SpwIds']),min_spws)
-               spwslist=np.append(listdict[vis][key]['0']['SpwIds'],spwslist)
-               #print(scantimes)
-
-         scantimesdict[vis][target]=scantimes.copy()
-         #assume each band only has a single integration time
-         integrationtimesdict[vis][target]=np.median(integrationtime)
-         integrationsdict[vis][target]=integrations.copy()
-   if np.mean(n_spws) != np.max(n_spws):
-      print('WARNING, INCONSISTENT NUMBER OF SPWS IN SCANS/MSes (Possibly expected if Multi-band VLA data or ALMA Spectral Scan)')
-   if np.max(min_spws) != np.min(min_spws):
-      print('WARNING, INCONSISTENT MINIMUM SPW IN SCANS/MSes (Possibly expected if Multi-band VLA data or ALMA Spectral Scan)')
-   spwslist=np.unique(spwslist).astype(int)
-   return scantimesdict,integrationsdict,integrationtimesdict, integrationtime,np.max(n_spws),np.min(min_spws),spwslist
-
->>>>>>> a89de902
 def fetch_scan_times(vislist,targets):
    scantimesdict={}
    integrationsdict={}
@@ -294,13 +248,8 @@
    integrationtimes=np.array([])
    n_spws=np.array([])
    min_spws=np.array([])
-<<<<<<< HEAD
    spwslist_dict = {}
    spws_set_dict = {}
-=======
-   spwslist=np.array([])
-   spws_set=np.array([])
->>>>>>> a89de902
    scansdict={}
    for vis in vislist:
       scantimesdict[vis]={}
@@ -346,81 +295,8 @@
       print('WARNING, INCONSISTENT NUMBER OF SPWS IN SCANS/MSes (Possibly expected if Multi-band VLA data or ALMA Spectral Scan)')
    if np.max(min_spws) != np.min(min_spws):
       print('WARNING, INCONSISTENT MINIMUM SPW IN SCANS/MSes (Possibly expected if Multi-band VLA data or ALMA Spectral Scan)')
-<<<<<<< HEAD
    return scantimesdict,integrationsdict,integrationtimesdict, integrationtimes,np.max(n_spws),np.min(min_spws),spwslist_dict,spws_set_dict
-=======
-   spwslist=np.unique(spwslist).astype(int)
-   spws_set=np.unique(spws_set,axis=0)
-   return scantimesdict,integrationsdict,integrationtimesdict, integrationtimes,np.max(n_spws),np.min(min_spws),spwslist,spws_set
-
-#listobs version of function, marked for removal
-def fetch_scan_times_band_aware_old(vislist,targets,listdict,band_properties,band):
-   scantimesdict={}
-   scanstartsdict={}
-   scanendsdict={}
-   integrationsdict={}
-   integrationtimesdict={}
-   integrationtime=np.array([])
-   n_spws=np.array([])
-   min_spws=np.array([])
-   spwslist=np.array([])
-   mosaic_field={}
-   for vis in vislist:
-      scantimesdict[vis]={}
-      scanstartsdict[vis]={}
-      scanendsdict[vis]={}
-      integrationsdict[vis]={}
-      integrationtimesdict[vis]={}
-      keylist=list(listdict[vis].keys())  
-      for target in targets:
-         mosaic_field[target]={}
-         mosaic_field[target]['field_ids']=[]
-         mosaic_field[target]['mosaic']=False
-         countscans=0
-         scantimes=np.array([])
-         integrations=np.array([])
-         scanstarts=np.array([])
-         scanends=np.array([])
-         for key in keylist:
-            if ('scan' in key) and (listdict[vis][key]['0']['FieldName']==target) and np.all(np.in1d(np.array(listdict[vis][key]['0']['SpwIds']),band_properties[vis][band]['spwarray'])):
-               countscans+=1
-               scantime=(listdict[vis][key]['0']['EndTime']- listdict[vis][key]['0']['BeginTime'])*86400.0
-               ints_per_scan=np.round(scantime/listdict[vis][key]['0']['IntegrationTime'])
-               integrationtime=np.append(integrationtime,np.array([listdict[vis][key]['0']['IntegrationTime']]))
-               #print('Key:', key,scantime)
-               scanstarts=np.append(scanstarts,np.array([listdict[vis][key]['0']['BeginTime']]))
-               scanends=np.append(scanends,np.array([listdict[vis][key]['0']['EndTime']]))
-               scantimes=np.append(scantimes,np.array([scantime]))
-               integrations=np.append(integrations,np.array([ints_per_scan]))
-               n_spws=np.append(len(listdict[vis][key]['0']['SpwIds']),n_spws)
-               min_spws=np.append(np.min(listdict[vis][key]['0']['SpwIds']),min_spws)
-               spwslist=np.append(listdict[vis][key]['0']['SpwIds'],spwslist)
-               subscanlist=listdict[vis][key].keys()
-               for subscan in subscanlist:
-                  mosaic_field[target]['field_ids'].append(listdict[vis][key][subscan]['FieldId'])
-
-               mosaic_field[target]['field_ids']=list(set(mosaic_field[target]['field_ids']))
-               if len(mosaic_field[target]['field_ids']) > 1:
-                  mosaic_field[target]['mosaic']=True
-               
-               #print(scantimes)
-
-         scantimesdict[vis][target]=scantimes.copy()
-         scanstartsdict[vis][target]=scanstarts.copy()
-         scanendsdict[vis][target]=scanends.copy()
-         #assume each band only has a single integration time
-         integrationtimesdict[vis][target]=np.median(integrationtime)
-         integrationsdict[vis][target]=integrations.copy()
-   if len(n_spws) > 0:
-      if np.mean(n_spws) != np.max(n_spws):
-         print('WARNING, INCONSISTENT NUMBER OF SPWS IN SCANS/MSes (Possibly expected if Multi-band VLA data or ALMA Spectral Scan)')
-      if np.max(min_spws) != np.min(min_spws):
-         print('WARNING, INCONSISTENT MINIMUM SPW IN SCANS/MSes (Possibly expected if Multi-band VLA data or ALMA Spectral Scan)')
-      spwslist=np.unique(spwslist).astype(int)
-   else:
-     return scantimesdict,scanstartsdict,scanendsdict,integrationsdict,integrationtimesdict, integrationtime,-99,-99,spwslist,mosaic_field
-   return scantimesdict,scanstartsdict,scanendsdict,integrationsdict,integrationtimesdict, integrationtime,np.max(n_spws),np.min(min_spws),spwslist,mosaic_field
->>>>>>> a89de902
+
 
 def fetch_scan_times_band_aware(vislist,targets,band_properties,band):
    scantimesdict={}
@@ -502,41 +378,8 @@
          print('WARNING, INCONSISTENT MINIMUM SPW IN SCANS/MSes (Possibly expected if Multi-band VLA data or ALMA Spectral Scan)')
       spwslist=np.unique(spwslist).astype(int)
    else:
-<<<<<<< HEAD
      return scantimesdict,scanfieldsdict,scannfieldsdict,scanstartsdict,scanendsdict,integrationsdict,integrationtimesdict, integrationtimes,-99,-99,spwslist,mosaic_field
    return scantimesdict,scanfieldsdict,scannfieldsdict,scanstartsdict,scanendsdict,integrationsdict,integrationtimesdict, integrationtimes,np.max(n_spws),np.min(min_spws),spwslist,mosaic_field
-=======
-     return scantimesdict,scanstartsdict,scanendsdict,integrationsdict,integrationtimesdict, integrationtimes,-99,-99,spwslist,mosaic_field
-   return scantimesdict,scanstartsdict,scanendsdict,integrationsdict,integrationtimesdict, integrationtimes,np.max(n_spws),np.min(min_spws),spwslist,mosaic_field
-
-#deprecated function marked for removal
-def fetch_spws_old(vislist,targets,listdict):
-   scantimesdict={}
-   n_spws=np.array([])
-   min_spws=np.array([])
-   spwslist=np.array([])
-   for vis in vislist:
-      listdict[vis]=listobs(vis)
-      keylist=list(listdict[vis].keys())  
-      for target in targets:
-         for key in keylist:
-            if 'scan' in key and listdict[vis][key]['0']['FieldName']==target:
-               n_spws=np.append(len(listdict[vis][key]['0']['SpwIds']),n_spws)
-               min_spws=np.append(np.min(listdict[vis][key]['0']['SpwIds']),min_spws)
-               spwslist=np.append(listdict[vis][key]['0']['SpwIds'],spwslist)
-               #print(scantimes)
-   if len(n_spws) > 1:
-      if np.mean(n_spws) != np.max(n_spws):
-         print('WARNING, INCONSISTENT NUMBER OF SPWS IN SCANS/MSes (Possibly expected if Multi-band VLA data or ALMA Spectral Scan)')
-      if np.max(min_spws) != np.min(min_spws):
-         print('WARNING, INCONSISTENT MINIMUM SPW IN SCANS/MSes (Possibly expected if Multi-band VLA data or ALMA Spectral Scan)')
-   spwslist=np.unique(spwslist).astype(int)
-   if len(n_spws) == 1:
-      return n_spws,min_spws,spwslist
-   else:
-      return np.max(n_spws),np.min(min_spws),spwslist
-
->>>>>>> a89de902
 
 def fetch_spws(vislist,targets):
    scantimesdict={}
@@ -1329,10 +1172,7 @@
    print('Estimated Sensitivity: ',estsens)
    return estsens
 
-<<<<<<< HEAD
-=======
-
->>>>>>> a89de902
+
 def LSRKfreq_to_chan(msfile, field, spw, LSRKfreq,spwsarray,minmaxchans=False):
     """
     Identifies the channel(s) corresponding to input LSRK frequencies. 
@@ -1391,19 +1231,12 @@
         return outchans
     else:
         if minmaxchans:
-<<<<<<< HEAD
            if np.argmin(np.abs(lsrkfreqs - LSRKfreq)) == 0:
               return np.argmin(np.abs(lsrkfreqs - LSRKfreq)),"min"
            elif np.argmin(np.abs(lsrkfreqs - LSRKfreq)) == nchan-1:
               return np.argmin(np.abs(lsrkfreqs - LSRKfreq)),"max"
            else:
               return np.argmin(np.abs(lsrkfreqs - LSRKfreq)),"middle"
-=======
-           if (np.argmin(np.abs(lsrkfreqs - LSRKfreq)) == 0) or (np.argmin(np.abs(lsrkfreqs - LSRKfreq)) == nchan-1):
-              return np.argmin(np.abs(lsrkfreqs - LSRKfreq)),True
-           else:
-              return np.argmin(np.abs(lsrkfreqs - LSRKfreq)),False
->>>>>>> a89de902
         else:
            return np.argmin(np.abs(lsrkfreqs - LSRKfreq))
 
@@ -1452,18 +1285,13 @@
 
     return contdotdat
 
-<<<<<<< HEAD
 def get_spwnum_refvis(vislist,target,contdotdat,spwsarray_dict):
-=======
-def get_spwnum_refvis(vislist,target,contdotdat,spwsarray):
->>>>>>> a89de902
    # calculate a score for each visibility based on which one ends up with cont.dat freq ranges that correspond to 
    # channel limits; lowest score is chosen as the reference visibility file
    spws=list(contdotdat.keys())
    score=np.zeros(len(vislist))
    for i in range(len(vislist)):
       for spw in spws:
-<<<<<<< HEAD
          if spw not in spwsarray_dict[vislist[i]]:
              score[i] += 1e8
              continue
@@ -1478,12 +1306,6 @@
    # that they were observed and analyzed in?
    score += np.arange(len(vislist))[np.argsort(np.argsort(vislist))]
    print(score)
-=======
-         chan_min,chanlimit_min=LSRKfreq_to_chan(vislist[i], target, spw, contdotdat[spw][0][0],spwsarray, minmaxchans=True)
-         chan_max,chanlimit_max=LSRKfreq_to_chan(vislist[i], target, spw, contdotdat[spw][-1][0],spwsarray, minmaxchans=True)
-         if chanlimit_min:
-            score[i]+=1.0
->>>>>>> a89de902
    visref=vislist[np.argmin(score)]            
    return visref
 
@@ -1613,11 +1435,7 @@
     return n
 
 
-<<<<<<< HEAD
 def get_image_parameters(vislist,telescope,target,band,band_properties,scale_fov=1.0,mosaic=False):
-=======
-def get_image_parameters(vislist,telescope,band,band_properties,scale_fov=1.0):
->>>>>>> a89de902
    cells=np.zeros(len(vislist))
    for i in range(len(vislist)):
       #im.open(vislist[i])
@@ -1640,7 +1458,6 @@
    if telescope=='ACA':
       fov=108.0*100.0e9/band_properties[vislist[0]][band]['meanfreq']*1.5
    fov=fov*scale_fov
-<<<<<<< HEAD
    if mosaic:
        msmd.open(vislist[0])
        fieldid=msmd.fieldsforname(target)
@@ -1657,8 +1474,6 @@
 
        fov += mosaic_size
 
-=======
->>>>>>> a89de902
    npixels=int(np.ceil(fov/cell / 100.0)) * 100
    if npixels > 16384:
       if mosaic:
@@ -2884,7 +2699,6 @@
 def importdata(vislist,all_targets,telescope):
    spectral_scan=False
    listdict=collect_listobs_per_vis(vislist)
-<<<<<<< HEAD
    scantimesdict,integrationsdict,integrationtimesdict,integrationtimes,n_spws,minspw,spwsarray_dict,spws_set=fetch_scan_times(vislist,all_targets)
    spwslist_dict = {}
    spwstring_dict = {}
@@ -2893,28 +2707,14 @@
         spwstring_dict[vis]=','.join(str(spw) for spw in spwslist_dict[vis])
    if spws_set[vislist[0]].ndim > 1:
       nspws_sets=spws_set[vislist[0]].shape[0]
-=======
-   scantimesdict,integrationsdict,integrationtimesdict,integrationtimes,n_spws,minspw,spwsarray,spws_set=fetch_scan_times(vislist,all_targets)
-   spwslist=spwsarray.tolist()
-   spwstring=','.join(str(spw) for spw in spwslist)
-   if spws_set.ndim >1:
-      nspws_sets=spws_set.shape[0]
->>>>>>> a89de902
    else:
       nspws_sets=1
    if 'VLA' in telescope:
       bands,band_properties=get_VLA_bands(vislist,all_targets)
-<<<<<<< HEAD
   
    if telescope=='ALMA' or telescope =='ACA':
       bands,band_properties=get_ALMA_bands(vislist,spwstring_dict,spwsarray_dict)
       if nspws_sets > 1 and spws_set[vislist[0]].ndim >1:
-=======
-   
-   if telescope=='ALMA' or telescope =='ACA':
-      bands,band_properties=get_ALMA_bands(vislist,spwstring,spwsarray)
-      if nspws_sets > 1 and spws_set.ndim >1:
->>>>>>> a89de902
          spectral_scan=True
 
    scantimesdict={}
@@ -2966,7 +2766,6 @@
       for delband in bands_to_remove:
          bands.remove(delband)
    
-<<<<<<< HEAD
    ## Load the gain calibrator information.
 
    gaincalibrator_dict = {}
@@ -2977,9 +2776,6 @@
            vis_string = "_target"
 
        viskey = vis.replace(vis_string+".ms",vis_string+".selfcal.ms")
-=======
-   return listdict,bands,band_properties,scantimesdict,scanstartsdict,scanendsdict,integrationsdict,integrationtimesdict,spwslist,spwstring,spwsarray,mosaic_field_dict,spectral_scan,spws_set
->>>>>>> a89de902
 
        gaincalibrator_dict[viskey] = {}
        if os.path.exists(vis.replace(vis_string+".ms",".ms").replace(vis_string+".selfcal.ms",".ms")):
@@ -3003,22 +2799,14 @@
 def flag_spectral_lines(vislist,all_targets,spwsarray_dict):
    print("# cont.dat file found, flagging lines identified by the pipeline.")
    contdotdat = parse_contdotdat('cont.dat',all_targets[0])
-<<<<<<< HEAD
    spwvisref=get_spwnum_refvis(vislist,all_targets[0],contdotdat,spwsarray_dict)
-=======
-   spwvisref=get_spwnum_refvis(vislist,all_targets[0],contdotdat,spwsarray)
->>>>>>> a89de902
    for vis in vislist:
       if not os.path.exists(vis+".flagversions/flags.before_line_flags"):
          flagmanager(vis=vis, mode = 'save', versionname = 'before_line_flags', comment = 'Flag states at start of reduction')
       else:
          flagmanager(vis=vis,mode='restore',versionname='before_line_flags')
       for target in all_targets:
-<<<<<<< HEAD
          contdot_dat_flagchannels_string = flagchannels_from_contdotdat(vis,target,spwsarray_dict[vis],vislist,spwvisref,contdotdat)
-=======
-         contdot_dat_flagchannels_string = flagchannels_from_contdotdat(vis,target,spwsarray,vislist,spwvisref,contdotdat)
->>>>>>> a89de902
          flagdata(vis=vis, mode='manual', spw=contdot_dat_flagchannels_string[:-2], flagbackup=False, field = target)
 
 
