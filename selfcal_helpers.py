import numpy as np
import numpy 
import scipy.stats
import scipy.signal
import math
import os

import casatools
from casaplotms import plotms
from casatasks import *
from casatools import image, imager
from casatools import msmetadata as msmdtool
from casatools import table as tbtool
from casaviewer import imview
from PIL import Image

tb = tbtool()
msmd = msmdtool()
ia = image()
im = imager()

def tclean_wrapper(vis, imagename, band_properties,band,telescope='undefined',scales=[0], smallscalebias = 0.6, mask = '',\
                   nsigma=5.0, imsize = None, cellsize = None, interactive = False, robust = 0.5, gain = 0.1, niter = 50000,\
                   cycleniter = 300, uvtaper = [], savemodel = 'none',gridder='standard', sidelobethreshold=3.0,smoothfactor=1.0,noisethreshold=5.0,\
                   lownoisethreshold=1.5,parallel=False,nterms=1,cyclefactor=3,uvrange='',threshold='0.0Jy',phasecenter='',\
<<<<<<< HEAD
                   startmodel='',pblimit=0.1,pbmask=0.1,field='',datacolumn='',spw='',obstype='single-point', nfrms_multiplier=1.0, \
                   savemodel_only=False, resume=False, image_mosaic_fields_separately=False):
=======
                   startmodel='',pblimit=0.1,pbmask=0.1,field='',datacolumn='',spw='',obstype='single-point', \
                   savemodel_only=False, resume=False):
>>>>>>> 283f31ce
    """
    Wrapper for tclean with keywords set to values desired for the Large Program imaging
    See the CASA 6.1.1 documentation for tclean to get the definitions of all the parameters
    """
    msmd.open(vis[0])
    fieldid=msmd.fieldsforname(field)
    msmd.done()
    tb.open(vis[0]+'/FIELD')
    ephem_column=tb.getcol('EPHEMERIS_ID')
    tb.close()
    if ephem_column[fieldid[0]] !=-1:
       phasecenter='TRACKFIELD'

    if obstype=='mosaic':
       phasecenter=get_phasecenter(vis[0],field)


    # Minimize out the nfrms_multiplier at 1.
    nfrms_multiplier = max(nfrms_multiplier, 1.0)

    if mask == '':
       usemask='auto-multithresh'
    else:
       usemask='user'
    if threshold != '0.0Jy':
       nsigma=0.0
    if telescope=='ALMA':
       sidelobethreshold=3.0
       smoothfactor=1.0
       noisethreshold=5.0*nfrms_multiplier
       lownoisethreshold=1.5*nfrms_multiplier
       cycleniter=-1
       cyclefactor=1.0
       print(band_properties)
       if band_properties[vis[0]][band]['75thpct_uv'] > 2000.0:
          sidelobethreshold=2.0

    if telescope=='ACA':
       sidelobethreshold=1.25
       smoothfactor=1.0
       noisethreshold=5.0*nfrms_multiplier
       lownoisethreshold=2.0*nfrms_multiplier
       cycleniter=-1
       cyclefactor=1.0

    elif 'VLA' in telescope:
       sidelobethreshold=2.0
       smoothfactor=1.0
       noisethreshold=5.0*nfrms_multiplier
       lownoisethreshold=1.5*nfrms_multiplier
       pblimit=-0.1
       cycleniter=-1
       cyclefactor=3.0
       pbmask=0.0
    wprojplanes=1
    if band=='EVLA_L' or band =='EVLA_S':
       gridder='wproject'
       wprojplanes=-1
    if (band=='EVLA_L' or band =='EVLA_S') and obstype=='mosaic':
       print('WARNING DETECTED VLA L- OR S-BAND MOSAIC; WILL USE gridder="mosaic" IGNORING W-TERM')
    if obstype=='mosaic':
       gridder='mosaic'
    else:
       if gridder !='wproject':
          gridder='standard' 

    if gridder=='mosaic' and startmodel!='':
       parallel=False
    if not savemodel_only:
        if not resume:
            for ext in ['.image*', '.mask', '.model*', '.pb*', '.psf*', '.residual*', '.sumwt*','.gridwt*']:
                os.system('rm -rf '+ imagename + ext)
        tclean(vis= vis, 
               imagename = imagename, 
               field=field,
               specmode = 'mfs', 
               deconvolver = 'mtmfs',
               scales = scales, 
               gridder=gridder,
               weighting='briggs', 
               robust = robust,
               gain = gain,
               imsize = imsize,
               cell = cellsize, 
               smallscalebias = smallscalebias, #set to CASA's default of 0.6 unless manually changed
               niter = niter, #we want to end on the threshold
               interactive = interactive,
               nsigma=nsigma,    
               cycleniter = cycleniter,
               cyclefactor = cyclefactor, 
               uvtaper = uvtaper, 
               savemodel = 'none',
               mask=mask,
               usemask=usemask,
               sidelobethreshold=sidelobethreshold,
<<<<<<< HEAD
               noisethreshold=noisethreshold,
               lownoisethreshold=lownoisethreshold,
=======
>>>>>>> 283f31ce
               smoothfactor=smoothfactor,
               pbmask=pbmask,
               pblimit=pblimit,
               nterms = nterms,
               uvrange=uvrange,
               threshold=threshold,
               parallel=parallel,
               phasecenter=phasecenter,
               startmodel=startmodel,
<<<<<<< HEAD
               datacolumn=datacolumn,spw=spw,wprojplanes=wprojplanes, verbose=True)

        if image_mosaic_fields_separately:
            msmd.open(vis[0]) 
            field_ids = np.intersect1d(msmd.fieldsforname(field), msmd.fieldsforintent("*OBSERVE_TARGET*"))
            phasecenters = dict(zip(field_ids, [msmd.phasecenter(field_id) for field_id in field_ids]))
            msmd.close()

            for field_id in field_ids:
                if 'VLA' in telescope:
                   fov=45.0e9/band_properties[vis[0]][band]['meanfreq']*60.0*1.5*0.5
                   if band_properties[vis[0]][band]['meanfreq'] < 12.0e9:
                      fov=fov*2.0
                if telescope=='ALMA':
                   fov=63.0*100.0e9/band_properties[vis[0]][band]['meanfreq']*1.5*0.5*1.15
                if telescope=='ACA':
                   fov=108.0*100.0e9/band_properties[vis[0]][band]['meanfreq']*1.5*0.5

                region = 'circle[[{0:f}rad, {1:f}rad], {2:f}arcsec]'.format(phasecenters[field_id]['m0']['value'], \
                        phasecenters[field_id]['m1']['value'], fov)

                for ext in [".image.tt0", ".mask", ".residual.tt0", ".psf.tt0",".pb.tt0"]:
                    target = sanitize_string(field)
                    os.system('rm -rf '+ imagename.replace(target,target+"_field_"+str(field_id)) + ext)

                    if ext == ".psf.tt0":
                        os.system("cp -r "+imagename+ext+" "+imagename.replace(target,target+"_field_"+str(field_id))+ext)
                    else:
                        imsubimage(imagename+ext, outfile=imagename.replace(target,target+"_field_"+str(field_id))+\
                                ext.replace("pb","mospb.tmp"), region=region, overwrite=True)

                        if ext == ".pb.tt0":
                            immath(imagename=[imagename.replace(target,target+"_field_"+str(field_id))+ext.replace("pb","mospb.tmp")], \
                                    outfile=imagename.replace(target,target+"_field_"+str(field_id))+ext.replace("pb","mospb"), \
                                    expr="IIF(IM0 == 0, 0.1, IM0)")
                            os.system("rm -rf "+imagename.replace(target,target+"_field_"+str(field_id))+ext.replace("pb","mospb.tmp"))

                # Make an image of the primary beam for each sub-field.
                if type(vis) == list:
                    im.open(vis[0])
                else:
                    im.open(vis)

                nx, ny, nfreq, npol = imhead(imagename=imagename.replace(target,target+"_field_"+str(field_id))+".image.tt0", mode="get", \
                        hdkey="shape")

                im.selectvis(field=str(field_id), spw=spw)
                im.defineimage(nx=nx, ny=ny, cellx=cellsize, celly=cellsize, phasecenter=field_id, mode="mfs", spw=spw)
                im.setvp(dovp=True)
                im.makeimage(type="pb", image=imagename.replace(target,target+"_field_"+str(field_id)) + ".pb.tt0")


=======
               datacolumn=datacolumn,spw=spw,wprojplanes=wprojplanes)
>>>>>>> 283f31ce
     #this step is a workaround a bug in tclean that doesn't always save the model during multiscale clean. See the "Known Issues" section for CASA 5.1.1 on NRAO's website
    if savemodel=='modelcolumn':
          print("")
          print("Running tclean a second time to save the model...")
          tclean(vis= vis, 
                 imagename = imagename, 
                 field=field,
                 specmode = 'mfs', 
                 deconvolver = 'mtmfs',
                 scales = scales, 
                 gridder=gridder,
                 weighting='briggs', 
                 robust = robust,
                 gain = gain,
                 imsize = imsize,
                 cell = cellsize, 
                 smallscalebias = smallscalebias, #set to CASA's default of 0.6 unless manually changed
                 niter = 0, 
                 interactive = False,
                 nsigma=0.0, 
                 cycleniter = cycleniter,
                 cyclefactor = cyclefactor, 
                 uvtaper = uvtaper, 
                 usemask='user',
                 savemodel = savemodel,
                 sidelobethreshold=sidelobethreshold,
                 smoothfactor=smoothfactor,
                 pbmask=pbmask,
                 pblimit=pblimit,
                 calcres = False,
                 calcpsf = False,
                 restoration = False,
                 nterms = nterms,
                 uvrange=uvrange,
                 threshold=threshold,
                 parallel=False,
                 phasecenter=phasecenter,spw=spw,wprojplanes=wprojplanes)
    


def collect_listobs_per_vis(vislist):
   listdict={}
   for vis in vislist:
      listdict[vis]=listobs(vis)
   return listdict

def fetch_scan_times(vislist,targets):
   scantimesdict={}
   integrationsdict={}
   integrationtimesdict={}
   integrationtimes=np.array([])
   n_spws=np.array([])
   min_spws=np.array([])
   spwslist=np.array([])
   scansdict={}
   for vis in vislist:
      scantimesdict[vis]={}
      integrationsdict[vis]={}
      integrationtimesdict[vis]={}
      scansdict[vis]={}
      msmd.open(vis)
      for target in targets:
         scansdict[vis][target]=msmd.scansforfield(target)

      for target in targets:
         scantimes=np.array([])
         integrations=np.array([])
         for scan in scansdict[vis][target]:
            spws=msmd.spwsforscan(scan)
            n_spws=np.append(len(spws),n_spws)
            min_spws=np.append(np.min(spws),min_spws)
            spwslist=np.append(spws,spwslist)
            integrationtime=msmd.exposuretime(scan=scan,spwid=spws[0])['value']
            integrationtimes=np.append(integrationtimes,np.array([integrationtime]))
            times=msmd.timesforscan(scan)
            scantime=np.max(times)+integrationtime-np.min(times)
            ints_per_scan=np.round(scantime/integrationtimes[0])
            scantimes=np.append(scantimes,np.array([scantime]))
            integrations=np.append(integrations,np.array([ints_per_scan]))



         scantimesdict[vis][target]=scantimes.copy()
         #assume each band only has a single integration time
         integrationtimesdict[vis][target]=np.median(integrationtimes)
         integrationsdict[vis][target]=integrations.copy()
      msmd.close()
   if np.mean(n_spws) != np.max(n_spws):
      print('WARNING, INCONSISTENT NUMBER OF SPWS IN SCANS/MSes (Possibly expected if Multi-band VLA data)')
   if np.max(min_spws) != np.min(min_spws):
      print('WARNING, INCONSISTENT MINIMUM SPW IN SCANS/MSes (Possibly expected if Multi-band VLA data)')
   spwslist=np.unique(spwslist).astype(int)
   return scantimesdict,integrationsdict,integrationtimesdict, integrationtimes,np.max(n_spws),np.min(min_spws),spwslist

def fetch_scan_times_band_aware(vislist,targets,band_properties,band):
   scantimesdict={}
   scanfieldsdict={}
   scannfieldsdict={}
   scanstartsdict={}
   scanendsdict={}
   integrationsdict={}
   integrationtimesdict={}
   integrationtimes=np.array([])
   n_spws=np.array([])
   min_spws=np.array([])
   spwslist=np.array([])
   mosaic_field={}
   scansdict={}
   for vis in vislist:
      scantimesdict[vis]={}
      scanfieldsdict[vis]={}
      scannfieldsdict[vis]={}
      scanstartsdict[vis]={}
      scanendsdict[vis]={}
      integrationsdict[vis]={}
      integrationtimesdict[vis]={}
      scansdict[vis]={}
      msmd.open(vis)
      for target in targets:
         scansforfield=msmd.scansforfield(target)
         scansforspw=msmd.scansforspw(band_properties[vis][band]['spwarray'][0])
         scansdict[vis][target]=list(set(scansforfield) & set(scansforspw))
         scansdict[vis][target].sort
      for target in targets:
         mosaic_field[target]={}
         mosaic_field[target]['field_ids']=[]
         mosaic_field[target]['mosaic']=False
         #mosaic_field[target]['field_ids']=msmd.fieldsforname(target)
         mosaic_field[target]['field_ids']=msmd.fieldsforscans(scansdict[vis][target])
         mosaic_field[target]['field_ids']=list(set(mosaic_field[target]['field_ids']))
         if len(mosaic_field[target]['field_ids']) > 1:
            mosaic_field[target]['mosaic']=True
         scantimes=np.array([])
         scanfields=np.array([])
         scannfields=np.array([])
         integrations=np.array([])
         scanstarts=np.array([])
         scanends=np.array([])
<<<<<<< HEAD
         if np.any(['scan' in key and np.all([listdict[vis][key][subscan_id]['FieldName']==target for subscan_id in \
                 listdict[vis][key].keys()]) and len(listdict[vis][key]) > 1 for key in keylist]):
             id_store_str = "FieldId"
         else:
             id_store_str = "FieldName"

         for key in keylist:
            if ('scan' in key) and (listdict[vis][key]['0']['FieldName']==target) and np.all(np.in1d(np.array(listdict[vis][key]['0']['SpwIds']),band_properties[vis][band]['spwarray'])):
               countscans+=1
               scantime=(listdict[vis][key]['0']['EndTime']- listdict[vis][key]['0']['BeginTime'])*86400.0
               scanfield = ','.join([str(listdict[vis][key][fid][id_store_str]) for fid in listdict[vis][key].keys()])
               scannfield = len(listdict[vis][key].keys())
               ints_per_scan=np.round(scantime/listdict[vis][key]['0']['IntegrationTime'])
               integrationtime=np.append(integrationtime,np.array([listdict[vis][key]['0']['IntegrationTime']]))
               #print('Key:', key,scantime)
               scanstarts=np.append(scanstarts,np.array([listdict[vis][key]['0']['BeginTime']]))
               scanends=np.append(scanends,np.array([listdict[vis][key]['0']['EndTime']]))
               scantimes=np.append(scantimes,np.array([scantime]))
               scanfields=np.append(scanfields,np.array([scanfield]))
               scannfields=np.append(scannfields,np.array([scannfield]))
               integrations=np.append(integrations,np.array([ints_per_scan]))
               n_spws=np.append(len(listdict[vis][key]['0']['SpwIds']),n_spws)
               min_spws=np.append(np.min(listdict[vis][key]['0']['SpwIds']),min_spws)
               spwslist=np.append(listdict[vis][key]['0']['SpwIds'],spwslist)
               subscanlist=listdict[vis][key].keys()
               for subscan in subscanlist:
                   mosaic_field[target]['field_ids'].append(listdict[vis][key][subscan][id_store_str])


               mosaic_field[target]['field_ids']=list(set(mosaic_field[target]['field_ids']))
               if len(mosaic_field[target]['field_ids']) > 1:
                  mosaic_field[target]['mosaic']=True
               
               #print(scantimes)
=======
>>>>>>> 283f31ce

         for scan in scansdict[vis][target]:
            spws=msmd.spwsforscan(scan)
            n_spws=np.append(len(spws),n_spws)
            min_spws=np.append(np.min(spws),min_spws)
            spwslist=np.append(spws,spwslist)
            integrationtime=msmd.exposuretime(scan=scan,spwid=spws[0])['value']
            integrationtimes=np.append(integrationtimes,np.array([integrationtime]))
            times=msmd.timesforscan(scan)
            scantime=np.max(times)+integrationtime-np.min(times)
            scanstarts=np.append(scanstarts,np.array([np.min(times)/86400.0]))
            scanends=np.append(scanends,np.array([(np.max(times)+integrationtime)/86400.0]))
            ints_per_scan=np.round(scantime/integrationtimes[0])
            scantimes=np.append(scantimes,np.array([scantime]))
            integrations=np.append(integrations,np.array([ints_per_scan]))

               
         scantimesdict[vis][target]=scantimes.copy()
         scanfieldsdict[vis][target]=scanfields.copy()
         scannfieldsdict[vis][target]=scannfields.copy()
         scanstartsdict[vis][target]=scanstarts.copy()
         scanendsdict[vis][target]=scanends.copy()
         #assume each band only has a single integration time
         integrationtimesdict[vis][target]=np.median(integrationtimes)
         integrationsdict[vis][target]=integrations.copy()
   if len(n_spws) > 0:
      if np.mean(n_spws) != np.max(n_spws):
         print('WARNING, INCONSISTENT NUMBER OF SPWS IN SCANS/MSes (Possibly expected if Multi-band VLA data)')
      if np.max(min_spws) != np.min(min_spws):
         print('WARNING, INCONSISTENT MINIMUM SPW IN SCANS/MSes (Possibly expected if Multi-band VLA data)')
      spwslist=np.unique(spwslist).astype(int)
   else:
<<<<<<< HEAD
     return scantimesdict,scanfieldsdict,scannfieldsdict,scanstartsdict,scanendsdict,integrationsdict,integrationtimesdict, integrationtime,-99,-99,spwslist,mosaic_field
   return scantimesdict,scanfieldsdict,scannfieldsdict,scanstartsdict,scanendsdict,integrationsdict,integrationtimesdict, integrationtime,np.max(n_spws),np.min(min_spws),spwslist,mosaic_field
=======
     return scantimesdict,scanstartsdict,scanendsdict,integrationsdict,integrationtimesdict, integrationtimes,-99,-99,spwslist,mosaic_field
   return scantimesdict,scanstartsdict,scanendsdict,integrationsdict,integrationtimesdict, integrationtimes,np.max(n_spws),np.min(min_spws),spwslist,mosaic_field
>>>>>>> 283f31ce

def fetch_spws(vislist,targets):
   scantimesdict={}
   n_spws=np.array([])
   min_spws=np.array([])
   spwslist=np.array([])
   scansdict={}
   for vis in vislist:
      scansdict[vis]={}
      msmd.open(vis)
      for target in targets:
         scansdict[vis][target]=msmd.scansforfield(target)
         scansdict[vis][target].sort
      for target in targets:
         for scan in scansdict[vis][target]:
            spws=msmd.spwsforscan(scan)
            n_spws=np.append(len(spws),n_spws)
            min_spws=np.append(np.min(spws),min_spws)
            spwslist=np.append(spws,spwslist)
   if len(n_spws) > 1:
      if np.mean(n_spws) != np.max(n_spws):
         print('WARNING, INCONSISTENT NUMBER OF SPWS IN SCANS/MSes (Possibly expected if Multi-band VLA data)')
      if np.max(min_spws) != np.min(min_spws):
         print('WARNING, INCONSISTENT MINIMUM SPW IN SCANS/MSes (Possibly expected if Multi-band VLA data)')
   spwslist=np.unique(spwslist).astype(int)
   if len(n_spws) == 1:
      return n_spws,min_spws,spwslist
   else:
      return np.max(n_spws),np.min(min_spws),spwslist


#unused function
def fetch_scan_times_target(vislist,target,listdict):
   scantimesdict={}
   integrationsdict={}
   integrationtimesdict={}
   integrationtime=np.array([])
   n_spws=np.array([])
   min_spws=np.array([])
   spwslist=np.array([])
   allscantimes=np.array([])
   for vis in vislist:
      listdict[vis]=listobs(vis)
      keylist=list(listdict[vis].keys())       
      countscans=0
      scantimes=np.array([])
      integrations=np.array([])
      for key in keylist:
         if 'scan' in key:
            if listdict[vis][key]['0']['FieldName'] == target:
               countscans+=1
               scantime=(listdict[vis][key]['0']['EndTime']- listdict[vis][key]['0']['BeginTime'])*86400.0
               scantimes=np.append(scantimes,np.array([scantime]))

      allscantimes=np.append(allscantimes,scantimes)

   return allscantimes

#deprecated function
def get_common_intervals(vis,integrationsdict,integrationtime):
   allintegrations=np.array([])

   #for vis in vislist:
   allintegrations=np.append(allintegrations,integrationsdict)

   unique_integrations=np.unique(allintegrations)
   common_multiples=np.array([])
   common_multiple=True
   for i in range(1,int(np.max(unique_integrations))):
      for number in unique_integrations:
         multiple=number/i
         #print(multiple,number ,i,multiple.is_integer())
         if multiple.is_integer():
            common_multiple=True
         else:
            common_multiple=False
            break
      if common_multiple:
         common_multiples=np.append(common_multiples,np.array([i]))
      common_multiple=True
   solints=[]
   for multiple in common_multiples:
      solint='{:0.2f}s'.format(multiple*integrationtime)
      solints.append(solint)
   return common_multiples,solints

#deprecated function
def get_solints_vla(vis,scantimesdict,integrationtime):
   allscantimes=np.array([])

   #for vis in vislist: # use if we put all scan times from all MSes into single array
   #mix of short and long baseline data could have differing integration times and hence solints
   allscantimes=np.append(allscantimes,scantimesdict)

   medianscantime=np.median(allscantimes)
   integrations_per_scan=np.round(medianscantime/integrationtime)
   non_integer_multiple=True
   i=0
   while non_integer_multiple:
      integrations_per_scan=integrations_per_scan+i
      integrations_per_scan_div4=integrations_per_scan/4.0
      print(integrations_per_scan,integrations_per_scan_div4,i)
      if integrations_per_scan_div4.is_integer():
         non_integer_multiple=False
         n_ints_increment=i
      else:
         i+=1

   max_integrations_per_sol=integrations_per_scan
   print('Max integrations per solution',max_integrations_per_sol,n_ints_increment)
   common_multiples=np.array([])

   for i in range(1,int(max_integrations_per_sol)):
         multiple=max_integrations_per_sol/i
         #print(multiple,number ,i,multiple.is_integer())
         if multiple.is_integer():
            common_multiple=True
         else:
            common_multiple=False
         if common_multiple:
            common_multiples=np.append(common_multiples,np.array([i]))

   solints=[]
   for multiple in common_multiples:
      solint='{:0.2f}s'.format(multiple*integrationtime)
      solints.append(solint)

   return solints

    

#actual routine used for getting solints
def get_solints_simple(vislist,scantimesdict,scannfieldsdict,scanstartsdict,scanendsdict,integrationtimes,\
                       inf_EB_gaincal_combine,spwcombine=True,solint_decrement='fixed',solint_divider=2.0,n_solints=4.0,do_amp_selfcal=False, mosaic=False):
   all_integrations=np.array([])
   all_nscans_per_obs=np.array([])
   all_time_between_scans=np.array([])
   all_times_per_obs=np.array([])
   allscantimes=np.array([]) # we put all scan times from all MSes into single array
   #mix of short and long baseline data could have differing integration times and hence solints
   #could do solints per vis file, but too complex for now at least use perhaps keep scan groups different
   #per MOUS
   nscans_per_obs={}
   time_per_vis={}
   time_between_scans={}
   for vis in vislist:
      nscans_per_obs[vis]={}
      time_between_scans[vis]={}
      time_per_vis[vis]=0.0
      targets=integrationtimes[vis].keys()
      earliest_start=1.0e10
      latest_end=0.0
      for target in targets:
         nscans_per_obs[vis][target]=len(scantimesdict[vis][target])
         allscantimes=np.append(allscantimes,scantimesdict[vis][target]/scannfieldsdict[vis][target])
         for i in range(len(scanstartsdict[vis][target])):# way to get length of an EB with multiple targets without writing new functions; I could be more clever with np.where()
            if scanstartsdict[vis][target][i] < earliest_start: 
               earliest_start=scanstartsdict[vis][target][i]
            if scanendsdict[vis][target][i] > latest_end:
               latest_end=scanstartsdict[vis][target][i]
         if np.isfinite(integrationtimes[vis][target]):
            all_integrations=np.append(all_integrations,integrationtimes[vis][target])
         all_nscans_per_obs=np.append(all_nscans_per_obs,nscans_per_obs[vis][target])
         #determine time between scans
         delta_scan=np.zeros(len(scanstartsdict[vis][target])-1)
         sortedstarts=np.sort(scanstartsdict[vis][target]) #scan list isn't sorted, so sort these so they're in order and we can subtract them from each other
         sortedends=np.sort(scanstartsdict[vis][target])
         #delta_scan=(sortedends[:-1]-sortedstarts[1:])*86400.0*-1.0
         delta_scan=np.zeros(len(sortedends)-1)
         for i in range(len(sortedstarts)-1):
            delta_scan[i]=(sortedends[i]-sortedstarts[i+1])*86400.0*-1.0
         all_time_between_scans=np.append(all_time_between_scans,delta_scan)
      time_per_vis[vis]= (latest_end - earliest_start)*86400.0    # calculate length of EB
      all_times_per_obs=np.append(all_times_per_obs,np.array([time_per_vis[vis]]))
   integration_time=np.max(all_integrations) # use the longest integration time from all MS files

   max_scantime=np.median(allscantimes)
   median_scantime=np.max(allscantimes)
   min_scantime=np.min(allscantimes)
   median_scans_per_obs=np.median(all_nscans_per_obs)
   median_time_per_obs=np.median(all_times_per_obs)
   median_time_between_scans=np.median(all_time_between_scans)
   print('median scan length: ',median_scantime)
   print('median time between target scans: ',median_time_between_scans)
   print('median scans per observation: ',median_scans_per_obs)
   print('median length of observation: ',median_time_per_obs)

   solints_gt_scan=np.array([])
   gaincal_combine=[]
   
   # commented completely, no solints between inf_EB and inf
   #make solints between inf_EB and inf if more than one scan per source and scans are short
   #if median_scans_per_obs > 1 and median_scantime < 150.0:
   #   # add one solint that is meant to combine 2 short scans, otherwise go to inf_EB
   #   solint=(median_scantime*2.0+median_time_between_scans)*1.1
   #   if solint < 300.0:  # only allow solutions that are less than 5 minutes in duration
   #      solints_gt_scan=np.append(solints_gt_scan,[solint])

   #code below would make solints between inf_EB and inf by combining scans
   #sometimes worked ok, but many times selfcal would quit before solint=inf
   '''
   solint=median_time_per_obs/4.05 # divides slightly unevenly if lengths of observation are exactly equal, but better than leaving a small out of data remaining
   while solint > (median_scantime*2.0+median_time_between_scans)*1.05:      #solint should be greater than the length of time between two scans + time between to be better than inf
      solints_gt_scan=np.append(solints_gt_scan,[solint])                       # add solint to list of solints now that it is an integer number of integrations
      solint = solint/2.0  
      #print('Next solint: ',solint)                                        #divide solint by 2.0 for next solint
   '''
   print(max_scantime,integration_time)
   if solint_decrement == 'fixed':
      solint_divider=np.round(np.exp(1.0/n_solints*np.log(max_scantime/integration_time)))
   #division never less than 2.0
   if solint_divider < 2.0:
      solint_divider=2.0
   solints_lt_scan=np.array([])
   n_scans=len(allscantimes)
   solint=max_scantime/solint_divider  
   while solint > 1.90*integration_time:      #1.1*integration_time will ensure that a single int will not be returned such that solint='int' can be appended to the final list.
      ints_per_solint=solint/integration_time
      if ints_per_solint.is_integer():
         solint=solint
      else:
         remainder=ints_per_solint-float(int(ints_per_solint))     # calculate delta_T greater than an a fixed multile of integrations
         solint=solint-remainder*integration_time # add remainder to make solint a fixed number of integrations

      ints_per_solint=float(int(ints_per_solint))
      print('Checking solint = ',ints_per_solint*integration_time)
      delta=test_truncated_scans(ints_per_solint, allscantimes,integration_time) 
      solint=(ints_per_solint+delta)*integration_time
      if solint > 1.90*integration_time:
         solints_lt_scan=np.append(solints_lt_scan,[solint])                       # add solint to list of solints now that it is an integer number of integrations

      solint = solint/solint_divider  
      #print('Next solint: ',solint)                                        #divide solint by 2.0 for next solint

      

   solints_list=[]
   if len(solints_gt_scan) > 0:
      for solint in solints_gt_scan:
         solint_string='{:0.2f}s'.format(solint)
         solints_list.append(solint_string)
         if spwcombine:
            gaincal_combine.append('spw,scan')
         else:
            gaincal_combine.append('scan')



 # insert inf_EB
   solints_list.insert(0,'inf_EB')
   gaincal_combine.insert(0,inf_EB_gaincal_combine)

   # Insert scan_inf_EB if this is a mosaic.
   if mosaic and median_scans_per_obs > 1:
       solints_list.append('scan_inf')
       if spwcombine:
           gaincal_combine.append('spw,field,scan')
       else:
           gaincal_combine.append('field,scan')

   #insert solint = inf
   if (not mosaic and median_scans_per_obs > 1) or mosaic:                    # if only a single scan per target, redundant with inf_EB and do not include
      solints_list.append('inf')
      if spwcombine:
         gaincal_combine.append('spw')
      else:
         gaincal_combine.append('')

   for solint in solints_lt_scan:
      solint_string='{:0.2f}s'.format(solint)
      solints_list.append(solint_string)
      if spwcombine:
         gaincal_combine.append('spw')
      else:
         gaincal_combine.append('')



   #append solint = int to end
   solints_list.append('int')
   if spwcombine:
      gaincal_combine.append('spw')
   else:
      gaincal_combine.append('')
   solmode_list=['p']*len(solints_list)
   if do_amp_selfcal:
      if median_time_between_scans >150.0 or np.isnan(median_time_between_scans):
         amp_solints_list=['inf_ap']
         if spwcombine:
            amp_gaincal_combine=['spw']
         else:
            amp_gaincal_combine=['']
      else:
         amp_solints_list=['300s_ap','inf_ap']
         if spwcombine:
            amp_gaincal_combine=['scan,spw','spw']
         else:
            amp_gaincal_combine=['scan','']
      solints_list=solints_list+amp_solints_list
      gaincal_combine=gaincal_combine+amp_gaincal_combine
      solmode_list=solmode_list+['ap']*len(amp_solints_list)

      
         

   return solints_list,integration_time,gaincal_combine,solmode_list



def test_truncated_scans(ints_per_solint, allscantimes,integration_time ):
   delta_ints_per_solint=[0 , -1, 1,-2,2]
   n_truncated_scans=np.zeros(len(delta_ints_per_solint))
   n_remaining_ints=np.zeros(len(delta_ints_per_solint))
   min_index=0
   for i in range(len(delta_ints_per_solint)):
      diff_ints_per_scan=((allscantimes-((ints_per_solint+delta_ints_per_solint[i])*integration_time))/integration_time)+0.5
      diff_ints_per_scan=diff_ints_per_scan.astype(int)
      trimmed_scans=( (diff_ints_per_scan > 0.0)  & (diff_ints_per_scan < ints_per_solint+delta_ints_per_solint[i])).nonzero()
      if len(trimmed_scans[0]) >0:
         n_remaining_ints[i]=np.max(diff_ints_per_scan[trimmed_scans[0]])
      else:
         n_remaining_ints[i]=0.0
      #print((ints_per_solint+delta_ints_per_solint[i])*integration_time,ints_per_solint+delta_ints_per_solint[i],  diff_ints_per_scan)
      
      #print('Max ints remaining: ', n_remaining_ints[i])
      #print('N truncated scans: ', len(trimmed_scans[0]))
      n_truncated_scans[i]=len(trimmed_scans[0])
      # check if there are fewer truncated scans in the current trial and if
      # if one trial has more scans left off or fewer. Favor more left off, such that remainder might be able to 
      # find a solution
      # if ((i > 0) and (n_truncated_scans[i] <= n_truncated_scans[min_index]):   # if we don't care about the amount of 
      #if ((i > 0) and (n_truncated_scans[i] <= n_truncated_scans[min_index]) and (n_remaining_ints[i] > n_remaining_ints[min_index])):
      if ((i > 0) and (n_truncated_scans[i] <= n_truncated_scans[min_index]) and (n_remaining_ints[i] < n_remaining_ints[min_index])):
         min_index=i
      #print(delta_ints_per_solint[min_index])
   return delta_ints_per_solint[min_index]
   
def fetch_targets_old(vis):
      fields=[]
      listdict=listobs(vis)
      listobskeylist=listdict.keys()
      for listobskey in listobskeylist:
         if 'field_' in listobskey:
            fields.append(listdict[listobskey]['name'])
      fields=list(set(fields)) # convert to set to only get unique items
      return fields

def fetch_targets_previous(vis):
      fields=[]
      tb.open(vis+'/FIELD')
      names=list(tb.getcol('NAME'))
      tb.close()
      listdict=listobs(vis)
      listobskeylist=listdict.keys()
      for listobskey in listobskeylist:
         if 'field_' in listobskey:
            fieldnum=int(listobskey.split('_')[1])
            fields.append(names[fieldnum])
      fields=list(set(fields)) # convert to set to only get unique items
      return fields

def fetch_targets(vis):
      fields=[]
      msmd.open(vis)
      fieldnames=msmd.fieldnames()
      for fieldname in fieldnames:
         scans=msmd.scansforfield(fieldname)
         if len(scans) > 0:
            fields.append(fieldname)
      msmd.close()
      fields=list(set(fields)) # convert to set to only get unique items
      return fields

def checkmask(imagename):
   maskImage=imagename.replace('image','mask').replace('.tt0','')
   image_stats= imstat(maskImage)
   if image_stats['max'][0] == 0:
      return False
   else:
      return True

def estimate_SNR(imagename,maskname=None,verbose=True, mosaic_sub_field=False):
    MADtoRMS =  1.4826
    headerlist = imhead(imagename, mode = 'list')
    beammajor = headerlist['beammajor']['value']
    beamminor = headerlist['beamminor']['value']
    beampa = headerlist['beampa']['value']

    if mosaic_sub_field:
        immath(imagename=[imagename, imagename.replace(".image",".pb"), imagename.replace(".image",".mospb")], outfile="temp.image", \
                expr="IM0*IM1/IM2")
        image_stats= imstat(imagename = "temp.image")
        os.system("rm -rf temp.image")
    else:
        image_stats= imstat(imagename = imagename)

    if maskname is None:
       maskImage=imagename.replace('image','mask').replace('.tt0','')
    else:
       maskImage=maskname
    residualImage=imagename.replace('image','residual')
    os.system('rm -rf temp.mask temp.residual')
    if os.path.exists(maskImage):
       os.system('cp -r '+maskImage+ ' temp.mask')
       maskImage='temp.mask'
    os.system('cp -r '+residualImage+ ' temp.residual')
    residualImage='temp.residual'
    if 'dirty' not in imagename:
       goodMask=checkmask(imagename)
    else:
       goodMask=False
    if os.path.exists(maskImage) and goodMask:
       ia.close()
       ia.done()
       ia.open(residualImage)
       #ia.calcmask(maskImage+" <0.5"+"&& mask("+residualImage+")",name='madpbmask0')
       ia.calcmask("'"+maskImage+"'"+" <0.5"+"&& mask("+residualImage+")",name='madpbmask0')
       mask0Stats = ia.statistics(robust=True,axes=[0,1])
       ia.maskhandler(op='set',name='madpbmask0')
       rms = mask0Stats['medabsdevmed'][0] * MADtoRMS
       residualMean = mask0Stats['median'][0]
    else:
       residual_stats=imstat(imagename=imagename.replace('image','residual'),algorithm='chauvenet')
       rms = residual_stats['rms'][0]
    peak_intensity = image_stats['max'][0]
    SNR = peak_intensity/rms
    if verbose:
           print("#%s" % imagename)
           print("#Beam %.3f arcsec x %.3f arcsec (%.2f deg)" % (beammajor, beamminor, beampa))
           print("#Peak intensity of source: %.2f mJy/beam" % (peak_intensity*1000,))
           print("#rms: %.2e mJy/beam" % (rms*1000,))
           print("#Peak SNR: %.2f" % (SNR,))
    ia.close()
    ia.done()
    if mosaic_sub_field:
        os.system("rm -rf temp.image")
    os.system('rm -rf temp.mask temp.residual')
    return SNR,rms



def estimate_near_field_SNR(imagename,las=None,maskname=None,verbose=True, mosaic_sub_field=False):
    MADtoRMS =  1.4826
    headerlist = imhead(imagename, mode = 'list')
    beammajor = headerlist['beammajor']['value']
    beamminor = headerlist['beamminor']['value']
    beampa = headerlist['beampa']['value']

    if mosaic_sub_field:
        immath(imagename=[imagename, imagename.replace(".image",".pb"), imagename.replace(".image",".mospb")], outfile="temp.image", \
                expr="IM0*IM1/IM2")
        image_stats= imstat(imagename = "temp.image")
        os.system("rm -rf temp.image")
    else:
        image_stats= imstat(imagename = imagename)

    if maskname is None:
       maskImage=imagename.replace('image','mask').replace('.tt0','')
    else:
       maskImage=maskname
    if not os.path.exists(maskImage):
       print('Does not exist')
       return np.float64(-99.0),np.float64(-99.0)
    goodMask=checkmask(maskImage)
    if not goodMask:
       print('checkmask')
       return np.float64(-99.0),np.float64(-99.0)
    residualImage=imagename.replace('image','residual')
    os.system('rm -rf temp.mask temp.residual temp.border.mask temp.smooth.ceiling.mask temp.smooth.mask temp.nearfield.mask temp.big.smooth.ceiling.mask temp.big.smooth.mask temp.beam.extent.mask temp.image')
    os.system('cp -r '+maskImage+ ' temp.mask')
    os.system('cp -r '+residualImage+ ' temp.residual')
    residualImage='temp.residual'
    maskStats=imstat(imagename='temp.mask')
    imsmooth(imagename='temp.mask',kernel='gauss',major=str(beammajor*1.0)+'arcsec',minor=str(beammajor*1.0)+'arcsec', pa='0deg',outfile='temp.smooth.mask')
    immath(imagename=['temp.smooth.mask'],expr='iif(IM0 > 0.1*max(IM0),1.0,0.0)',outfile='temp.smooth.ceiling.mask')

    # Check the extent of the beam as well.
    psfImage = imagename.replace('image','psf')

    immath(psfImage, mode="evalexpr", expr="iif(IM0==1,IM0,0)", outfile="temp.delta")
    npix = imhead("temp.delta", mode="get", hdkey="shape")[0]
    imsmooth("temp.delta", major=str(npix/2)+"pix", minor=str(npix/2)+"pix", pa="0deg", \
            outfile="temp.radius", overwrite=True)

    bmin = imhead(imagename, mode="get", hdkey="BMIN")['value']
    bmaj = imhead(imagename, mode="get", hdkey="BMAJ")['value']
    bpa = imhead(imagename, mode="get", hdkey="BPA")['value']

    imhead(imagename="temp.radius", mode="put", hdkey="BMIN", hdvalue=str(bmin)+"arcsec")
    imhead(imagename="temp.radius", mode="put", hdkey="BMAJ", hdvalue=str(bmaj)+"arcsec")
    imhead(imagename="temp.radius", mode="put", hdkey="BPA", hdvalue=str(bpa)+"deg")

    immath(imagename=[psfImage,"temp.radius"], mode="evalexpr", expr="iif(IM0 > 0.1,1/IM1,0.0)", outfile="temp.beam.extent.image")

    centerpos = imhead(psfImage, mode="get", hdkey="maxpixpos")
    maxpos = imhead("temp.beam.extent.image", mode="get", hdkey="maxpixpos")
    center_coords = imval(psfImage, box=str(centerpos[0])+","+str(centerpos[1]))["coords"]
    max_coords = imval(psfImage, box=str(maxpos[0])+","+str(maxpos[1]))["coords"]

    beam_extent_size = ((center_coords - max_coords)**2)[0:2].sum()**0.5 * 360*60*60/(2*np.pi)

    # use the maximum of the three possibilities as the outer extent of the mask.
    print("beammajor*5 = ", beammajor*5, ", LAS = ", las, ", beam_extent = ", beam_extent_size)
    outer_major = max(beammajor*5, beam_extent_size, las if las is not None else 0.)

    imsmooth(imagename='temp.smooth.ceiling.mask',kernel='gauss',major=str(outer_major)+'arcsec',minor=str(outer_major)+'arcsec', pa='0deg',outfile='temp.big.smooth.mask')

    immath(imagename=['temp.big.smooth.mask'],expr='iif(IM0 > 0.01*max(IM0),1.0,0.0)',outfile='temp.big.smooth.ceiling.mask')
    immath(imagename=['temp.big.smooth.ceiling.mask','temp.smooth.ceiling.mask'],expr='((IM0-IM1)-1.0)*-1.0',outfile='temp.nearfield.prepb.mask')
    immath(imagename=[imagename,'temp.nearfield.prepb.mask'], expr='iif(MASK(IM0),IM1,1.0)',outfile='temp.nearfield.mask')
    maskImage='temp.nearfield.mask'
    ia.close()
    ia.done()
    ia.open(residualImage)
    #ia.calcmask(maskImage+" <0.5"+"&& mask("+residualImage+")",name='madpbmask0')
    ia.calcmask("'"+maskImage+"'"+" <0.5"+"&& mask("+residualImage+")",name='madpbmask0')
    mask0Stats = ia.statistics(robust=True,axes=[0,1])
    ia.maskhandler(op='set',name='madpbmask0')
    rms = mask0Stats['medabsdevmed'][0] * MADtoRMS
    residualMean = mask0Stats['median'][0]
    peak_intensity = image_stats['max'][0]
    SNR = peak_intensity/rms
    if verbose:
           print("#%s" % imagename)
           print("#Beam %.3f arcsec x %.3f arcsec (%.2f deg)" % (beammajor, beamminor, beampa))
           print("#Peak intensity of source: %.2f mJy/beam" % (peak_intensity*1000,))
           print("#Near Field rms: %.2e mJy/beam" % (rms*1000,))
           print("#Peak Near Field SNR: %.2f" % (SNR,))
    ia.close()
    ia.done()
    os.system('cp -r '+maskImage+' '+imagename.replace('image','nearfield.mask').replace('.tt0',''))
    os.system('rm -rf temp.mask temp.residual temp.border.mask temp.smooth.ceiling.mask temp.smooth.mask temp.nearfield.mask temp.big.smooth.ceiling.mask temp.big.smooth.mask temp.nearfield.prepb.mask temp.beam.extent.image temp.delta temp.radius temp.image')
    return SNR,rms


def get_intflux(imagename,rms,maskname=None,mosaic_sub_field=False):
   headerlist = imhead(imagename, mode = 'list')
   beammajor = headerlist['beammajor']['value']
   beamminor = headerlist['beamminor']['value']
   beampa = headerlist['beampa']['value']
   cell = headerlist['cdelt2']*180.0/3.14159*3600.0
   beamarea=3.14159*beammajor*beamminor/(4.0*np.log(2.0))
   pix_per_beam=beamarea/(cell**2)
   if maskname is None:
      maskname=imagename.replace('image.tt0','mask')

   if mosaic_sub_field:
       immath(imagename=[imagename, imagename.replace(".image",".pb"), imagename.replace(".image",".mospb")], outfile="temp.image", \
               expr="IM0*IM1/IM2")
       imagestats= imstat(imagename = "temp.image", mask=maskname)
       os.system("rm -rf temp.image")
   else:
       imagestats= imstat(imagename = imagename, mask=maskname)

   if len(imagestats['flux']) > 0:
       flux=imagestats['flux'][0]
       n_beams=imagestats['npts'][0]/pix_per_beam
       e_flux=(n_beams)**0.5*rms
   else:
       flux = 0.
       e_flux = rms
   return flux,e_flux

def get_n_ants(vislist):
   #Examines number of antennas in each ms file and returns the minimum number of antennas
   msmd = casatools.msmetadata()
   tb = casatools.table()
   n_ants=50.0
   for vis in vislist:
      msmd.open(vis)
      names = msmd.antennanames()
      msmd.close()
      n_ant_vis=len(names)
      if n_ant_vis < n_ants:
         n_ants=n_ant_vis
   return n_ants
    
def get_ant_list(vis):
   #Examines number of antennas in each ms file and returns the minimum number of antennas
   msmd = casatools.msmetadata()
   tb = casatools.table()
   n_ants=50.0
   msmd.open(vis)
   names = msmd.antennanames()
   msmd.close()
   return names

def rank_refants(vis, caltable=None):
     # Get the antenna names and offsets.

     msmd = casatools.msmetadata()
     tb = casatools.table()

     msmd.open(vis)
     names = msmd.antennanames()
     offset = [msmd.antennaoffset(name) for name in names]
     msmd.close()

     # Calculate the mean longitude and latitude.

     mean_longitude = numpy.mean([offset[i]["longitude offset"]\
             ['value'] for i in range(len(names))])
     mean_latitude = numpy.mean([offset[i]["latitude offset"]\
             ['value'] for i in range(len(names))])

     # Calculate the offsets from the center.

     offsets = [numpy.sqrt((offset[i]["longitude offset"]['value'] -\
             mean_longitude)**2 + (offset[i]["latitude offset"]\
             ['value'] - mean_latitude)**2) for i in \
             range(len(names))]

     # Calculate the number of flags for each antenna.

     nflags = [tb.calc('[select from '+vis+' where ANTENNA1=='+\
             str(i)+' giving  [ntrue(FLAG)]]')['0'].sum() for i in \
             range(len(names))]

     # Calculate the median SNR for each antenna.

     if caltable != None:
         tb.open(caltable)
         snr = tb.getcol("SNR")
         tb.close()

         nants = len(names)
         ordered_snr = snr.reshape(snr.shape[0:2] + (snr.shape[2]//nants, nants))
         total_snr = ordered_snr.sum(axis=2).sum(axis=0).sum(axis=0)

     # Calculate a score based on those two.

     score = [offsets[i] / max(offsets) + nflags[i] / max(nflags) \
             for i in range(len(names))]
     if caltable != None:
         score = [score[i] + (1 - total_snr[i] / max(total_snr)) for i in range(len(names))]

     # Print out the antenna scores.

     print("Refant list for "+vis)
     #for i in numpy.argsort(score):
     #    print(names[i], score[i])
     print(','.join(numpy.array(ids)[numpy.argsort(score)].astype(str)))
     # Return the antenna names sorted by score.

     return ','.join(numpy.array(ids)[numpy.argsort(score)].astype(str))


def get_SNR_self(all_targets,bands,vislist,selfcal_library,n_ant,solints,integration_time,inf_EB_gaincal_combine,inf_EB_gaintype):
   solint_snr={}
   solint_snr_per_field={}
   solint_snr_per_spw={}
   solint_snr_per_field_per_spw={}
   for target in all_targets:
    solint_snr[target]={}
    solint_snr_per_field[target]={}
    solint_snr_per_spw[target]={}
    solint_snr_per_field_per_spw[target]={}
    for band in selfcal_library[target].keys():
<<<<<<< HEAD
      solint_snr[target][band], solint_snr_per_spw[target][band] = get_SNR_self_individual(vislist, selfcal_library[target][band], n_ant, \
              solints[band], integration_time, inf_EB_gaincal_combine, inf_EB_gaintype)

      solint_snr_per_field[target][band] = {}
      solint_snr_per_field_per_spw[target][band] = {}
      for fid in selfcal_library[target][band]['sub-fields']:
          solint_snr_per_field[target][band][fid], solint_snr_per_field_per_spw[target][band][fid] = get_SNR_self_individual(vislist, \
                  selfcal_library[target][band][fid], n_ant, solints[band], integration_time, inf_EB_gaincal_combine, inf_EB_gaintype)

   return solint_snr, solint_snr_per_spw, solint_snr_per_field, solint_snr_per_field_per_spw

def get_SNR_self_individual(vislist,selfcal_library,n_ant,solints,integration_time,inf_EB_gaincal_combine,inf_EB_gaintype):
      if inf_EB_gaintype=='G':
         polscale=2.0
      else:
         polscale=1.0

      SNR = max(selfcal_library['SNR_orig'], selfcal_library['intflux_orig']/selfcal_library['e_intflux_orig'])

      solint_snr = {}
      solint_snr_per_spw = {}
      for solint in solints:
=======
      solint_snr[target][band]={}
      solint_snr_per_spw[target][band]={}
      for solint in solints[band]:
>>>>>>> 283f31ce
         #code to work around some VLA data not having the same number of spws due to missing BlBPs
         #selects spwlist from the visibilities with the greates number of spws
         maxspws=0
         maxspwvis=''
         for vis in vislist:
<<<<<<< HEAD
            if selfcal_library[vis]['n_spws'] >= maxspws:
               maxspws=selfcal_library[vis]['n_spws']
               maxspwvis=vis+''
         solint_snr[solint]=0.0
         solint_snr_per_spw[solint]={}       
         if solint == 'inf_EB':
            SNR_self_EB=np.zeros(len(vislist))
            SNR_self_EB_spw=np.zeros([len(vislist),len(selfcal_library[maxspwvis]['spwsarray'])])
            SNR_self_EB_spw_mean=np.zeros([len(selfcal_library[maxspwvis]['spwsarray'])])
=======
            if selfcal_library[target][band][vis]['n_spws'] >= maxspws:
               maxspws=selfcal_library[target][band][vis]['n_spws']
               maxspwvis=vis+''
         solint_snr[target][band][solint]=0.0
         solint_snr_per_spw[target][band][solint]={}       
         if solint == 'inf_EB':
            SNR_self_EB=np.zeros(len(vislist))
            SNR_self_EB_spw=np.zeros([len(vislist),len(selfcal_library[target][band][maxspwvis]['spwsarray'])])
            SNR_self_EB_spw_mean=np.zeros([len(selfcal_library[target][band][maxspwvis]['spwsarray'])])
>>>>>>> 283f31ce
            SNR_self_EB_spw={}
            for i in range(len(vislist)):
               SNR_self_EB[i]=SNR/((n_ant)**0.5*(selfcal_library['Total_TOS']/selfcal_library[vislist[i]]['TOS'])**0.5)
               SNR_self_EB_spw[vislist[i]]={}
<<<<<<< HEAD
               for spw in selfcal_library[vislist[i]]['spwsarray']:
                  if spw in SNR_self_EB_spw[vislist[i]].keys():
                     SNR_self_EB_spw[vislist[i]][str(spw)]=(polscale)**-0.5*SNR/((n_ant-3)**0.5*(selfcal_library['Total_TOS']/selfcal_library[vislist[i]]['TOS'])**0.5)*(selfcal_library['per_spw_stats'][str(spw)]['effective_bandwidth']/selfcal_library['total_effective_bandwidth'])**0.5
            for spw in selfcal_library[maxspwvis]['spwsarray']:
=======
               for spw in selfcal_library[target][band][vislist[i]]['spwsarray']:
                  if spw in SNR_self_EB_spw[vislist[i]].keys():
                     SNR_self_EB_spw[vislist[i]][str(spw)]=(polscale)**-0.5*selfcal_library[target][band]['SNR_orig']/((n_ant-3)**0.5*(selfcal_library[target][band]['Total_TOS']/selfcal_library[target][band][vislist[i]]['TOS'])**0.5)*(selfcal_library[target][band]['per_spw_stats'][str(spw)]['effective_bandwidth']/selfcal_library[target][band]['total_effective_bandwidth'])**0.5
            for spw in selfcal_library[target][band][maxspwvis]['spwsarray']:
>>>>>>> 283f31ce
               mean_SNR=0.0
               for j in range(len(vislist)):
                  if spw in SNR_self_EB_spw[vislist[j]].keys():
                     mean_SNR+=SNR_self_EB_spw[vislist[j]][str(spw)]
               mean_SNR=mean_SNR/len(vislist) 
               solint_snr_per_spw[solint][str(spw)]=mean_SNR
            solint_snr[solint]=np.mean(SNR_self_EB)
            selfcal_library['per_EB_SNR']=np.mean(SNR_self_EB)
         elif solint =='scan_inf':
               selfcal_library['per_scan_SNR']=SNR/((n_ant-3)**0.5*(selfcal_library['Total_TOS']/selfcal_library['Median_scan_time'])**0.5)
               solint_snr[solint]=selfcal_library['per_scan_SNR']
               for spw in selfcal_library[maxspwvis]['spwsarray']:
                  solint_snr_per_spw[solint][str(spw)]=SNR/((n_ant-3)**0.5*(selfcal_library['Total_TOS']/selfcal_library['Median_scan_time'])**0.5)*(selfcal_library['per_spw_stats'][str(spw)]['effective_bandwidth']/selfcal_library['total_effective_bandwidth'])**0.5
         elif solint =='inf' or solint == 'inf_ap':
<<<<<<< HEAD
               selfcal_library['per_scan_SNR']=SNR/((n_ant-3)**0.5*(selfcal_library['Total_TOS']/(selfcal_library['Median_scan_time']/selfcal_library['Median_fields_per_scan']))**0.5)
               solint_snr[solint]=selfcal_library['per_scan_SNR']
               for spw in selfcal_library[maxspwvis]['spwsarray']:
                  solint_snr_per_spw[solint][str(spw)]=SNR/((n_ant-3)**0.5*(selfcal_library['Total_TOS']/(selfcal_library['Median_scan_time']/selfcal_library['Median_fields_per_scan']))**0.5)*(selfcal_library['per_spw_stats'][str(spw)]['effective_bandwidth']/selfcal_library['total_effective_bandwidth'])**0.5
         elif solint == 'int':
               solint_snr[solint]=SNR/((n_ant-3)**0.5*(selfcal_library['Total_TOS']/integration_time)**0.5)
               for spw in selfcal_library[maxspwvis]['spwsarray']:
                     solint_snr_per_spw[solint][str(spw)]=SNR/((n_ant-3)**0.5*(selfcal_library['Total_TOS']/integration_time)**0.5)*(selfcal_library['per_spw_stats'][str(spw)]['effective_bandwidth']/selfcal_library['total_effective_bandwidth'])**0.5
         else:
               solint_float=float(solint.replace('s','').replace('_ap',''))
               solint_snr[solint]=SNR/((n_ant-3)**0.5*(selfcal_library['Total_TOS']/solint_float)**0.5)
               for spw in selfcal_library[maxspwvis]['spwsarray']:
                     solint_snr_per_spw[solint][str(spw)]=SNR/((n_ant-3)**0.5*(selfcal_library['Total_TOS']/solint_float)**0.5)*(selfcal_library['per_spw_stats'][str(spw)]['effective_bandwidth']/selfcal_library['total_effective_bandwidth'])**0.5
      return solint_snr,solint_snr_per_spw
=======
               selfcal_library[target][band]['per_scan_SNR']=selfcal_library[target][band]['SNR_orig']/((n_ant-3)**0.5*(selfcal_library[target][band]['Total_TOS']/selfcal_library[target][band]['Median_scan_time'])**0.5)
               solint_snr[target][band][solint]=selfcal_library[target][band]['per_scan_SNR']
               for spw in selfcal_library[target][band][maxspwvis]['spwsarray']:
                  solint_snr_per_spw[target][band][solint][str(spw)]=selfcal_library[target][band]['SNR_orig']/((n_ant-3)**0.5*(selfcal_library[target][band]['Total_TOS']/selfcal_library[target][band]['Median_scan_time'])**0.5)*(selfcal_library[target][band]['per_spw_stats'][str(spw)]['effective_bandwidth']/selfcal_library[target][band]['total_effective_bandwidth'])**0.5
         elif solint == 'int':
               solint_snr[target][band][solint]=selfcal_library[target][band]['SNR_orig']/((n_ant-3)**0.5*(selfcal_library[target][band]['Total_TOS']/integration_time)**0.5)
               for spw in selfcal_library[target][band][maxspwvis]['spwsarray']:
                  solint_snr_per_spw[target][band][solint][str(spw)]=selfcal_library[target][band]['SNR_orig']/((n_ant-3)**0.5*(selfcal_library[target][band]['Total_TOS']/integration_time)**0.5)*(selfcal_library[target][band]['per_spw_stats'][str(spw)]['effective_bandwidth']/selfcal_library[target][band]['total_effective_bandwidth'])**0.5
         else:
               solint_float=float(solint.replace('s','').replace('_ap',''))
               solint_snr[target][band][solint]=selfcal_library[target][band]['SNR_orig']/((n_ant-3)**0.5*(selfcal_library[target][band]['Total_TOS']/solint_float)**0.5)
               for spw in selfcal_library[target][band][maxspwvis]['spwsarray']:
                  solint_snr_per_spw[target][band][solint][str(spw)]=selfcal_library[target][band]['SNR_orig']/((n_ant-3)**0.5*(selfcal_library[target][band]['Total_TOS']/solint_float)**0.5)*(selfcal_library[target][band]['per_spw_stats'][str(spw)]['effective_bandwidth']/selfcal_library[target][band]['total_effective_bandwidth'])**0.5
   return solint_snr,solint_snr_per_spw
>>>>>>> 283f31ce

def get_SNR_self_update(all_targets,band,vislist,selfcal_library,n_ant,solint_curr,solint_next,integration_time,solint_snr):
   for target in all_targets:

      SNR = max(selfcal_library[vislist[0]][solint_curr]['SNR_post'],selfcal_library[vislist[0]][solint_curr]['intflux_post']/selfcal_library[vislist[0]][solint_curr]['e_intflux_post'])

      if solint_next == 'inf' or solint_next == 'inf_ap':
         selfcal_library['per_scan_SNR']=SNR/((n_ant-3)**0.5*(selfcal_library['Total_TOS']/(selfcal_library['Median_scan_time']/selfcal_library['Median_fields_per_scan']))**0.5)
         solint_snr[solint_next]=selfcal_library['per_scan_SNR']
      elif solint_next == 'scan_inf':
         selfcal_library['per_scan_SNR']=SNR/((n_ant-3)**0.5*(selfcal_library['Total_TOS']/selfcal_library['Median_scan_time'])**0.5)
         solint_snr[solint_next]=selfcal_library['per_scan_SNR']
      elif solint_next == 'int':
         solint_snr[solint_next]=SNR/((n_ant-3)**0.5*(selfcal_library['Total_TOS']/integration_time)**0.5)
      else:
         solint_float=float(solint_next.replace('s','').replace('_ap',''))
         solint_snr[solint_next]=SNR/((n_ant-3)**0.5*(selfcal_library['Total_TOS']/solint_float)**0.5)


def get_sensitivity(vislist,selfcal_library,field='',specmode='mfs',spwstring='',spw=[],chan=0,cellsize='0.025arcsec',imsize=1600,robust=0.5,uvtaper=''):
   scalefactor=1.0
   maxspws=0
   maxspwvis=''
   for vis in vislist:
<<<<<<< HEAD
      im.open(vis)
      im.selectvis(field=selfcal_library['sub-fields'][0],spw=spwstring)
      im.defineimage(mode=specmode,stokes='I',spw=spw,cellx=cellsize,celly=cellsize,nx=imsize,ny=imsize)  
      im.weight(type='briggs',robust=robust)  
      if uvtaper != '':
         if 'klambda' in uvtaper:
            uvtaper=uvtaper.replace('klambda','')
            uvtaperflt=float(uvtaper)
            bmaj=str(206.0/uvtaperflt)+'arcsec'
            bmin=bmaj
            bpa='0.0deg'
         if 'arcsec' in uvtaper:
            bmaj=uvtaper
            bmin=uvtaper
            bpa='0.0deg'
         print('uvtaper: '+bmaj+' '+bmin+' '+bpa)
         im.filter(type='gaussian', bmaj=bmaj, bmin=bmin, bpa=bpa)
      try:
          sens=im.apparentsens()
      except:
          print('#')
          print('# Sensisitivity Calculation failed for '+vis)
          print('# Continuing to next MS') 
          print('# Data in this spw/MS may be flagged')
          print('#')
          continue
      #print(sens)
      #print(vis,'Briggs Sensitivity = ', sens[1])
      #print(vis,'Relative to Natural Weighting = ', sens[2])  
      sensitivities[counter]=sens[1]*scalefactor
      TOS[counter]=selfcal_library[vis]['TOS']
      counter+=1
   #estsens=np.sum(sensitivities)/float(counter)/(float(counter))**0.5
   #print(estsens)
   estsens=np.sum(sensitivities*TOS)/np.sum(TOS)
=======
      im.selectvis(vis=vis,field=field,spw=selfcal_library[vis]['spws'])
      # Also figure out which vis has the max # of spws
      if selfcal_library[vis]['n_spws'] >= maxspws:
          maxspws=selfcal_library[vis]['n_spws']
          maxspwvis=vis+''
   im.defineimage(mode=specmode,stokes='I',spw=selfcal_library[maxspwvis]['spwsarray'],cellx=cellsize,celly=cellsize,nx=imsize,ny=imsize)  
   im.weight(type='briggs',robust=robust)  
   if uvtaper != '':
      if 'klambda' in uvtaper:
         uvtaper=uvtaper.replace('klambda','')
         uvtaperflt=float(uvtaper)
         bmaj=str(206.0/uvtaperflt)+'arcsec'
         bmin=bmaj
         bpa='0.0deg'
      if 'arcsec' in uvtaper:
         bmaj=uvtaper
         bmin=uvtaper
         bpa='0.0deg'
      print('uvtaper: '+bmaj+' '+bmin+' '+bpa)
      im.filter(type='gaussian', bmaj=bmaj, bmin=bmin, bpa=bpa)
   try:
       estsens=np.float64(im.apparentsens()[1])
   except:
       print('#')
       print('# Sensisitivity Calculation failed for '+vis)
       print('# Continuing to next MS') 
       print('# Data in this spw/MS may be flagged')
       print('#')
       sys.exit(0)
>>>>>>> 283f31ce
   print('Estimated Sensitivity: ',estsens)
   return estsens

def LSRKfreq_to_chan(msfile, field, spw, LSRKfreq,spwsarray):
    """
    Identifies the channel(s) corresponding to input LSRK frequencies. 
    Useful for choosing which channels to split out or flag if a line has been identified by the pipeline.

    Parameters
    ==========
    msfile: Name of measurement set (string)
    spw: Spectral window number (int)
    obsid: Observation ID corresponding to the selected spectral window 
    restfreq: Rest frequency in Hz (float)
    LSRKvelocity: input velocity in LSRK frame in km/s (float or array of floats)

    Returns
    =======
    Channel number most closely corresponding to input LSRK frequency.
    """
    tb.open(msfile)
    spw_col = tb.getcol('DATA_DESC_ID')
    obs_col = tb.getcol('OBSERVATION_ID')
    #work around the fact that spws in DATA_DESC_ID don't match listobs
    uniquespws=np.unique(spw_col)
    matching_index=np.where(spw==spwsarray)
    alt_spw=uniquespws[matching_index[0]]
    tb.close()
    obsid = np.unique(obs_col[np.where(spw_col==alt_spw)]) 
    
    tb.open(msfile+'/SPECTRAL_WINDOW')
    chanfreqs = tb.getcol('CHAN_FREQ', startrow = spw, nrow = 1)
    tb.close()
    tb.open(msfile+'/FIELD')
    fieldnames = tb.getcol('NAME')
    tb.close()
    tb.open(msfile+'/OBSERVATION')
    obstime = np.squeeze(tb.getcol('TIME_RANGE', startrow = obsid[0], nrow = 1))[0]
    tb.close()
    nchan = len(chanfreqs)
    ms.open(msfile)
    
    lsrkfreqs = ms.cvelfreqs(spwids = [spw], fieldids = int(np.where(fieldnames==field)[0][0]), mode = 'channel', nchan = nchan, \
            obstime = str(obstime)+'s', start = 0, outframe = 'LSRK') / 1e9
    ms.close()

    if type(LSRKfreq)==np.ndarray:
        outchans = np.zeros_like(LSRKfreq)
        for i in range(len(LSRKfreq)):
            outchans[i] = np.argmin(np.abs(lsrkfreqs - LSRKfreq[i]))
        return outchans
    else:
        return np.argmin(np.abs(lsrkfreqs - LSRKfreq))

def parse_contdotdat(contdotdat_file,target):
    """
    Parses the cont.dat file that includes line emission automatically identified by the ALMA pipeline.

    Parameters
    ==========
    msfile: Name of the cont.dat file (string)

    Returns
    =======
    Dictionary with the boundaries of the frequency range including line emission. The dictionary keys correspond to the spectral windows identified 
    in the cont.dat file, and the entries include numpy arrays with shape (nline, 2), with the 2 corresponding to min and max frequencies identified.
    """
    f = open(contdotdat_file,'r')
    lines = f.readlines()
    f.close()

    while '\n' in lines:
        lines.remove('\n')

    contdotdat = {}
    desiredTarget=False
    for i, line in enumerate(lines):
        if 'ALL' in line:
           continue
        if 'Field' in line:
            field=line.split()[-1]
            if field == target:
               desiredTarget=True
               continue
            else:
               desiredTarget=False
               continue
        if desiredTarget==True:
           if 'SpectralWindow' in line:
              spw = int(line.split()[-1])
              contdotdat[spw] = []
           else:
              contdotdat[spw] += [line.split()[0].split("G")[0].split("~")]

    for spw in contdotdat:
        contdotdat[spw] = np.array(contdotdat[spw], dtype=float)

    return contdotdat

def flagchannels_from_contdotdat(vis,target,spwsarray):
    """
    Generates a string with the list of lines identified by the cont.dat file from the ALMA pipeline, that need to be flagged.

    Parameters
    ==========
    ms_dict: Dictionary of information about measurement set

    Returns
    =======
    String of channels to be flagged, in a format that can be passed to the spw parameter in CASA's flagdata task. 
    """
    contdotdat = parse_contdotdat('cont.dat',target)

    flagchannels_string = ''
    for j,spw in enumerate(contdotdat):
        flagchannels_string += '%d:' % (spw)

        tb.open(vis+'/SPECTRAL_WINDOW')
        nchan = tb.getcol('CHAN_FREQ', startrow = spw, nrow = 1).size
        tb.close()

        chans = np.array([])
        for k in range(contdotdat[spw].shape[0]):
            print(spw, contdotdat[spw][k])

            chans = np.concatenate((LSRKfreq_to_chan(vis, target, spw, contdotdat[spw][k],spwsarray),chans))

            """
            if flagchannels_string == '':
                flagchannels_string+='%d:%d~%d' % (spw, np.min([chans[0], chans[1]]), np.max([chans[0], chans[1]]))
            else:
                flagchannels_string+=', %d:%d~%d' % (spw, np.min([chans[0], chans[1]]), np.max([chans[0], chans[1]]))
            """

        chans = np.sort(chans)

        flagchannels_string += '0~%d;' % (chans[0])
        for i in range(1,chans.size-1,2):
            flagchannels_string += '%d~%d;' % (chans[i], chans[i+1])
        flagchannels_string += '%d~%d, ' % (chans[-1], nchan-1)

    print("# Flagchannels input string for %s in %s from cont.dat file: \'%s\'" % (target, vis, flagchannels_string))

    return flagchannels_string

def get_spw_chanwidths(vis,spwarray):
   widtharray=np.zeros(len(spwarray))
   bwarray=np.zeros(len(spwarray))
   nchanarray=np.zeros(len(spwarray))
   for i in range(len(spwarray)):
      tb.open(vis+'/SPECTRAL_WINDOW')
      widtharray[i]=np.abs(np.unique(tb.getcol('CHAN_WIDTH', startrow = spwarray[i], nrow = 1)))
      bwarray[i]=np.abs(np.unique(tb.getcol('TOTAL_BANDWIDTH', startrow = spwarray[i], nrow = 1)))
      nchanarray[i]=np.abs(np.unique(tb.getcol('NUM_CHAN', startrow = spwarray[i], nrow = 1)))
      tb.close()

   return widtharray,bwarray,nchanarray

def get_spw_bandwidth(vis,spwsarray,target):
   spwbws={}
   for spw in spwsarray:
      tb.open(vis+'/SPECTRAL_WINDOW')
      spwbws[str(spw)]=np.abs(np.unique(tb.getcol('TOTAL_BANDWIDTH', startrow = spw, nrow = 1)))[0]/1.0e9 # put bandwidths into GHz
      tb.close()
   spweffbws=spwbws.copy()
   if os.path.exists("cont.dat"):
      spweffbws=get_spw_eff_bandwidth(vis,target)

   return spwbws,spweffbws


def get_spw_eff_bandwidth(vis,target):
   spweffbws={}
   contdotdat=parse_contdotdat('cont.dat',target)
   for key in contdotdat.keys():
      cumulat_bw=0.0
      for i in range(len(contdotdat[key])):
         cumulat_bw+=np.abs(contdotdat[key][i][1]-contdotdat[key][i][0])
      spweffbws[str(key)]=cumulat_bw+0.0
   return spweffbws
   



def get_spw_chanavg(vis,widtharray,bwarray,chanarray,desiredWidth=15.625e6):
   avgarray=np.zeros(len(widtharray))
   for i in range(len(widtharray)):
      nchan=bwarray[i]/desiredWidth
      nchan=np.round(nchan)
      avgarray[i]=chanarray[i]/nchan   
      if avgarray[i] < 1.0:
         avgarray[i]=1.0
   return avgarray


def largest_prime_factor(n):
    i = 2
    while i * i <= n:
        if n % i:
            i += 1
        else:
            n //= i
    return n


<<<<<<< HEAD
def get_image_parameters(vislist,telescope,target,band,band_properties,mosaic=False):
=======
def get_image_parameters(vislist,telescope,band,band_properties):
>>>>>>> 283f31ce
   cells=np.zeros(len(vislist))
   for i in range(len(vislist)):
      #im.open(vislist[i])
      im.selectvis(vis=vislist[i],spw=band_properties[vislist[i]][band]['spwarray'])
      adviseparams= im.advise() 
      cells[i]=adviseparams[2]['value']/2.0
      im.close()
   cell=np.min(cells)
   cellsize='{:0.3f}arcsec'.format(cell)
   nterms=1
   if band_properties[vislist[0]][band]['fracbw'] > 0.1:
      nterms=2

   if 'VLA' in telescope:
      fov=45.0e9/band_properties[vislist[0]][band]['meanfreq']*60.0*1.5
      if band_properties[vislist[0]][band]['meanfreq'] < 12.0e9:
         fov=fov*2.0
   if telescope=='ALMA':
      fov=63.0*100.0e9/band_properties[vislist[0]][band]['meanfreq']*1.5
   if telescope=='ACA':
      fov=108.0*100.0e9/band_properties[vislist[0]][band]['meanfreq']*1.5

   if mosaic:
       msmd.open(vislist[0])
       fieldid=msmd.fieldsforname(target)
       ra_phasecenter_arr=np.zeros(len(fieldid))
       dec_phasecenter_arr=np.zeros(len(fieldid))
       for i in range(len(fieldid)):
          phasecenter=msmd.phasecenter(fieldid[i])
          ra_phasecenter_arr[i]=phasecenter['m0']['value']
          dec_phasecenter_arr[i]=phasecenter['m1']['value']
       msmd.done()

       mosaic_size = max(ra_phasecenter_arr.max() - ra_phasecenter_arr.min(), 
               dec_phasecenter_arr.max() - dec_phasecenter_arr.min()) * 180./np.pi * 3600.

       fov += mosaic_size

   npixels=int(np.ceil(fov/cell / 100.0)) * 100
   if npixels > 16384:
<<<<<<< HEAD
      if mosaic:
          print("WARNING: Image size = "+str(npixels)+" is excessively large. It is not being trimmed because it is needed for the mosaic, but this may not be viable for your hardware.")
      else:
          npixels=16384
=======
      npixels=16384
>>>>>>> 283f31ce

   while largest_prime_factor(npixels) >= 7:
       npixels += 2

   return cellsize,npixels,nterms


def check_image_nterms(fracbw, SNR):
   if fracbw >=0.1:
      nterms=2
   elif (SNR > 10.0) and (fracbw < 0.1):   # estimate the gain of going to nterms=2 based on nterms=1 S/N and fracbw
      #coefficients come from a empirical fit using simulated data with a spectral index of 3
      X=[fracbw,np.log10(SNR)]
      A = 2336.415
      B = 0.051
      C = -306.590
      D = 5.654
      E = 28.220
      F = -23.598
      G = -0.594
      H = -3.413 
      Z=10**(A*X[0]**3+B*X[1]**3+C*X[0]**2*X[1]+D*X[1]**2*X[0] +E*X[0]*X[1]+ F*X[0]+ G*X[1] +H)
      if Z > 0.01:
         print('SWITCHING TO NTERMS=2')
         nterms=2
      else:
         nterms=1
   else:
      nterms=1
   return nterms

def get_mean_freq(vislist,spwsarray):
   tb.open(vislist[0]+'/SPECTRAL_WINDOW')
   freqarray=tb.getcol('REF_FREQUENCY')
   tb.close()
   meanfreq=np.mean(freqarray[spwsarray])
   minfreq=np.min(freqarray[spwsarray])
   maxfreq=np.max(freqarray[spwsarray])
   fracbw=np.abs(maxfreq-minfreq)/meanfreq
   return meanfreq, maxfreq,minfreq,fracbw

def get_desired_width(meanfreq):
   if meanfreq >= 50.0e9:
      desiredWidth=15.625e6
   elif (meanfreq < 50.0e9) and (meanfreq >=40.0e9):
      desiredWidth=16.0e6
   elif (meanfreq < 40.0e9) and (meanfreq >=26.0e9):
      desiredWidth=8.0e6
   elif (meanfreq < 26.0e9) and (meanfreq >=18.0e9):
      desiredWidth=16.0e6
   elif (meanfreq < 18.0e9) and (meanfreq >=8.0e9):
      desiredWidth=8.0e6
   elif (meanfreq < 8.0e9) and (meanfreq >=4.0e9):
      desiredWidth=4.0e6
   elif (meanfreq < 4.0e9) and (meanfreq >=2.0e9):
      desiredWidth=4.0e6
   elif (meanfreq < 4.0e9):
      desiredWidth=2.0e6
   return desiredWidth


def get_ALMA_bands(vislist,spwstring,spwarray):
   meanfreq, maxfreq,minfreq,fracbw=get_mean_freq(vislist,spwarray)
   observed_bands={}
   if (meanfreq < 950.0e9) and (meanfreq >=787.0e9):
      band='Band_10'
   elif (meanfreq < 720.0e9) and (meanfreq >=602.0e9):
      band='Band_9'
   elif (meanfreq < 500.0e9) and (meanfreq >=385.0e9):
      band='Band_8'
   elif (meanfreq < 373.0e9) and (meanfreq >=275.0e9):
      band='Band_7'
   elif (meanfreq < 275.0e9) and (meanfreq >=211.0e9):
      band='Band_6'
   elif (meanfreq < 211.0e9) and (meanfreq >=163.0e9):
      band='Band_5'
   elif (meanfreq < 163.0e9) and (meanfreq >=125.0e9):
      band='Band_4'
   elif (meanfreq < 116.0e9) and (meanfreq >=84.0e9):
      band='Band_3'
   elif (meanfreq < 84.0e9) and (meanfreq >=67.0e9):
      band='Band_2'
   elif (meanfreq < 50.0e9) and (meanfreq >=30.0e9):
      band='Band_1'
   bands=[band]
   for vis in vislist:
      observed_bands[vis]={}
      observed_bands[vis]['bands']=[band]
      for band in bands:
         observed_bands[vis][band]={}
         observed_bands[vis][band]['spwarray']=spwarray
         observed_bands[vis][band]['spwstring']=spwstring+''
         observed_bands[vis][band]['meanfreq']=meanfreq
         observed_bands[vis][band]['maxfreq']=maxfreq
         observed_bands[vis][band]['minfreq']=minfreq
         observed_bands[vis][band]['fracbw']=fracbw
   get_max_uvdist(vislist,observed_bands[vislist[0]]['bands'].copy(),observed_bands)
   return bands,observed_bands


def get_VLA_bands(vislist):
   observed_bands={}
   for vis in vislist:
      observed_bands[vis]={}
      #visheader=vishead(vis,mode='list',listitems=[])
      tb.open(vis+'/SPECTRAL_WINDOW') 
      spw_names=tb.getcol('NAME')
      tb.close()
      #spw_names=visheader['spw_name'][0]
      spw_names_band=spw_names.copy()
      spw_names_bb=spw_names.copy()
      spw_names_spw=np.zeros(len(spw_names_band)).astype('int')
      for i in range(len(spw_names)):
         spw_names_band[i]=spw_names[i].split('#')[0]
         spw_names_bb[i]=spw_names[i].split('#')[1]
         spw_names_spw[i]=i
      all_bands=np.unique(spw_names_band)
      observed_bands[vis]['n_bands']=len(all_bands)
      observed_bands[vis]['bands']=all_bands.tolist()
      for band in all_bands:
         index=np.where(spw_names_band==band)
         if (band == 'EVLA_X') and (len(index[0]) == 2): # ignore pointing band
            observed_bands[vis]['n_bands']=observed_bands[vis]['n_bands']-1
            observed_bands[vis]['bands'].remove('EVLA_X')
            continue
         elif (band == 'EVLA_X') and (len(index[0]) > 2): # ignore pointing band
            observed_bands[vis][band]={}
            observed_bands[vis][band]['spwarray']=spw_names_spw[index[0]]
            indices_to_remove=np.array([])
            for i in range(len(observed_bands[vis][band]['spwarray'])):
                meanfreq,maxfreq,minfreq,fracbw=get_mean_freq([vis],np.array([observed_bands[vis][band]['spwarray'][i]]))
                if (meanfreq==8.332e9) or (meanfreq==8.460e9):
                   indices_to_remove=np.append(indices_to_remove,[i])
            observed_bands[vis][band]['spwarray']=np.delete(observed_bands[vis][band]['spwarray'],indices_to_remove.astype(int))
            spwslist=observed_bands[vis][band]['spwarray'].tolist()
            spwstring=','.join(str(spw) for spw in spwslist)
            observed_bands[vis][band]['spwstring']=spwstring+''
            observed_bands[vis][band]['meanfreq'],observed_bands[vis][band]['maxfreq'],observed_bands[vis][band]['minfreq'],observed_bands[vis][band]['fracbw']=get_mean_freq([vis],observed_bands[vis][band]['spwarray'])
         elif (band == 'EVLA_C') and (len(index[0]) == 2): # ignore pointing band
            observed_bands[vis]['n_bands']=observed_bands[vis]['n_bands']-1
            observed_bands[vis]['bands'].remove('EVLA_C')
            continue
         elif (band == 'EVLA_C') and (len(index[0]) > 2): # ignore pointing band
            observed_bands[vis][band]={}
            observed_bands[vis][band]['spwarray']=spw_names_spw[index[0]]
            indices_to_remove=np.array([])
            for i in range(len(observed_bands[vis][band]['spwarray'])):
                meanfreq,maxfreq,minfreq,fracbw=get_mean_freq([vis],np.array([observed_bands[vis][band]['spwarray'][i]]))
                if (meanfreq==4.832e9) or (meanfreq==4.960e9):
                   indices_to_remove=np.append(indices_to_remove,[i])
            observed_bands[vis][band]['spwarray']=np.delete(observed_bands[vis][band]['spwarray'],indices_to_remove.astype(int))
            spwslist=observed_bands[vis][band]['spwarray'].tolist()
            spwstring=','.join(str(spw) for spw in spwslist)
            observed_bands[vis][band]['spwstring']=spwstring+''
            observed_bands[vis][band]['meanfreq'],observed_bands[vis][band]['maxfreq'],observed_bands[vis][band]['minfreq'],observed_bands[vis][band]['fracbw']=get_mean_freq([vis],observed_bands[vis][band]['spwarray'])
         else:
            observed_bands[vis][band]={}
            observed_bands[vis][band]['spwarray']=spw_names_spw[index[0]]
            spwslist=observed_bands[vis][band]['spwarray'].tolist()
            spwstring=','.join(str(spw) for spw in spwslist)
            observed_bands[vis][band]['spwstring']=spwstring+''
            observed_bands[vis][band]['meanfreq'],observed_bands[vis][band]['maxfreq'],observed_bands[vis][band]['minfreq'],observed_bands[vis][band]['fracbw']=get_mean_freq([vis],observed_bands[vis][band]['spwarray'])
   bands_match=True
   for i in range(len(vislist)):
      for j in range(i+1,len(vislist)):
         bandlist_match=(observed_bands[vislist[i]]['bands'] ==observed_bands[vislist[i+1]]['bands'])
         if not bandlist_match:
            bands_match=False
   if not bands_match:
     print('WARNING: INCONSISTENT BANDS IN THE MSFILES')
   get_max_uvdist(vislist,observed_bands[vislist[0]]['bands'].copy(),observed_bands)
   return observed_bands[vislist[0]]['bands'].copy(),observed_bands



def get_telescope(vis):
   visheader=vishead(vis,mode='list',listitems=[])
   telescope=visheader['telescope'][0][0]
   if telescope == 'ALMA':
      tb.open(vis+'/ANTENNA')
      ant_diameter=np.unique(tb.getcol('DISH_DIAMETER'))[0]
      if ant_diameter==7.0:
         telescope='ACA'
   return telescope
      
def get_dr_correction(telescope,dirty_peak,theoretical_sens,vislist):
   dirty_dynamic_range=dirty_peak/theoretical_sens
   n_dr_max=2.5
   n_dr=1.0
   tlimit=2.0
   if telescope=='ALMA':
      if dirty_dynamic_range > 150.:
                    maxSciEDR = 150.0
                    new_threshold = np.max([n_dr_max * theoretical_sens, dirty_peak / maxSciEDR * tlimit])
                    n_dr=new_threshold/theoretical_sens
      else:
                    if dirty_dynamic_range > 100.:
                        n_dr = 2.5
                    elif 50. < dirty_dynamic_range <= 100.:
                        n_dr = 2.0
                    elif 20. < dirty_dynamic_range <= 50.:
                        n_dr = 1.5
                    elif dirty_dynamic_range <= 20.:
                        n_dr = 1.0
   if telescope=='ACA':
      numberEBs = len(vislist)
      if numberEBs == 1:
         # single-EB 7m array datasets have limited dynamic range
         maxSciEDR = 30
         dirtyDRthreshold = 30
         n_dr_max = 2.5
      else:
         # multi-EB 7m array datasets will have better dynamic range and can be cleaned somewhat deeper
         maxSciEDR = 55
         dirtyDRthreshold = 75
         n_dr_max = 3.5

      if dirty_dynamic_range > dirtyDRthreshold:
         new_threshold = np.max([n_dr_max * theoretical_sens, dirty_peak / maxSciEDR * tlimit])
         n_dr=new_threshold/theoretical_sens
      else:
         if dirty_dynamic_range > 40.:
            n_dr = 3.0
         elif dirty_dynamic_range > 20.:
            n_dr = 2.5
         elif 10. < dirty_dynamic_range <= 20.:
            n_dr = 2.0
         elif 4. < dirty_dynamic_range <= 10.:
            n_dr = 1.5
         elif dirty_dynamic_range <= 4.:
            n_dr = 1.0
   return n_dr


def get_baseline_dist(vis):
     # Get the antenna names and offsets.

     msmd = casatools.msmetadata()

     msmd.open(vis)
     names = msmd.antennanames()
     offset = [msmd.antennaoffset(name) for name in names]
     msmd.close()
     baselines=np.array([])
     for i in range(len(offset)):
        for j in range(i+1,len(offset)):
           baseline = numpy.sqrt((offset[i]["longitude offset"]['value'] -\
             offset[j]["longitude offset"]['value'])**2 + (offset[i]["latitude offset"]\
             ['value'] - offset[j]["latitude offset"]['value'])**2)
           
           baselines=np.append(baselines,np.array([baseline]))
     return baselines



def get_max_uvdist(vislist,bands,band_properties):
   for band in bands:   
      all_baselines=np.array([])
      for vis in vislist:
         baselines=get_baseline_dist(vis)
         all_baselines=np.append(all_baselines,baselines)
      max_baseline=np.max(all_baselines)
      min_baseline=np.min(all_baselines)
      baseline_75=numpy.percentile(all_baselines,75.0)
      baseline_median=numpy.percentile(all_baselines,50.0)
      for vis in vislist:
         meanlam=3.0e8/band_properties[vis][band]['meanfreq']
         max_uv_dist=max_baseline/meanlam/1000.0
         min_uv_dist=min_baseline/meanlam/1000.0
         band_properties[vis][band]['maxuv']=max_uv_dist
         band_properties[vis][band]['minuv']=max_uv_dist
         band_properties[vis][band]['75thpct_uv']=baseline_75
         band_properties[vis][band]['median_uv']=baseline_median
         band_properties[vis][band]['LAS']=0.6 / (1000*min_uv_dist) * 180./np.pi * 3600.


def get_uv_range(band,band_properties,vislist):
   if (band == 'EVLA_C') or (band == 'EVLA_X') or (band == 'EVLA_S') or (band == 'EVLA_L'):
      n_vis=len(vislist)
      mean_max_uv=0.0
      for vis in vislist:
         mean_max_uv+=band_properties[vis][band]['maxuv']
      mean_max_uv=mean_max_uv/float(n_vis)
      min_uv=0.05*mean_max_uv
      uvrange='>{:0.2f}klambda'.format(min_uv)
   else:
      uvrange=''
   return uvrange

def sanitize_string(string):
   sani_string=string.replace('-','_').replace(' ','_').replace('+','_')
   sani_string='Target_'+sani_string
   return sani_string


def compare_beams(image1, image2):
    header_1 = imhead(image1, mode = 'list')
    beammajor_1 = header_1['beammajor']['value']
    beamminor_1 = header_1['beamminor']['value']
    beampa_1 = header_1['beampa']['value']

    header_2 = imhead(image2, mode = 'list')
    beammajor_2 = header_2['beammajor']['value']
    beamminor_2 = header_2['beamminor']['value']
    beampa_2 = header_2['beampa']['value']
    beamarea_1=beammajor_1*beamminor_1
    beamarea_2=beammajor_2*beamminor_2
    delta_beamarea=(beamarea_2-beamarea_1)/beamarea_1
    return delta_beamarea


def generate_weblog_old(sclib,solints,bands):
   os.system('rm -rf weblog')
   os.system('mkdir weblog')
   os.system('mkdir weblog/images')
   htmlOut=open('weblog/index.html','w')
   htmlOut.writelines('<html>\n')
   htmlOut.writelines('<title>SelfCal Weblog</title>\n')
   htmlOut.writelines('<head>\n')
   htmlOut.writelines('</head>\n')
   htmlOut.writelines('<body>\n')
   htmlOut.writelines('<a name="top"></a>\n')
   htmlOut.writelines('<h1>SelfCal Weblog</h1>\n')
   htmlOut.writelines('<h2>Targets:</h2>\n')
   targets=list(sclib.keys())
   for target in targets:
      htmlOut.writelines('<a href="#'+target+'">'+target+'</a><br>\n')
   htmlOut.writelines('<h2>Bands:</h2>\n')
   bands_string=', '.join([str(elem) for elem in bands])
   htmlOut.writelines(''+bands_string+'\n')
   htmlOut.writelines('<h2>Solints to Attempt:</h2>\n')
   for band in bands:
      solints_string=', '.join([str(elem) for elem in solints[band]])
      htmlOut.writelines('<br>'+band+': '+solints_string)

   for target in targets:
      htmlOut.writelines('<a name="'+target+'"></a>\n')
      htmlOut.writelines('<h2>'+target+' Summary</h2>\n')
      htmlOut.writelines('<a href="#top">Back to Top</a><br>\n')
      htmlOut.writelines('<a href="#'+target+'_plots">Phase vs. Time Plots</a><br>\n')
      bands_obsd=list(sclib[target].keys())

      for band in bands_obsd:
         print(target,band)
         htmlOut.writelines('<a href="#'+target+'_'+band+'_plots">'+band+'</a><br>\n')
         htmlOut.writelines('Selfcal Success?: '+str(sclib[target][band]['SC_success'])+'<br>\n')
         keylist=sclib[target][band].keys()
         if 'Stop_Reason' not in keylist:
            htmlOut.writelines('Stop Reason: Estimated Selfcal S/N too low for solint<br><br>\n')
            if sclib[target][band]['SC_success']==False:
               plot_image(sanitize_string(target)+'_'+band+'_initial.image.tt0',\
                            'weblog/images/'+sanitize_string(target)+'_'+band+'_initial.image.tt0.png') 
               plot_image(sanitize_string(target)+'_'+band+'_final.image.tt0',\
                            'weblog/images/'+sanitize_string(target)+'_'+band+'_final.image.tt0.png')
               htmlOut.writelines('<a href="images/'+sanitize_string(target)+'_'+band+'_initial.image.tt0.png"><img src="images/'+sanitize_string(target)+'_'+band+'_initial.image.tt0.png" ALT="pre-SC-solint image" WIDTH=400 HEIGHT=400></a>\n') 
               htmlOut.writelines('<a href="images/'+sanitize_string(target)+'_'+band+'_final.image.tt0.png"><img src="images/'+sanitize_string(target)+'_'+band+'_final.image.tt0.png" ALT="pre-SC-solint image" WIDTH=400 HEIGHT=400></a><br>\n')
               continue
         else:   
            htmlOut.writelines('Stop Reason: '+str(sclib[target][band]['Stop_Reason'])+'<br><br>\n')
            print(target,band,sclib[target][band]['Stop_Reason'])
            if (('Estimated_SNR_too_low_for_solint' in sclib[target][band]['Stop_Reason']) or ('Selfcal_Not_Attempted' in sclib[target][band]['Stop_Reason'])) and sclib[target][band]['final_solint']=='None':
               plot_image(sanitize_string(target)+'_'+band+'_initial.image.tt0',\
                            'weblog/images/'+sanitize_string(target)+'_'+band+'_initial.image.tt0.png') 
               plot_image(sanitize_string(target)+'_'+band+'_final.image.tt0',\
                            'weblog/images/'+sanitize_string(target)+'_'+band+'_final.image.tt0.png')
               htmlOut.writelines('<a href="images/'+sanitize_string(target)+'_'+band+'_initial.image.tt0.png"><img src="images/'+sanitize_string(target)+'_'+band+'_initial.image.tt0.png" ALT="pre-SC-solint image" WIDTH=400 HEIGHT=400></a>\n') 
               htmlOut.writelines('<a href="images/'+sanitize_string(target)+'_'+band+'_final.image.tt0.png"><img src="images/'+sanitize_string(target)+'_'+band+'_final.image.tt0.png" ALT="pre-SC-solint image" WIDTH=400 HEIGHT=400></a><br>\n')
               continue

         htmlOut.writelines('Final Successful solint: '+str(sclib[target][band]['final_solint'])+'<br>\n')
         htmlOut.writelines('Final SNR: {:0.2f}'.format(sclib[target][band]['SNR_final'])+'<br>Initial SNR: {:0.2f}'.format(sclib[target][band]['SNR_orig'])+'<br><br>\n')
         htmlOut.writelines('Final RMS: {:0.7f}'.format(sclib[target][band]['RMS_final'])+' Jy/beam<br>Initial RMS: {:0.7f}'.format(sclib[target][band]['RMS_orig'])+' Jy/beam<br>\n')
         htmlOut.writelines('Final Beam: {:0.2f}"x{:0.2f}" {:0.2f} deg'.format(sclib[target][band]['Beam_major_final'],sclib[target][band]['Beam_minor_final'],sclib[target][band]['Beam_PA_final'])+'<br>\n')
         htmlOut.writelines('Initial Beam: {:0.2f}"x{:0.2f}" {:0.2f} deg'.format(sclib[target][band]['Beam_major_orig'],sclib[target][band]['Beam_minor_orig'],sclib[target][band]['Beam_PA_orig'])+'<br><br>\n')
         plot_image(sanitize_string(target)+'_'+band+'_final.image.tt0',\
                      'weblog/images/'+sanitize_string(target)+'_'+band+'_final.image.tt0.png')
         image_stats=imstat(sanitize_string(target)+'_'+band+'_final.image.tt0')
         
         plot_image(sanitize_string(target)+'_'+band+'_initial.image.tt0',\
                      'weblog/images/'+sanitize_string(target)+'_'+band+'_initial.image.tt0.png',min=image_stats['min'][0],max=image_stats['max'][0]) 
         os.system('rm -rf '+sanitize_string(target)+'_'+band+'_final_initial_div_final.image.tt0')
         immath(imagename=[sanitize_string(target)+'_'+band+'_final.image.tt0',sanitize_string(target)+'_'+band+'_initial.image.tt0'],\
                mode='evalexpr',expr='(IM0-IM1)/IM0',outfile=sanitize_string(target)+'_'+band+'_final_initial_div_final.image.tt0')
         plot_image(sanitize_string(target)+'_'+band+'_final_initial_div_final.image.tt0',\
                      'weblog/images/'+sanitize_string(target)+'_'+band+'_final_initial_div_final.image.tt0.png',\
                       min=-1.5,max=1.0) 

         htmlOut.writelines('Initial, Final, and  Images with scales set by Final Image<br>\n')
         htmlOut.writelines('<a href="images/'+sanitize_string(target)+'_'+band+'_initial.image.tt0.png"><img src="images/'+sanitize_string(target)+'_'+band+'_initial.image.tt0.png" ALT="pre-SC-solint image" WIDTH=400 HEIGHT=400></a>\n') 
         htmlOut.writelines('<a href="images/'+sanitize_string(target)+'_'+band+'_final.image.tt0.png"><img src="images/'+sanitize_string(target)+'_'+band+'_final.image.tt0.png" ALT="pre-SC-solint image" WIDTH=400 HEIGHT=400></a>\n')
         htmlOut.writelines('<a href="images/'+sanitize_string(target)+'_'+band+'_final_initial_div_final.image.tt0.png"><img src="images/'+sanitize_string(target)+'_'+band+'_final_initial_div_final.image.tt0.png" ALT="pre-SC-solint image" WIDTH=400 HEIGHT=400></a><br>\n')
 

         if 'per_spw_stats' in sclib[target][band].keys():
            spwlist=list(sclib[target][band]['per_spw_stats'].keys())
            htmlOut.writelines('<br>Per SPW stats: <br>\n')
            for spw in spwlist:
               htmlOut.writelines(spw+': Pre SNR: {:0.2f}, Post SNR: {:0.2f} Pre RMS: {:0.7f}, Post RMS: {:0.7f}<br>\n'\
                                  .format(sclib[target][band]['per_spw_stats'][spw]['SNR_orig'],sclib[target][band]['per_spw_stats'][spw]['SNR_final'],\
                                          sclib[target][band]['per_spw_stats'][spw]['RMS_orig'],sclib[target][band]['per_spw_stats'][spw]['RMS_final']))
               if sclib[target][band]['per_spw_stats'][spw]['delta_SNR'] < 0.0:
                  htmlOut.writelines('WARNING SPW '+spw+' HAS LOWER SNR POST SELFCAL<br>')
               if sclib[target][band]['per_spw_stats'][spw]['delta_RMS'] > 0.0:
                  htmlOut.writelines('WARNING SPW '+spw+' HAS HIGHER RMS POST SELFCAL<br>')
               if sclib[target][band]['per_spw_stats'][spw]['delta_beamarea'] > 0.05:
                  htmlOut.writelines('WARNING SPW '+spw+' HAS A >0.05 CHANGE IN BEAM AREA POST SELFCAL<br>')

   for target in targets:
      bands_obsd=list(sclib[target].keys())
      htmlOut.writelines('<h2>'+target+' Plots</h2>\n')
      htmlOut.writelines('<a name="'+target+'_plots"></a>\n')
      for band in bands_obsd:
         htmlOut.writelines('<a name="'+target+'_'+band+'_plots"></a>\n')
         htmlOut.writelines('<h3>'+band+'</h3>\n')
         if sclib[target][band]['final_solint'] == 'None':
            final_solint_index=0
         else:
            final_solint_index=solints[band].index(sclib[target][band]['final_solint']) 

         vislist=sclib[target][band]['vislist']
         index_addition=1
         if sclib[target][band]['final_solint'] != 'int' and sclib[target][band]['final_solint'] != 'None':
            index_addition=2

         final_solint_to_plot=solints[band][final_solint_index+index_addition-1]
         keylist=sclib[target][band][vislist[0]].keys()
         if index_addition == 2 and final_solint_to_plot not in keylist:
           index_addition=index_addition-1

         solints_string=''
         for i in range(final_solint_index+index_addition):
               solints_string+='<a href="#'+target+'_'+band+'_'+solints[band][i]+'_plots">'+solints[band][i]+'  </a><br>\n'
         
         htmlOut.writelines('<br>Solints: '+solints_string)
         
         for i in range(final_solint_index+index_addition):
            keylist=sclib[target][band][vislist[0]].keys()
            if solints[band][i] not in keylist:
               continue
            htmlOut.writelines('<a name="'+target+'_'+band+'_'+solints[band][i]+'_plots"></a>\n')
            htmlOut.writelines('<h3>Solint: '+solints[band][i]+'</h3>\n')
            htmlOut.writelines('<a href="#'+target+'_'+band+'_plots">Back to Target/Band</a><br>\n')

            keylist_top=sclib[target][band].keys()
            #must select last key for pre Jan 14th runs since they only wrote pass to the last MS dictionary entry
            passed=sclib[target][band][vislist[len(vislist)-1]][solints[band][i]]['Pass']
            '''
            if (i > final_solint_index) or ('Estimated_SNR_too_low_for_solint' not in sclib[target][band]['Stop_Reason']):
               htmlOut.writelines('<h4>Passed: <font color="red">False</font></h4>\n')
            elif 'Stop_Reason' in keylist_top:
               if (i == final_solint_index) and ('Estimated_SNR_too_low_for_solint' not in sclib[target][band]['Stop_Reason']):
                    htmlOut.writelines('<h4>Passed: <font color="red">False</font></h4>\n') 
            else:
               htmlOut.writelines('<h4>Passed: <font color="blue">True</font></h4>\n')
            '''
            if passed:
               htmlOut.writelines('<h4>Passed: <font color="blue">True</font></h4>\n')
            else:
               htmlOut.writelines('<h4>Passed: <font color="red">False</font></h4>\n')
            htmlOut.writelines('Pre and Post Selfcal images with scales set to Post image<br>\n')
            plot_image(sanitize_string(target)+'_'+band+'_'+solints[band][i]+'_'+str(i)+'_post.image.tt0',\
                      'weblog/images/'+sanitize_string(target)+'_'+band+'_'+solints[band][i]+'_'+str(i)+'_post.image.tt0.png') 
            image_stats=imstat(sanitize_string(target)+'_'+band+'_'+solints[band][i]+'_'+str(i)+'_post.image.tt0')
            plot_image(sanitize_string(target)+'_'+band+'_'+solints[band][i]+'_'+str(i)+'.image.tt0',\
                      'weblog/images/'+sanitize_string(target)+'_'+band+'_'+solints[band][i]+'_'+str(i)+'.image.tt0.png',min=image_stats['min'][0],max=image_stats['max'][0]) 

            htmlOut.writelines('<a href="images/'+sanitize_string(target)+'_'+band+'_'+solints[band][i]+'_'+str(i)+'.image.tt0.png"><img src="images/'+sanitize_string(target)+'_'+band+'_'+solints[band][i]+'_'+str(i)+'.image.tt0.png" ALT="pre-SC-solint image" WIDTH=400 HEIGHT=400></a>\n')
            htmlOut.writelines('<a href="images/'+sanitize_string(target)+'_'+band+'_'+solints[band][i]+'_'+str(i)+'_post.image.tt0.png"><img src="images/'+sanitize_string(target)+'_'+band+'_'+solints[band][i]+'_'+str(i)+'_post.image.tt0.png" ALT="pre-SC-solint image" WIDTH=400 HEIGHT=400></a><br>\n')
            htmlOut.writelines('Post SC SNR: {:0.2f}'.format(sclib[target][band][vislist[0]][solints[band][i]]['SNR_post'])+'<br>Pre SC SNR: {:0.2f}'.format(sclib[target][band][vislist[0]][solints[band][i]]['SNR_pre'])+'<br><br>\n')
            htmlOut.writelines('Post SC RMS: {:0.7f}'.format(sclib[target][band][vislist[0]][solints[band][i]]['RMS_post'])+' Jy/beam<br>Pre SC RMS: {:0.7f}'.format(sclib[target][band][vislist[0]][solints[band][i]]['RMS_pre'])+' Jy/beam<br>\n')
            htmlOut.writelines('Post Beam: {:0.2f}"x{:0.2f}" {:0.2f} deg'.format(sclib[target][band][vislist[0]][solints[band][i]]['Beam_major_post'],sclib[target][band][vislist[0]][solints[band][i]]['Beam_minor_post'],sclib[target][band][vislist[0]][solints[band][i]]['Beam_PA_post'])+'<br>\n')
            htmlOut.writelines('Pre Beam: {:0.2f}"x{:0.2f}" {:0.2f} deg'.format(sclib[target][band][vislist[0]][solints[band][i]]['Beam_major_pre'],sclib[target][band][vislist[0]][solints[band][i]]['Beam_minor_pre'],sclib[target][band][vislist[0]][solints[band][i]]['Beam_PA_pre'])+'<br><br>\n')



            htmlOut.writelines('<h3>Phase vs. Time Plots:</h3>\n')

            for vis in vislist:
               htmlOut.writelines('<h4>MS: '+vis+'</h4>\n')
               ant_list=get_ant_list(vis)
               gaintable=sclib[target][band][vis][solints[band][i]]['gaintable']
               nflagged_sols, nsols=get_sols_flagged_solns(gaintable)
               frac_flagged_sols=nflagged_sols/nsols
               plot_ants_flagging_colored('weblog/images/plot_ants_'+gaintable+'.png',vis,gaintable)
               htmlOut.writelines('<a href="images/plot_ants_'+gaintable+'.png"><img src="images/plot_ants_'+gaintable+'.png" ALT="antenna positions with flagging plot" WIDTH=400 HEIGHT=400></a><br>\n')
               htmlOut.writelines('N Gain solutions: {:0.0f}<br>'.format(nsols))
               htmlOut.writelines('Flagged solutions: {:0.0f}<br>'.format(nflagged_sols))
               htmlOut.writelines('Fraction Flagged Solutions: {:0.3f} <br>'.format(frac_flagged_sols))
               for ant in ant_list:
                  sani_target=sanitize_string(target)
                  try:
                     plotms(vis=gaintable,xaxis='time', yaxis='phase',showgui=False,\
                         xselfscale=True,plotrange=[0,0,-180,180], antenna=ant,customflaggedsymbol=True,title=ant,\
                         plotfile='weblog/images/plot_'+ant+'_'+gaintable.replace('.g','.png'),overwrite=True)
                     #htmlOut.writelines('<img src="images/plot_'+ant+'_'+gaintable.replace('.g','.png')+'" ALT="gaintable antenna '+ant+'" WIDTH=200 HEIGHT=200>')
                     htmlOut.writelines('<a href="images/plot_'+ant+'_'+gaintable.replace('.g','.png')+'"><img src="images/plot_'+ant+'_'+gaintable.replace('.g','.png')+'" ALT="gaintable antenna '+ant+'" WIDTH=200 HEIGHT=200></a>\n')
                  except:
                     continue
   htmlOut.writelines('</body>\n')
   htmlOut.writelines('</html>\n')
   htmlOut.close()

def get_sols_flagged_solns(gaintable):
   tb.open(gaintable)
   flags=tb.getcol('FLAG').squeeze()
   nsols=flags.size
   flagged_sols=np.where(flags==True)
   nflagged_sols=flagged_sols[0].size
   return nflagged_sols, nsols

def plot_ants_flagging_colored(filename,vis,gaintable):
   names, offset_x,offset_y, offsets, nflags, nunflagged,fracflagged=get_flagged_solns_per_ant(gaintable,vis)
   import matplotlib
   matplotlib.use('Agg')
   import matplotlib.pyplot as plt
   ants_zero_flagging=np.where(fracflagged == 0.0)
   ants_lt10pct_flagging=((fracflagged <= 0.1) & (fracflagged > 0.0)).nonzero()
   ants_lt25pct_flagging=((fracflagged <= 0.25) & (fracflagged > 0.10)).nonzero()
   ants_lt50pct_flagging=((fracflagged <= 0.5) & (fracflagged > 0.25)).nonzero()
   ants_lt75pct_flagging=((fracflagged <= 0.75) & (fracflagged > 0.5)).nonzero()
   ants_gt75pct_flagging=np.where(fracflagged > 0.75)
   fig, ax = plt.subplots(1,1,figsize=(12, 12))
   ax.scatter(offset_x[ants_zero_flagging[0]],offset_y[ants_zero_flagging[0]],marker='o',color='green',label='No Flagging',s=120)
   ax.scatter(offset_x[ants_lt10pct_flagging[0]],offset_y[ants_lt10pct_flagging[0]],marker='o',color='blue',label='<10% Flagging',s=120)
   ax.scatter(offset_x[ants_lt25pct_flagging[0]],offset_y[ants_lt25pct_flagging[0]],marker='o',color='yellow',label='<25% Flagging',s=120)
   ax.scatter(offset_x[ants_lt50pct_flagging[0]],offset_y[ants_lt50pct_flagging[0]],marker='o',color='magenta',label='<50% Flagging',s=120)
   ax.scatter(offset_x[ants_lt75pct_flagging[0]],offset_y[ants_lt75pct_flagging[0]],marker='o',color='cyan',label='<75% Flagging',s=120)
   ax.scatter(offset_x[ants_gt75pct_flagging[0]],offset_y[ants_gt75pct_flagging[0]],marker='o',color='black',label='>75% Flagging',s=120)
   ax.legend(fontsize=20)
   for i in range(len(names)):
      ax.text(offset_x[i],offset_y[i],names[i])
   ax.set_xlabel('Latitude Offset (m)',fontsize=20)
   ax.set_ylabel('Longitude Offset (m)',fontsize=20)
   ax.set_title('Antenna Positions colorized by Selfcal Flagging',fontsize=20)
   plt.savefig(filename,dpi=200.0)
   plt.close()

def plot_image(filename,outname,min=None,max=None,zoom=2):
   header=imhead(filename)
   size=np.max(header['shape'])
   if os.path.exists(filename.replace('image.tt0','mask')): #if mask exists draw it as a contour, else don't use contours
      if min == None:
         imview(raster={'file': filename, 'scaling': -1, 'colorwedge': True},\
               contour={'file': filename.replace('image.tt0','mask'), 'levels': [1] },\
             zoom={'blc': [int(size/2-size/(zoom*2)),int(size/2-size/(zoom*2))],\
                   'trc': [int(size/2+size/(zoom*2)),int(size/2+size/(zoom*2))]},\
             out={'file': outname, 'orient': 'landscape'})
      else:
         imview(raster={'file': filename, 'scaling': -1, 'range': [min,max], 'colorwedge': True},\
               contour={'file': filename.replace('image.tt0','mask'), 'levels': [1] },\
             zoom={'blc': [int(size/2-size/(zoom*2)),int(size/2-size/(zoom*2))],\
                   'trc': [int(size/2+size/(zoom*2)),int(size/2+size/(zoom*2))]},\
             out={'file': outname, 'orient': 'landscape'})
   else:
      if min == None:
         imview(raster={'file': filename, 'scaling': -1, 'colorwedge': True},\
             zoom={'blc': [int(size/2-size/(zoom*2)),int(size/2-size/(zoom*2))],\
                   'trc': [int(size/2+size/(zoom*2)),int(size/2+size/(zoom*2))]},\
             out={'file': outname, 'orient': 'landscape'})
      else:
         imview(raster={'file': filename, 'scaling': -1, 'range': [min,max], 'colorwedge': True},\
             zoom={'blc': [int(size/2-size/(zoom*2)),int(size/2-size/(zoom*2))],\
                   'trc': [int(size/2+size/(zoom*2)),int(size/2+size/(zoom*2))]},\
             out={'file': outname, 'orient': 'landscape'})
   #make image square since imview makes it a strange dimension
   im = Image.open(outname)
   width, height = im.size
   if height > width:
      remainder=height-width
      trim_amount=int(remainder/2.0)
      im1=im.crop((0,trim_amount,width-1,height-trim_amount-1))
   else:
      remainder=width-height
      trim_amount=int(remainder/2.0)
      im1=im.crop((trim_amount,0,width-trim_amount-1,height-1))
   im1.save(outname)

def get_flagged_solns_per_ant(gaintable,vis):
     # Get the antenna names and offsets.

     msmd = casatools.msmetadata()
     tb = casatools.table()

     msmd.open(vis)
     names = msmd.antennanames()
     offset = [msmd.antennaoffset(name) for name in names]
     msmd.close()

     # Calculate the mean longitude and latitude.

     mean_longitude = numpy.mean([offset[i]["longitude offset"]\
             ['value'] for i in range(len(names))])
     mean_latitude = numpy.mean([offset[i]["latitude offset"]\
             ['value'] for i in range(len(names))])

     # Calculate the offsets from the center.

     offsets = [numpy.sqrt((offset[i]["longitude offset"]['value'] -\
             mean_longitude)**2 + (offset[i]["latitude offset"]\
             ['value'] - mean_latitude)**2) for i in \
             range(len(names))]
     offset_y=[(offset[i]["latitude offset"]['value']) for i in \
             range(len(names))]
     offset_x=[(offset[i]["longitude offset"]['value']) for i in \
             range(len(names))]
     # Calculate the number of flags for each antenna.
     #gaintable='"'+gaintable+'"'
     os.system('cp -r '+gaintable.replace(' ','\ ')+' tempgaintable.g')
     gaintable='tempgaintable.g'
     nflags = [tb.calc('[select from '+gaintable+' where ANTENNA1=='+\
             str(i)+' giving  [ntrue(FLAG)]]')['0'].sum() for i in \
             range(len(names))]
     nunflagged = [tb.calc('[select from '+gaintable+' where ANTENNA1=='+\
             str(i)+' giving  [nfalse(FLAG)]]')['0'].sum() for i in \
             range(len(names))]
     os.system('rm -rf tempgaintable.g')
     fracflagged=np.array(nflags)/(np.array(nflags)+np.array(nunflagged))
     # Calculate a score based on those two.
     return names, np.array(offset_x),np.array(offset_y),offsets, nflags, nunflagged,fracflagged



def create_noise_histogram(imagename):
    MADtoRMS =  1.4826
    headerlist = imhead(imagename, mode = 'list')
    telescope=headerlist['telescope']
    beammajor = headerlist['beammajor']['value']
    beamminor = headerlist['beamminor']['value']
    beampa = headerlist['beampa']['value']
    image_stats= imstat(imagename = imagename)
    maskImage=imagename.replace('image','mask').replace('.tt0','')
    residualImage=imagename.replace('image','residual')
    os.system('rm -rf temp.mask temp.residual')
    if os.path.exists(maskImage):
       os.system('cp -r '+maskImage+ ' temp.mask')
       maskImage='temp.mask'
    os.system('cp -r '+residualImage+ ' temp.residual')
    residualImage='temp.residual'
    if os.path.exists(maskImage):
       ia.close()
       ia.done()
       ia.open(residualImage)
       #ia.calcmask(maskImage+" <0.5"+"&& mask("+residualImage+")",name='madpbmask0')
       ia.calcmask("'"+maskImage+"'"+" <0.5"+"&& mask("+residualImage+")",name='madpbmask0')
       mask0Stats = ia.statistics(robust=True,axes=[0,1])
       ia.maskhandler(op='set',name='madpbmask0')
       rms = mask0Stats['medabsdevmed'][0] * MADtoRMS
       residualMean = mask0Stats['median'][0]
       pix=np.squeeze(ia.getchunk())
       mask=np.squeeze(ia.getchunk(getmask=True))
       dimensions=mask.ndim
       if dimensions ==4:
          mask=mask[:,:,0,0]
       if dimensions == 3:
          mask=mask[:,:,0]
       unmasked=(mask == True).nonzero()
       pix_unmasked=pix[unmasked]
       N,intensity=np.histogram(pix_unmasked,bins=50)
       ia.close()
       ia.done()
    elif telescope == 'ALMA':
       ia.close()
       ia.done()
       ia.open(residualImage)
       #ia.calcmask(maskImage+" <0.5"+"&& mask("+residualImage+")",name='madpbmask0')
       ia.calcmask("mask("+residualImage+")",name='madpbmask0')
       mask0Stats = ia.statistics(robust=True,axes=[0,1])
       ia.maskhandler(op='set',name='madpbmask0')
       rms = mask0Stats['medabsdevmed'][0] * MADtoRMS
       residualMean = mask0Stats['median'][0]
       pix=np.squeeze(ia.getchunk())
       mask=np.squeeze(ia.getchunk(getmask=True))
       mask=mask[:,:,0,0]
       unmasked=(mask == True).nonzero()
       pix_unmasked=pix[unmasked]
       ia.close()
       ia.done()
    elif telescope=='VLA':
       residual_stats=imstat(imagename=imagename.replace('image','residual'),algorithm='chauvenet')
       rms = residual_stats['rms'][0]
       ia.open(residualImage)
       pix_unmasked=np.squeeze(ia.getchunk())
       ia.close()
       ia.done()

    N,intensity=np.histogram(pix_unmasked,bins=100)
    intensity=np.diff(intensity)+intensity[:-1]  
    ia.close()
    ia.done()
    os.system('rm -rf temp.mask temp.residual')
    return N,intensity,rms 


def create_noise_histogram_plots(N_1,N_2,intensity_1,intensity_2,rms_1,rms_2,outfile,rms_theory=0.0):
   import matplotlib
   matplotlib.use('Agg')
   import matplotlib.pyplot as plt 
   bins=50.0
   max_N_1=np.max(N_1)
   max_N_2=np.max(N_2)
   fig, ax = plt.subplots(1,1,figsize=(12, 12))
   ax.set_yscale('log')
   plt.ylim([0.0001,2.0])
   ax.step(intensity_1,N_1/np.max(N_1),label='Initial Data')
   ax.step(intensity_2,N_2/np.max(N_2),label='Final Data')
   ax.plot(intensity_1,gaussian_norm(intensity_1,0,rms_1),label='Initial Gaussian')
   ax.plot(intensity_2,gaussian_norm(intensity_2,0,rms_2),label='Final Gaussian')
   if rms_theory !=0.0:
      ax.plot([-1.0*rms_theory,rms_theory],[0.606,0.606],label='Theoretical Sensitivity')
   ax.legend(fontsize=20)
   ax.set_xlabel('Intensity (mJy/Beam)',fontsize=20)
   ax.set_ylabel('N',fontsize=20)
   ax.set_title('Initial vs. Final Noise (Unmasked Pixels)',fontsize=20)
   plt.savefig(outfile,dpi=200.0)
   plt.close()


def gaussian_norm(x, mean, sigma):
   gauss_dist=np.exp(-(x-mean)**2/(2*sigma**2))
   norm_gauss_dist=gauss_dist/np.max(gauss_dist)
   return norm_gauss_dist

def generate_weblog(sclib,solints,bands,directory='weblog'):
   from datetime import datetime
   os.system('rm -rf '+directory)
   os.system('mkdir '+directory)
   os.system('mkdir '+directory+'/images')
   htmlOut=open(directory+'/index.html','w')
   htmlOut.writelines('<html>\n')
   htmlOut.writelines('<title>SelfCal Weblog</title>\n')
   htmlOut.writelines('<head>\n')
   htmlOut.writelines('</head>\n')
   htmlOut.writelines('<body>\n')
   htmlOut.writelines('<a name="top"></a>\n')
   htmlOut.writelines('<h1>SelfCal Weblog</h1>\n')
   htmlOut.writelines('<h4>Date Executed:'+datetime.today().strftime('%Y-%m-%d')+'</h4>\n')
   htmlOut.writelines('<h2>Targets:</h2>\n')
   targets=list(sclib.keys())
   for target in targets:
      htmlOut.writelines('<a href="#'+target+'">'+target+'</a><br>\n')
   htmlOut.writelines('<h2>Bands:</h2>\n')
   bands_string=', '.join([str(elem) for elem in bands])
   htmlOut.writelines(''+bands_string+'\n')
   htmlOut.writelines('<h2>Solints to Attempt:</h2>\n')
   for band in bands:
      solints_string=', '.join([str(elem) for elem in solints[band]])
      htmlOut.writelines('<br>'+band+': '+solints_string)

   for target in targets:
      htmlOut.writelines('<a name="'+target+'"></a>\n')
      htmlOut.writelines('<h2>'+target+' Summary</h2>\n')
      htmlOut.writelines('<a href="#top">Back to Top</a><br>\n')
      bands_obsd=list(sclib[target].keys())

      for band in bands_obsd:
         htmlOut.writelines('<h2>'+band+'</h2>\n')
         htmlOut.writelines('<a name="'+target+'_'+band+'"></a>\n')
         htmlOut.writelines('Selfcal Success?: '+str(sclib[target][band]['SC_success'])+'<br>\n')
         keylist=sclib[target][band].keys()
         if 'Stop_Reason' not in keylist:
            htmlOut.writelines('Stop Reason: Estimated Selfcal S/N too low for solint<br><br>\n')
            if sclib[target][band]['SC_success']==False:
               render_summary_table(htmlOut,sclib,target,band,directory=directory)
               continue
         else:   
            htmlOut.writelines('Stop Reason: '+str(sclib[target][band]['Stop_Reason'])+'<br><br>\n')
            print(target,band,sclib[target][band]['Stop_Reason'])
            if (('Estimated_SNR_too_low_for_solint' in sclib[target][band]['Stop_Reason']) or ('Selfcal_Not_Attempted' in sclib[target][band]['Stop_Reason'])) and sclib[target][band]['final_solint']=='None':
               render_summary_table(htmlOut,sclib,target,band,directory=directory)
               continue
         htmlOut.writelines('Final Successful solint: '+str(sclib[target][band]['final_solint'])+'<br><br>\n')
         if sclib[target][band]['obstype'] == 'mosaic':
             htmlOut.writelines('<a href="'+target+'_field-by-field/index.html">Field-by-Field Summary</a><br><br>\n')
         # Summary table for before/after SC
         render_summary_table(htmlOut,sclib,target,band,directory=directory)

         #Noise Summary plot
         N_initial,intensity_initial,rms_inital=create_noise_histogram(sanitize_string(target)+'_'+band+'_initial.image.tt0')
         N_final,intensity_final,rms_final=create_noise_histogram(sanitize_string(target)+'_'+band+'_final.image.tt0')
         if 'theoretical_sensitivity' in keylist:
            rms_theory=sclib[target][band]['theoretical_sensitivity']
            if rms_theory != -99.0:
               rms_theory=sclib[target][band]['theoretical_sensitivity']
            else:
               rms_theory=0.0
         else:
            rms_theory=0.0
         create_noise_histogram_plots(N_initial,N_final,intensity_initial,intensity_final,rms_inital,rms_final,\
                                      directory+'/images/'+sanitize_string(target)+'_'+band+'_noise_plot.png',rms_theory)
         htmlOut.writelines('<br>Initial vs. Final Noise Characterization<br>')
         htmlOut.writelines('<a href="images/'+sanitize_string(target)+'_'+band+'_noise_plot.png"><img src="images/'+sanitize_string(target)+'_'+band+'_noise_plot.png" ALT="Noise Characteristics" WIDTH=300 HEIGHT=300></a><br>\n')
         
         # Solint summary table
         render_selfcal_solint_summary_table(htmlOut,sclib,target,band,solints)

         # PER SPW STATS TABLE
         if 'per_spw_stats' in sclib[target][band].keys():
            render_spw_stats_summary_table(htmlOut,sclib,target,band)

   # Close main weblog file
   htmlOut.writelines('</body>\n')
   htmlOut.writelines('</html>\n')
   htmlOut.close()
   
   # Pages for each solint
   render_per_solint_QA_pages(sclib,solints,bands,directory=directory)
 

def render_summary_table(htmlOut,sclib,target,band,directory='weblog'):
         plot_image(sanitize_string(target)+'_'+band+'_final.image.tt0',\
                      directory+'/images/'+sanitize_string(target)+'_'+band+'_final.image.tt0.png', zoom=2 if directory=="weblog" else 1)
         image_stats=imstat(sanitize_string(target)+'_'+band+'_final.image.tt0')
         
         plot_image(sanitize_string(target)+'_'+band+'_initial.image.tt0',\
                      directory+'/images/'+sanitize_string(target)+'_'+band+'_initial.image.tt0.png',min=image_stats['min'][0],max=image_stats['max'][0], zoom=2 if directory=="weblog" else 1) 
         os.system('rm -rf '+sanitize_string(target)+'_'+band+'_final_initial_div_final.image.tt0 '+sanitize_string(target)+'_'+band+'_final_initial_div_final.temp.image.tt0')

         ### Hacky way to suppress stuff outside mask in ratio images.
         immath(imagename=[sanitize_string(target)+'_'+band+'_final.image.tt0',sanitize_string(target)+'_'+band+'_initial.image.tt0',sanitize_string(target)+'_'+band+'_final.mask'],\
                mode='evalexpr',expr='((IM0-IM1)/IM0)*IM2',outfile=sanitize_string(target)+'_'+band+'_final_initial_div_final.temp.image.tt0')
         immath(imagename=[sanitize_string(target)+'_'+band+'_final_initial_div_final.temp.image.tt0'],\
                mode='evalexpr',expr='iif(IM0==0.0,-99.0,IM0)',outfile=sanitize_string(target)+'_'+band+'_final_initial_div_final.image.tt0')
         plot_image(sanitize_string(target)+'_'+band+'_final_initial_div_final.image.tt0',\
                      directory+'/images/'+sanitize_string(target)+'_'+band+'_final_initial_div_final.image.tt0.png',\
                       min=-1.0,max=1.0, zoom=2 if directory=="weblog" else 1) 
         '''
         htmlOut.writelines('Initial, Final, and  Images with scales set by Final Image<br>\n')
         htmlOut.writelines('<a href="images/'+sanitize_string(target)+'_'+band+'_initial.image.tt0.png"><img src="images/'+sanitize_string(target)+'_'+band+'_initial.image.tt0.png" ALT="pre-SC-solint image" WIDTH=400 HEIGHT=400></a>\n') 
         htmlOut.writelines('<a href="images/'+sanitize_string(target)+'_'+band+'_final.image.tt0.png"><img src="images/'+sanitize_string(target)+'_'+band+'_final.image.tt0.png" ALT="pre-SC-solint image" WIDTH=400 HEIGHT=400></a>\n')
         htmlOut.writelines('<a href="images/'+sanitize_string(target)+'_'+band+'_final_initial_div_final.image.tt0.png"><img src="images/'+sanitize_string(target)+'_'+band+'_final_initial_div_final.image.tt0.png" ALT="pre-SC-solint image" WIDTH=400 HEIGHT=400></a><br>\n')
         '''
         # SUMMARY TABLE FOR FINAL IMAGES
         htmlOut.writelines('<table cellspacing="0" cellpadding="0" border="0" bgcolor="#000000">\n')
         htmlOut.writelines('	<tr>\n')
         htmlOut.writelines('		<td>\n')
         line='<table>\n  <tr bgcolor="#ffffff">\n    <th>Data:</th>\n    '
         for data_type in ['Initial', 'Final', 'Comparison']:
            line+='<th>'+data_type+'</th>\n    '
         line+='</tr>\n'
         htmlOut.writelines(line)
         quantities=['Image','intflux','SNR','SNR_NF','RMS','RMS_NF','Beam']
         for key in quantities:
            if key =='Image':
               line='<tr bgcolor="#ffffff">\n    <td>Image: </td>\n'
            if key =='SNR':
               line='<tr bgcolor="#ffffff">\n    <td>SNR: </td>\n'
            if key =='intflux':
               line='<tr bgcolor="#ffffff">\n    <td>Integrated Flux: </td>\n'
            if key =='RMS':
               line='<tr bgcolor="#ffffff">\n    <td>RMS: </td>\n'
            if key =='SNR_NF':
               line='<tr bgcolor="#ffffff">\n    <td>SNR (near-field): </td>\n'
            if key =='RMS_NF':
               line='<tr bgcolor="#ffffff">\n    <td>RMS (near-field): </td>\n'
            if key =='Beam':
               line='<tr bgcolor="#ffffff">\n    <td>Beam: </td>\n'

            for data_type in ['orig', 'final', 'comp']:
               if data_type !='comp':
                  if key =='Image':
                     if data_type=='orig':
                        line+='<td><a href="images/'+sanitize_string(target)+'_'+band+'_initial.image.tt0.png"><img src="images/'+sanitize_string(target)+'_'+band+'_initial.image.tt0.png" ALT="pre-SC-solint image" WIDTH=400 HEIGHT=400></a> </td>\n'
                     if data_type=='final':
                        line+='<td><a href="images/'+sanitize_string(target)+'_'+band+'_final.image.tt0.png"><img src="images/'+sanitize_string(target)+'_'+band+'_final.image.tt0.png" ALT="pre-SC-solint image" WIDTH=400 HEIGHT=400></a> </td>\n'
                  if key =='SNR':
                     line+='    <td>{:0.2f} </td>\n'.format(sclib[target][band][key+'_'+data_type])
                  if key =='intflux':
                     line+='    <td>{:0.2f} +/- {:0.2f} mJy</td>\n'.format(sclib[target][band][key+'_'+data_type]*1000.0,sclib[target][band]['e_'+key+'_'+data_type]*1000.0)
                  if key =='SNR_NF':
                     line+='    <td>{:0.2f} </td>\n'.format(sclib[target][band][key+'_'+data_type])
                  if key =='RMS':
                     line+='    <td>{:0.2f} mJy/beam </td>\n'.format(sclib[target][band][key+'_'+data_type]*1000.0)
                  if key =='RMS_NF':
                     line+='    <td>{:0.2f} mJy/beam </td>\n'.format(sclib[target][band][key+'_'+data_type]*1000.0)
                  if key=='Beam':
                     line+='    <td>{:0.2f}"x{:0.2f}" {:0.2f} deg </td>\n'.format(sclib[target][band][key+'_major'+'_'+data_type],sclib[target][band][key+'_minor'+'_'+data_type],sclib[target][band][key+'_PA'+'_'+data_type])
               else:
                  if key =='Image':
                        line+='<td><a href="images/'+sanitize_string(target)+'_'+band+'_final_initial_div_final.image.tt0.png"><img src="images/'+sanitize_string(target)+'_'+band+'_final_initial_div_final.image.tt0.png" ALT="pre-SC-solint image" WIDTH=400 HEIGHT=400></a> </td>\n'
                  if key =='intflux':
                     line+='    <td>{:0.2f} </td>\n'.format(sclib[target][band][key+'_final']/sclib[target][band][key+'_orig'])
                  if key =='SNR':
                     line+='    <td>{:0.2f} </td>\n'.format(sclib[target][band][key+'_final']/sclib[target][band][key+'_orig'])
                  if key =='SNR_NF':
                     line+='    <td>{:0.2f} </td>\n'.format(sclib[target][band][key+'_final']/sclib[target][band][key+'_orig'])
                  if key =='RMS':
                     line+='    <td>{:0.2f} </td>\n'.format(sclib[target][band][key+'_orig']/sclib[target][band][key+'_final'])
                  if key =='RMS_NF':
                     line+='    <td>{:0.2f} </td>\n'.format(sclib[target][band][key+'_orig']/sclib[target][band][key+'_final'])
                  if key=='Beam':
                     line+='    <td>{:0.2f}</td>\n'.format((sclib[target][band][key+'_major_final']*sclib[target][band][key+'_minor_final'])/(sclib[target][band][key+'_major_orig']*sclib[target][band][key+'_minor_orig']))
            line+='</tr>\n    '
            htmlOut.writelines(line)
         htmlOut.writelines('</table>\n')
         htmlOut.writelines('	</td>\n')
         htmlOut.writelines('	</tr>\n')
         htmlOut.writelines('</table>\n')

def render_selfcal_solint_summary_table(htmlOut,sclib,target,band,solints):
         #  SELFCAL SUMMARY TABLE   
         vislist=sclib[target][band]['vislist']
         solint_list=solints[band]
         htmlOut.writelines('<br>Per solint stats: <br>\n')
         htmlOut.writelines('<table cellspacing="0" cellpadding="0" border="0" bgcolor="#000000">\n')
         htmlOut.writelines('	<tr>\n')
         htmlOut.writelines('		<td>\n')
         line='<table>\n  <tr bgcolor="#ffffff">\n    <th>Solint:</th>\n    '
         for solint in solint_list:
            line+='<th>'+solint+'</th>\n    '
         line+='</tr>\n'
         htmlOut.writelines(line)
         vis_keys=list(sclib[target][band][vislist[len(vislist)-1]].keys())
         quantities=['Pass','intflux_final','intflux_improvement','SNR_final','SNR_Improvement','SNR_NF_final','SNR_NF_Improvement','RMS_final','RMS_Improvement','RMS_NF_final','RMS_NF_Improvement','Beam_Ratio','clean_threshold','Plots']
         for key in quantities:
            if key =='Pass':
               line='<tr bgcolor="#ffffff">\n    <td>Result: </td>\n'
            if key =='intflux_final':
               line='<tr bgcolor="#ffffff">\n    <td>Integrated Flux: </td>\n'
            if key =='intflux_improvement':
               line='<tr bgcolor="#ffffff">\n    <td>Integrated Flux Change: </td>\n'
            if key =='SNR_final':
               line='<tr bgcolor="#ffffff">\n    <td>Dynamic Range: </td>\n'
            if key =='SNR_Improvement':
               line='<tr bgcolor="#ffffff">\n    <td>DR Improvement: </td>\n'
            if key =='SNR_NF_final':
               line='<tr bgcolor="#ffffff">\n    <td>Dynamic Range (near-field): </td>\n'
            if key =='SNR_NF_Improvement':
               line='<tr bgcolor="#ffffff">\n    <td>DR Improvement (near-field): </td>\n'
            if key =='RMS_final':
               line='<tr bgcolor="#ffffff">\n    <td>RMS: </td>\n'
            if key =='RMS_Improvement':
               line='<tr bgcolor="#ffffff">\n    <td>RMS Improvement: </td>\n'
            if key =='RMS_NF_final':
               line='<tr bgcolor="#ffffff">\n    <td>RMS (near-field): </td>\n'
            if key =='RMS_NF_Improvement':
               line='<tr bgcolor="#ffffff">\n    <td>RMS Improvement (near-field): </td>\n'
            if key =='Beam_Ratio':
               line='<tr bgcolor="#ffffff">\n    <td>Ratio of Beam Area: </td>\n'
            if key =='clean_threshold':
               line='<tr bgcolor="#ffffff">\n    <td>Clean Threshold: </td>\n'
            if key =='Plots':
               line='<tr bgcolor="#ffffff">\n    <td>Plots: </td>\n'
            for solint in solint_list:
               if solint in vis_keys:
                  vis_solint_keys=sclib[target][band][vislist[len(vislist)-1]][solint].keys()
                  if key=='Pass':
                     if sclib[target][band][vislist[len(vislist)-1]][solint]['Pass'] == False:
                        line+='    <td><font color="red">{}</font> {}</td>\n'.format('Fail',sclib[target][band][vislist[len(vislist)-1]][solint]['Fail_Reason'])
                     else:
                        line+='    <td><font color="blue">{}</font></td>\n'.format('Pass')
                  if key=='intflux_final':
                     line+='    <td>{:0.2f} +/- {:0.2f} mJy</td>\n'.format(sclib[target][band][vislist[len(vislist)-1]][solint]['intflux_post']*1000.0,sclib[target][band][vislist[len(vislist)-1]][solint]['e_intflux_post']*1000.0)
                  if key=='intflux_improvement':
                     if sclib[target][band][vislist[len(vislist)-1]][solint]['intflux_pre'] == 0:
                        line+='    <td>{:0.2f}</td>\n'.format(1.0)
                     else:
                        line+='    <td>{:0.2f}</td>\n'.format(sclib[target][band][vislist[len(vislist)-1]][solint]['intflux_post']/sclib[target][band][vislist[len(vislist)-1]][solint]['intflux_pre'])                      
                  if key=='SNR_final':
                     line+='    <td>{:0.2f}</td>\n'.format(sclib[target][band][vislist[len(vislist)-1]][solint]['SNR_post'])
                  if key=='SNR_Improvement':
                     line+='    <td>{:0.2f}</td>\n'.format(sclib[target][band][vislist[len(vislist)-1]][solint]['SNR_post']/sclib[target][band][vislist[len(vislist)-1]][solint]['SNR_pre'])
                  if key=='SNR_NF_final':
                     line+='    <td>{:0.2f}</td>\n'.format(sclib[target][band][vislist[len(vislist)-1]][solint]['SNR_NF_post'])
                  if key=='SNR_NF_Improvement':
                     line+='    <td>{:0.2f}</td>\n'.format(sclib[target][band][vislist[len(vislist)-1]][solint]['SNR_NF_post']/sclib[target][band][vislist[len(vislist)-1]][solint]['SNR_NF_pre'])

                  if key=='RMS_final':
                     line+='    <td>{:0.2e} mJy/bm</td>\n'.format(sclib[target][band][vislist[len(vislist)-1]][solint]['RMS_post']*1000.0)
                  if key=='RMS_Improvement':
                     line+='    <td>{:0.2e}</td>\n'.format(sclib[target][band][vislist[len(vislist)-1]][solint]['RMS_pre']/sclib[target][band][vislist[len(vislist)-1]][solint]['RMS_post'])
                  if key=='RMS_NF_final':
                     line+='    <td>{:0.2e} mJy/bm</td>\n'.format(sclib[target][band][vislist[len(vislist)-1]][solint]['RMS_NF_post']*1000.0)
                  if key=='RMS_NF_Improvement':
                     line+='    <td>{:0.2e}</td>\n'.format(sclib[target][band][vislist[len(vislist)-1]][solint]['RMS_NF_pre']/sclib[target][band][vislist[len(vislist)-1]][solint]['RMS_NF_post'])

                  if key=='Beam_Ratio':
                     line+='    <td>{:0.2e}</td>\n'.format((sclib[target][band][vislist[len(vislist)-1]][solint]['Beam_major_post']*sclib[target][band][vislist[len(vislist)-1]][solint]['Beam_minor_post'])/(sclib[target][band]['Beam_major_orig']*sclib[target][band]['Beam_minor_orig']))
                  if key =='clean_threshold':
                     if key in vis_solint_keys:
                        line+='    <td>{:0.2e} mJy/bm</td>\n'.format(sclib[target][band][vislist[len(vislist)-1]][solint]['clean_threshold']*1000.0)
                     else:
                        line+='    <td>Not Available</td>\n'
                  if key =='Plots':
                     line+='    <td><a href="'+target+'_'+band+'_'+solint+'.html">QA Plots</a></td>\n'

               else:
                  line+='    <td> - </td>\n'
            line+='</tr>\n    '
            htmlOut.writelines(line)
         htmlOut.writelines('<tr bgcolor="#ffffff">\n    <td colspan="'+str(len(solint_list)+1)+'">Flagged solutions by antenna: </td></tr>\n')
         for vis in vislist:
            line='<tr bgcolor="#ffffff">\n    <td>'+vis+': </td>\n'
            for solint in solint_list:
               if solint in vis_keys:
                  # only evaluate last gaintable not the pre-apply table
                  gaintable=sclib[target][band][vis][solint]['gaintable'][len(sclib[target][band][vis][solint]['gaintable'])-1]
                  line+='<td><a href="images/plot_ants_'+gaintable+'.png"><img src="images/plot_ants_'+gaintable+'.png" ALT="antenna positions with flagging plot" WIDTH=200 HEIGHT=200></a></td>\n'
               else:
                   line+='<td>-</td>\n'
            line+='</tr>\n    '
            htmlOut.writelines(line)
            for quantity in ['Nsols','Flagged_Sols','Frac_Flagged']:
               line='<tr bgcolor="#ffffff">\n    <td>'+quantity+'</td>\n'
               for solint in solint_list:
                  if solint in vis_keys:
                     # only evaluate last gaintable not the pre-apply table
                     gaintable=sclib[target][band][vis][solint]['gaintable'][len(sclib[target][band][vis][solint]['gaintable'])-1]
                     nflagged_sols, nsols=get_sols_flagged_solns(gaintable)
                     if quantity =='Nsols':
                        line+='<td>'+str(nsols)+'</td>\n'
                     if quantity =='Flagged_Sols':
                        line+='<td>'+str(nflagged_sols)+'</td>\n'
                     if quantity =='Frac_Flagged':
                        line+='<td>'+'{:0.3f}'.format(nflagged_sols/nsols)+'</td>\n'
                  else:
                     line+='<td>-</td>\n'
               line+='</tr>\n    '

               htmlOut.writelines(line)
         htmlOut.writelines('</table>\n')
         htmlOut.writelines('	</td>\n')
         htmlOut.writelines('	</tr>\n')
         htmlOut.writelines('</table>\n')

def render_spw_stats_summary_table(htmlOut,sclib,target,band):
   spwlist=list(sclib[target][band]['per_spw_stats'].keys())
   htmlOut.writelines('<br>Per SPW stats: <br>\n')
   htmlOut.writelines('<table cellspacing="0" cellpadding="0" border="0" bgcolor="#000000">\n')
   htmlOut.writelines('	<tr>\n')
   htmlOut.writelines('		<td>\n')
   line='<table>\n  <tr bgcolor="#ffffff">\n    <th></th>\n    '
   for spw in spwlist:
      line+='<th>'+spw+'</th>\n    '
   line+='</tr>\n'
   htmlOut.writelines(line)

   quantities=['bandwidth','effective_bandwidth','SNR_orig','SNR_final','RMS_orig','RMS_final']
   for key in quantities:
      line='<tr bgcolor="#ffffff">\n    <td>'+key+': </td>\n'
      for spw in spwlist:
         spwkeys=sclib[target][band]['per_spw_stats'][spw].keys()
         if 'SNR' in key and key in spwkeys:
            line+='    <td>{:0.2f}</td>\n'.format(sclib[target][band]['per_spw_stats'][spw][key])
         if 'RMS' in key and key in spwkeys:
            line+='    <td>{:0.2e} mJy/bm</td>\n'.format(sclib[target][band]['per_spw_stats'][spw][key]*1000.0)
         if 'bandwidth' in key and key in spwkeys:
            line+='    <td>{:0.4f} GHz</td>\n'.format(sclib[target][band]['per_spw_stats'][spw][key])
      line+='</tr>\n    '
      htmlOut.writelines(line)
   htmlOut.writelines('</table>\n')
   htmlOut.writelines('	</td>\n')
   htmlOut.writelines('	</tr>\n')
   htmlOut.writelines('</table>\n')
   for spw in spwlist:
      spwkeys=sclib[target][band]['per_spw_stats'][spw].keys()
      if 'delta_SNR' in spwkeys or 'delta_RMS' in spwkeys or 'delta_beamarea' in spwkeys:
         if sclib[target][band]['per_spw_stats'][spw]['delta_SNR'] < 0.0:
            htmlOut.writelines('WARNING SPW '+spw+' HAS LOWER SNR POST SELFCAL<br>\n')
         if sclib[target][band]['per_spw_stats'][spw]['delta_RMS'] > 0.0:
            htmlOut.writelines('WARNING SPW '+spw+' HAS HIGHER RMS POST SELFCAL<br>\n')
         if sclib[target][band]['per_spw_stats'][spw]['delta_beamarea'] > 0.05:
            htmlOut.writelines('WARNING SPW '+spw+' HAS A >0.05 CHANGE IN BEAM AREA POST SELFCAL<br>\n')

def render_per_solint_QA_pages(sclib,solints,bands,directory='weblog'):
  ## Per Solint pages
   targets=list(sclib.keys())
   for target in targets:
      bands_obsd=list(sclib[target].keys())
      for band in bands_obsd:
         if sclib[target][band]['final_solint'] == 'None':
            final_solint_index=0
         else:
            final_solint_index=solints[band].index(sclib[target][band]['final_solint']) 

         vislist=sclib[target][band]['vislist']
         index_addition=1
         if sclib[target][band]['final_solint'] != 'inf_ap' and sclib[target][band]['final_solint'] != 'None':
            index_addition=2

         final_solint_to_plot=solints[band][final_solint_index+index_addition-1]
         keylist=sclib[target][band][vislist[0]].keys()
         if index_addition == 2 and final_solint_to_plot not in keylist:
           index_addition=index_addition-1


         
         #for i in range(final_solint_index+index_addition):
         for i in range(len(solints[band])):

            if solints[band][i] not in keylist:
               continue
            htmlOutSolint=open(directory+'/'+target+'_'+band+'_'+solints[band][i]+'.html','w')
            htmlOutSolint.writelines('<html>\n')
            htmlOutSolint.writelines('<title>SelfCal Weblog</title>\n')
            htmlOutSolint.writelines('<head>\n')
            htmlOutSolint.writelines('</head>\n')
            htmlOutSolint.writelines('<body>\n')
            htmlOutSolint.writelines('<a name="top"></a>\n')
            htmlOutSolint.writelines('<h2>'+target+' Plots</h2>\n')
            htmlOutSolint.writelines('<h2>'+band+'</h2>\n')
            htmlOutSolint.writelines('<h2>Targets:</h2>\n')
            keylist=sclib[target][band][vislist[0]].keys()
            solints_string=''
            for j in range(final_solint_index+index_addition):
               if solints[band][j] not in keylist:
                  continue
               solints_string+='<a href="'+target+'_'+band+'_'+solints[band][j]+'.html">'+solints[band][j]+'  </a><br>\n'
            htmlOutSolint.writelines('<br>Solints: '+solints_string)

            htmlOutSolint.writelines('<h3>Solint: '+solints[band][i]+'</h3>\n')       
            keylist_top=sclib[target][band].keys()
            htmlOutSolint.writelines('<a href="index.html#'+target+'_'+band+'">Back to Main Target/Band</a><br>\n')


            #must select last key for pre Jan 14th runs since they only wrote pass to the last MS dictionary entry
            passed=sclib[target][band][vislist[len(vislist)-1]][solints[band][i]]['Pass']
            '''
            if (i > final_solint_index) or ('Estimated_SNR_too_low_for_solint' not in sclib[target][band]['Stop_Reason']):
               htmlOut.writelines('<h4>Passed: <font color="red">False</font></h4>\n')
            elif 'Stop_Reason' in keylist_top:
               if (i == final_solint_index) and ('Estimated_SNR_too_low_for_solint' not in sclib[target][band]['Stop_Reason']):
                    htmlOut.writelines('<h4>Passed: <font color="red">False</font></h4>\n') 
            else:
               htmlOut.writelines('<h4>Passed: <font color="blue">True</font></h4>\n')
            '''
            if passed:
               htmlOutSolint.writelines('<h4>Passed: <font color="blue">True</font></h4>\n')
            else:
               htmlOutSolint.writelines('<h4>Passed: <font color="red">False</font></h4>\n')

            htmlOutSolint.writelines('Pre and Post Selfcal images with scales set to Post image<br>\n')
            plot_image(sanitize_string(target)+'_'+band+'_'+solints[band][i]+'_'+str(i)+'_post.image.tt0',\
                      directory+'/images/'+sanitize_string(target)+'_'+band+'_'+solints[band][i]+'_'+str(i)+'_post.image.tt0.png', \
                      zoom=2 if directory=="weblog" else 1) 
            image_stats=imstat(sanitize_string(target)+'_'+band+'_'+solints[band][i]+'_'+str(i)+'_post.image.tt0')
            plot_image(sanitize_string(target)+'_'+band+'_'+solints[band][i]+'_'+str(i)+'.image.tt0',\
                      directory+'/images/'+sanitize_string(target)+'_'+band+'_'+solints[band][i]+'_'+str(i)+'.image.tt0.png',min=image_stats['min'][0],max=image_stats['max'][0], \
                      zoom=2 if directory=="weblog" else 1) 

            htmlOutSolint.writelines('<a href="images/'+sanitize_string(target)+'_'+band+'_'+solints[band][i]+'_'+str(i)+'.image.tt0.png"><img src="images/'+sanitize_string(target)+'_'+band+'_'+solints[band][i]+'_'+str(i)+'.image.tt0.png" ALT="pre-SC-solint image" WIDTH=400 HEIGHT=400></a>\n')
            htmlOutSolint.writelines('<a href="images/'+sanitize_string(target)+'_'+band+'_'+solints[band][i]+'_'+str(i)+'_post.image.tt0.png"><img src="images/'+sanitize_string(target)+'_'+band+'_'+solints[band][i]+'_'+str(i)+'_post.image.tt0.png" ALT="pre-SC-solint image" WIDTH=400 HEIGHT=400></a><br>\n')
            htmlOutSolint.writelines('Post SC SNR: {:0.2f}'.format(sclib[target][band][vislist[0]][solints[band][i]]['SNR_post'])+'<br>Pre SC SNR: {:0.2f}'.format(sclib[target][band][vislist[0]][solints[band][i]]['SNR_pre'])+'<br><br>\n')
            htmlOutSolint.writelines('Post SC RMS: {:0.7f}'.format(sclib[target][band][vislist[0]][solints[band][i]]['RMS_post'])+' Jy/beam<br>Pre SC RMS: {:0.7f}'.format(sclib[target][band][vislist[0]][solints[band][i]]['RMS_pre'])+' Jy/beam<br>\n')
            htmlOutSolint.writelines('Post Beam: {:0.2f}"x{:0.2f}" {:0.2f} deg'.format(sclib[target][band][vislist[0]][solints[band][i]]['Beam_major_post'],sclib[target][band][vislist[0]][solints[band][i]]['Beam_minor_post'],sclib[target][band][vislist[0]][solints[band][i]]['Beam_PA_post'])+'<br>\n')
            htmlOutSolint.writelines('Pre Beam: {:0.2f}"x{:0.2f}" {:0.2f} deg'.format(sclib[target][band][vislist[0]][solints[band][i]]['Beam_major_pre'],sclib[target][band][vislist[0]][solints[band][i]]['Beam_minor_pre'],sclib[target][band][vislist[0]][solints[band][i]]['Beam_PA_pre'])+'<br><br>\n')


            if solints[band][i] =='inf_EB':
               htmlOutSolint.writelines('<h3>Phase vs. Frequency Plots:</h3>\n')
            else:
               htmlOutSolint.writelines('<h3>Phase vs. Time Plots:</h3>\n')
            for vis in vislist:
               htmlOutSolint.writelines('<h4>MS: '+vis+'</h4>\n')
               ant_list=get_ant_list(vis)
               gaintable=sclib[target][band][vis][solints[band][i]]['gaintable'][len(sclib[target][band][vis][solints[band][i]]['gaintable'])-1]
               print('******************'+gaintable+'***************')
               nflagged_sols, nsols=get_sols_flagged_solns(gaintable)
               frac_flagged_sols=nflagged_sols/nsols
               plot_ants_flagging_colored(directory+'/images/plot_ants_'+gaintable+'.png',vis,gaintable)
               htmlOutSolint.writelines('<a href="images/plot_ants_'+gaintable+'.png"><img src="images/plot_ants_'+gaintable+'.png" ALT="antenna positions with flagging plot" WIDTH=400 HEIGHT=400></a><br>\n')
               htmlOutSolint.writelines('N Gain solutions: {:0.0f}<br>'.format(nsols))
               htmlOutSolint.writelines('Flagged solutions: {:0.0f}<br>'.format(nflagged_sols))
               htmlOutSolint.writelines('Fraction Flagged Solutions: {:0.3f} <br><br>'.format(frac_flagged_sols))
               if solints[band][i] =='inf_EB':
                  if 'fallback' in sclib[target][band][vis][solints[band][i]].keys():
                     if sclib[target][band][vis][solints[band][i]]['fallback'] == '':
                        fallback_mode='None'
                     if sclib[target][band][vis][solints[band][i]]['fallback'] == 'combinespw':
                        fallback_mode='Combine SPW'
                     if sclib[target][band][vis][solints[band][i]]['fallback'] == 'spwmap':
                        fallback_mode='SPWMAP'
                     htmlOutSolint.writelines('<h4>Fallback Mode: <font color="red">'+fallback_mode+'</font></h4>\n')
               htmlOutSolint.writelines('<h4>Spwmapping: ['+' '.join(map(str,sclib[target][band][vis][solints[band][i]]['spwmap']))+']</h4>\n')

               for ant in ant_list:
                  sani_target=sanitize_string(target)
                  if solints[band][i] =='inf_EB':
                     xaxis='frequency'
                  else:
                     xaxis='time'
                  if 'ap' in solints[band][i]:
                     yaxis='amp'
                     plotrange=[0,0,0,2.0]
                  else:
                     yaxis='phase'
                     plotrange=[0,0,-180,180]
                  try:
                     plotms(gridrows=2,plotindex=0,rowindex=0,vis=gaintable,xaxis=xaxis, yaxis=yaxis,showgui=False,\
                         xselfscale=True,plotrange=plotrange, antenna=ant,customflaggedsymbol=True,title=ant+' phase',\
                         plotfile=directory+'/images/plot_'+ant+'_'+gaintable.replace('.g','.png'),overwrite=True, clearplots=True)
                     plotms(gridrows=2,rowindex=1,plotindex=1,vis=gaintable,xaxis=xaxis, yaxis='SNR',showgui=False,\
                         xselfscale=True, antenna=ant,customflaggedsymbol=True,title=ant+' SNR',\
                         plotfile=directory+'/images/plot_'+ant+'_'+gaintable.replace('.g','.png'),overwrite=True, clearplots=False)
                     #htmlOut.writelines('<img src="images/plot_'+ant+'_'+gaintable.replace('.g','.png')+'" ALT="gaintable antenna '+ant+'" WIDTH=200 HEIGHT=200>')
                     htmlOutSolint.writelines('<a href="images/plot_'+ant+'_'+gaintable.replace('.g','.png')+'"><img src="images/plot_'+ant+'_'+gaintable.replace('.g','.png')+'" ALT="gaintable antenna '+ant+'" WIDTH=200 HEIGHT=200></a>\n')
                  except:
                     continue
            htmlOutSolint.writelines('</body>\n')
            htmlOutSolint.writelines('</html>\n')
            htmlOutSolint.close()

def importdata(vislist,all_targets,telescope):
   listdict=collect_listobs_per_vis(vislist)
   scantimesdict,integrationsdict,integrationtimesdict,integrationtimes,n_spws,minspw,spwsarray=fetch_scan_times(vislist,all_targets)
   spwslist=spwsarray.tolist()
   spwstring=','.join(str(spw) for spw in spwslist)

   if 'VLA' in telescope:
     bands,band_properties=get_VLA_bands(vislist)

   if telescope=='ALMA' or telescope =='ACA':
     bands,band_properties=get_ALMA_bands(vislist,spwstring,spwsarray)

   scantimesdict={}
   scanfieldsdict={}
   scannfieldsdict={}
   scanstartsdict={}
   scanendsdict={}
   integrationsdict={}
   integrationtimesdict
   mosaic_field_dict={}
   bands_to_remove=[]

   for band in bands:
        print(band)
<<<<<<< HEAD
        scantimesdict_temp,scanfieldsdict_temp,scannfieldsdict_temp,scanstartsdict_temp,scanendsdict_temp,integrationsdict_temp,integrationtimesdict_temp,\
        integrationtimes_temp,n_spws_temp,minspw_temp,spwsarray_temp,mosaic_field_temp=fetch_scan_times_band_aware(vislist,all_targets,listdict,band_properties,band)
=======
        scantimesdict_temp,scanstartsdict_temp,scanendsdict_temp,integrationsdict_temp,integrationtimesdict_temp,\
        integrationtimes_temp,n_spws_temp,minspw_temp,spwsarray_temp,mosaic_field_temp=fetch_scan_times_band_aware(vislist,all_targets,band_properties,band)
>>>>>>> 283f31ce

        scantimesdict[band]=scantimesdict_temp.copy()
        scanfieldsdict[band]=scanfieldsdict_temp.copy()
        scannfieldsdict[band]=scannfieldsdict_temp.copy()
        scanstartsdict[band]=scanstartsdict_temp.copy()
        scanendsdict[band]=scanendsdict_temp.copy()
        integrationsdict[band]=integrationsdict_temp.copy()
        mosaic_field_dict[band]=mosaic_field_temp.copy()
        integrationtimesdict[band]=integrationtimesdict_temp.copy()
        if n_spws_temp == -99:
           for vis in vislist:
              band_properties[vis].pop(band)
              band_properties[vis]['bands'].remove(band)
              print('Removing '+band+' bands from list due to no observations')
           bands_to_remove.append(band)
        loopcount=0
        for vis in vislist:
           for target in all_targets:
              check_target=len(integrationsdict[band][vis][target])
              if check_target == 0:
                 integrationsdict[band][vis].pop(target)
                 integrationtimesdict[band][vis].pop(target)
                 scantimesdict[band][vis].pop(target)
                 scanfieldsdict[band][vis].pop(target)
                 scannfieldsdict[band][vis].pop(target)
                 scanstartsdict[band][vis].pop(target)
                 scanendsdict[band][vis].pop(target) 
                 #handle case of multiMS mosaic data; assumes mosaic info is the same for MSes
                 if loopcount == 0:
                    mosaic_field_dict[band].pop(target)
           loopcount+=1        
   if len(bands_to_remove) > 0:
      for delband in bands_to_remove:
         bands.remove(delband)
   
   ## Load the gain calibrator information.

   gaincalibrator_dict = {}
   for vis in vislist:
       viskey = vis.replace("_target.ms","_target.selfcal.ms")
       gaincalibrator_dict[viskey] = {}
       if os.path.exists(vis.replace("_target.ms",".ms").replace("_target.selfcal.ms",".ms")):
           msmd.open(vis.replace("_target.ms",".ms").replace("_target.selfcal.ms",".ms"))
   
           for field in msmd.fieldsforintent("*CALIBRATE_PHASE*"):
               scans_for_field = msmd.scansforfield(field)
               scans_for_gaincal = msmd.scansforintent("*CALIBRATE_PHASE*")
               field_name = msmd.fieldnames()[field]
               gaincalibrator_dict[viskey][field_name] = {}
               gaincalibrator_dict[viskey][field_name]["scans"] = np.intersect1d(scans_for_field, scans_for_gaincal)
               gaincalibrator_dict[viskey][field_name]["phasecenter"] = msmd.phasecenter(field)
               gaincalibrator_dict[viskey][field_name]["intent"] = "phase"
               gaincalibrator_dict[viskey][field_name]["times"] = np.array([np.mean(msmd.timesforscan(scan)) for scan in \
                       gaincalibrator_dict[viskey][field_name]["scans"]])
   
           msmd.close()

   return listdict,bands,band_properties,scantimesdict,scanfieldsdict,scannfieldsdict,scanstartsdict,scanendsdict,integrationsdict,integrationtimesdict,spwslist,spwstring,spwsarray,mosaic_field_dict,gaincalibrator_dict

def flag_spectral_lines(vislist,all_targets,spwsarray):
   print("# cont.dat file found, flagging lines identified by the pipeline.")
   for vis in vislist:
      if not os.path.exists(vis+".flagversions/flags.before_line_flags"):
         flagmanager(vis=vis, mode = 'save', versionname = 'before_line_flags', comment = 'Flag states at start of reduction')
      else:
         flagmanager(vis=vis,mode='restore',versionname='before_line_flags')
      for target in all_targets:
         contdot_dat_flagchannels_string = flagchannels_from_contdotdat(vis,target,spwsarray)
         flagdata(vis=vis, mode='manual', spw=contdot_dat_flagchannels_string[:-2], flagbackup=False, field = target)

def split_to_selfcal_ms(vislist,band_properties,bands,spectral_average):
   for vis in vislist:
       os.system('rm -rf '+vis.replace('.ms','.selfcal.ms')+'*')
       spwstring=''
       chan_widths=[]
       if spectral_average:
          initweights(vis=vis,wtmode='weight',dowtsp=True) # initialize channelized weights
          for band in bands:
             desiredWidth=get_desired_width(band_properties[vis][band]['meanfreq'])
             print(band,desiredWidth)
             widtharray,bwarray,nchanarray=get_spw_chanwidths(vis,band_properties[vis][band]['spwarray'])
             band_properties[vis][band]['chan_widths']=get_spw_chanavg(vis,widtharray,bwarray,nchanarray,desiredWidth=desiredWidth)
             print(band_properties[vis][band]['chan_widths'])
             chan_widths=chan_widths+band_properties[vis][band]['chan_widths'].astype('int').tolist()
             if spwstring =='':
                spwstring=band_properties[vis][band]['spwstring']+''
             else:
                spwstring=spwstring+','+band_properties[vis][band]['spwstring']
          mstransform(vis=vis,chanaverage=True,chanbin=chan_widths,spw=spwstring,outputvis=vis.replace('.ms','.selfcal.ms'),datacolumn='data',reindex=False)
          initweights(vis=vis,wtmode='delwtsp') # remove channelized weights
       else:
          mstransform(vis=vis,outputvis=vis.replace('.ms','.selfcal.ms'),datacolumn='data',reindex=False)


def check_mosaic(vislist,target):
   msmd.open(vis[0])
   fieldid=msmd.fieldsforname(field)
   msmd.done()
   if len(fieldid) > 1:
      mosaic=True
   else:
      mosaic=False
   return mosaic

def get_phasecenter(vis,field):
   msmd.open(vis)
   fieldid=msmd.fieldsforname(field)
   ra_phasecenter_arr=np.zeros(len(fieldid))
   dec_phasecenter_arr=np.zeros(len(fieldid))
   for i in range(len(fieldid)):
      phasecenter=msmd.phasecenter(fieldid[i])
      ra_phasecenter_arr[i]=phasecenter['m0']['value']
      dec_phasecenter_arr[i]=phasecenter['m1']['value']

   msmd.done()

   ra_phasecenter=np.median(ra_phasecenter_arr)
   dec_phasecenter=np.median(dec_phasecenter_arr)
   phasecenter_string='ICRS {:0.8f}rad {:0.8f}rad '.format(ra_phasecenter,dec_phasecenter)
   return phasecenter_string

def get_flagged_solns_per_spw(spwlist,gaintable):
     # Get the antenna names and offsets.
     msmd = casatools.msmetadata()
     tb = casatools.table()

     # Calculate the number of flags for each spw.
     #gaintable='"'+gaintable+'"'
     os.system('cp -r '+gaintable.replace(' ','\ ')+' tempgaintable.g')
     gaintable='tempgaintable.g'
     nflags = [tb.calc('[select from '+gaintable+' where SPECTRAL_WINDOW_ID=='+\
             spwlist[i]+' giving  [ntrue(FLAG)]]')['0'].sum() for i in \
             range(len(spwlist))]
     nunflagged = [tb.calc('[select from '+gaintable+' where SPECTRAL_WINDOW_ID=='+\
             spwlist[i]+' giving  [nfalse(FLAG)]]')['0'].sum() for i in \
             range(len(spwlist))]
     os.system('rm -rf tempgaintable.g')
     fracflagged=np.array(nflags)/(np.array(nflags)+np.array(nunflagged))
     # Calculate a score based on those two.
     return nflags, nunflagged,fracflagged


def analyze_inf_EB_flagging(selfcal_library,band,spwlist,gaintable,vis,target,spw_combine_test_gaintable):
   # if more than two antennas are fully flagged relative to the combinespw results, fallback to combinespw
   max_flagged_ants_combspw=2.0
   # if only a single (or few) spw(s) has flagging, allow at most this number of antennas to be flagged before mapping
   max_flagged_ants_spwmap=1.0
   fallback=''
   map_index=-1
   min_spwmap_bw=0.0
   spwmap=[False]*len(spwlist)
   nflags,nunflagged,fracflagged=get_flagged_solns_per_spw(spwlist,gaintable)
   nflags_spwcomb,nunflagged_spwcomb,fracflagged_spwcomb=get_flagged_solns_per_spw(spwlist[0],spw_combine_test_gaintable)
   eff_bws=np.zeros(len(spwlist))
   total_bws=np.zeros(len(spwlist))
   keylist=list(selfcal_library[target][band]['per_spw_stats'].keys())
   for i in range(len(spwlist)):
      eff_bws[i]=selfcal_library[target][band]['per_spw_stats'][keylist[i]]['effective_bandwidth']
      total_bws[i]=selfcal_library[target][band]['per_spw_stats'][keylist[i]]['bandwidth']
   minimum_flagged_ants_per_spw=np.min(nflags)/2.0
   minimum_flagged_ants_spwcomb=np.min(nflags_spwcomb)/2.0 # account for the fact that some antennas might be completely flagged and give 
                                                           # the impression of a lot of flagging
   maximum_flagged_ants_per_spw=np.max(nflags)/2.0
   delta_nflags=np.array(nflags)/2.0-minimum_flagged_ants_spwcomb #minimum_flagged_ants_per_spw

   # if there are more than 3 flagged antennas for all spws (minimum_flagged_ants_spwcomb, fallback to doing spw combine for inf_EB fitting
   # use the spw combine number of flagged ants to set the minimum otherwise could misinterpret fully flagged antennas for flagged solutions
   # captures case where no one spws has sufficient S/N, only together do they have enough
   if (minimum_flagged_ants_per_spw-minimum_flagged_ants_spwcomb) > max_flagged_ants_combspw:
      fallback='combinespw'
   
   #if certain spws have more than max_flagged_ants_spwmap flagged solutions that the least flagged spws, set those to spwmap
   for i in range(len(spwlist)):
      if np.min(delta_nflags[i]) > max_flagged_ants_spwmap:
         fallback='spwmap'
         spwmap[i]=True
         if total_bws[i] > min_spwmap_bw:
            min_spwmap_bw=total_bws[i]
   #also spwmap spws with similar bandwidths to the others that are getting mapped, avoid low S/N solutions
   if fallback=='spwmap':
      for i in range(len(spwlist)):
         if total_bws[i] <= min_spwmap_bw:
            spwmap[i]=True
      if all(spwmap):
         fallback='combinespw'
   #want the widest bandwidth window that also has the minimum flags to use for spw mapping
   applycal_spwmap=[]
   if fallback=='spwmap':
      minflagged_index=(np.array(nflags)/2.0 == minimum_flagged_ants_per_spw).nonzero()
      max_bw_index = (eff_bws == np.max(eff_bws[minflagged_index[0]])).nonzero()
      max_bw_min_flags_index=np.intersect1d( minflagged_index[0],max_bw_index[0])
      #if len(max_bw_min_flags_index) > 1:
      #don't need the conditional since this works with array lengths of 1
      map_index=max_bw_min_flags_index[np.argmax(eff_bws[max_bw_min_flags_index])]   
      #else:
      #   map_index=max_bw_min_flags_index[0]
      
      #make spwmap list that first maps everything to itself, need max spw to make that list
      maxspw=np.max(selfcal_library[target][band][vis]['spwsarray']+1)
      applycal_spwmap_int_list=list(np.arange(maxspw))
      for i in range(len(applycal_spwmap_int_list)):
         applycal_spwmap.append(applycal_spwmap_int_list[i])

      #replace the elements that require spwmapping (spwmap[i] == True
      for i in range(len(spwmap)):
         print(i,spwlist[i],spwmap[i])
         if spwmap[i]:
            applycal_spwmap[int(spwlist[i])]=int(spwlist[map_index])
   
   return fallback,map_index,spwmap,applycal_spwmap



<<<<<<< HEAD
def unflag_failed_antennas(vis, caltable, flagged_fraction=0.25, only_long_baselines=False, solnorm=True, calonly_max_flagged=0., spwmap=[], 
        fb_to_prev_solint=False, solints=[], iteration=0):
    tb.open(caltable, nomodify=False)
    antennas = tb.getcol("ANTENNA1")
    flags = tb.getcol("FLAG")
    cals = tb.getcol("CPARAM")
    snr = tb.getcol("SNR")

    if len(spwmap) > 0:
        spws = tb.getcol("SPECTRAL_WINDOW_ID")
        good_spws = np.repeat(False, spws.size)
        for spw in np.unique(spwmap):
            good_spws = np.logical_or(good_spws, spws == spw)
    else:
        good_spws = np.repeat(True, antennas.size)

    msmd.open(vis)
    good_antenna_ids = msmd.antennasforscan(msmd.scansforintent("*OBSERVE_TARGET*")[0])
    good_antennas = np.repeat(False, antennas.size)
    for ant in np.unique(antennas):
        if ant in good_antenna_ids:
            good_antennas[antennas == ant] = True

    good_spws = np.logical_and(good_spws, good_antennas)
 
    antennas = antennas[good_spws]
    flags = flags[:,:,good_spws]
    cals = cals[:,:,good_spws]
    snr = snr[:,:,good_spws]

    # Get the percentage of flagged solutions for each antenna.
    unique_antennas = np.unique(antennas)
    nants = unique_antennas.size
    ordered_flags = flags.reshape(flags.shape[0:2] + (flags.shape[2]//nants, nants))
    percentage_flagged = (ordered_flags.sum(axis=2) / ordered_flags.shape[2]).mean(axis=0).mean(axis=0)
 
    # Load in the positions of the antennas and calculate their offsets from the geometric center.
    msmd.open(vis)
    offsets = [msmd.antennaoffset(a) for a in antennas]
    unique_offsets = [msmd.antennaoffset(a) for a in unique_antennas]
    msmd.close()
 
    mean_longitude = np.mean([offsets[i]["longitude offset"]['value'] for i in range(nants)])
    mean_latitude = np.mean([offsets[i]["latitude offset"]['value'] for i in range(nants)])
    offsets = np.array([np.sqrt((offsets[i]["longitude offset"]['value'] - \
            mean_longitude)**2 + (offsets[i]["latitude offset"]['value'] - mean_latitude)**2) for i in range(len(antennas))])
    unique_offsets = np.array([np.sqrt((unique_offsets[i]["longitude offset"]['value'] - \
            mean_longitude)**2 + (unique_offsets[i]["latitude offset"]['value'] - mean_latitude)**2) for i in range(len(unique_antennas))])
 
    # Get a smoothed number of antennas flagged as a function of offset.
    test_r = np.linspace(0., offsets.max(), 1000)
    neff = (nants)**(-1./(1+4))
    kernal2 = scipy.stats.gaussian_kde(offsets, bw_method=neff)

    flagged_offsets = offsets[np.any(flags, axis=(0,1))]
    if len(np.unique(flagged_offsets)) == 1:
        flagged_offsets = np.concatenate((flagged_offsets, flagged_offsets*1.05))
    elif len(flagged_offsets) == 0:
        tb.close()
        print("Not unflagging any antennas because there are no flags! The beam size probably changed because of calwt=True.")
        return
    kernel = scipy.stats.gaussian_kde(flagged_offsets,
            bw_method=kernal2.factor*offsets.std()/flagged_offsets.std())
    normalized = kernel(test_r) * len(flagged_offsets) / np.trapz(kernel(test_r), test_r)
    normalized2 = kernal2(test_r) * antennas.size / np.trapz(kernal2(test_r), test_r)
    fraction_flagged_antennas = normalized / normalized2

    # Calculate the derivatives to see where flagged fraction is sharply changing.

    derivative = np.gradient(fraction_flagged_antennas, test_r)
    second_derivative = np.gradient(derivative, test_r)

    # Check which minima include enough antennas to explain the beam ratio.

    maxima = scipy.signal.argrelextrema(second_derivative, np.greater)[0]
    # We only want positive accelerations and positive velocities, i.e. flagging increasing. That said, if you happen to have the
    # case of a significantly flagged short baseline antenna and a lot of minimally flagged long baseline antennas, the velocity
    # might be negative because you have a shallow gap at the intersection of the two. So we need to do a check, and if there's no
    # peaks that satisfy this condition, ignore the velocity criterion.
    positive_velocity_maxima = maxima[np.logical_and(second_derivative[maxima] > 0, derivative[maxima] > 0)]
    maxima = maxima[second_derivative[maxima] > 0]
    # If we have enough peaks (i.e. the whole thing isn't flagged, then take only the peaks outside the inner 5%.
    if len(maxima) > 1:
        maxima = maxima[test_r[maxima] > test_r.max()*0.1]
    # Pick the shortest baseline "significant" maximum.
    if len(positive_velocity_maxima) > 0:
        good = second_derivative[maxima] / second_derivative[positive_velocity_maxima].max() > 0.5
    else:
        good = second_derivative[maxima] / second_derivative[maxima].max() > 0.5
    m = maxima[good].min()
    # If thats not the shortest baseline maximum, we can go one lower as long as the velocity doesn't go below 0.
    if m != maxima.min():
        index = np.where(maxima == m)[0][0]
        m_test = maxima[index-1]
        if np.all(derivative[m_test:m]/derivative.max() > -0.05):
            m = m_test

    offset_limit = test_r[m]
    max_velocity = derivative[m]
    flagged_fraction = fraction_flagged_antennas[m]

    if only_long_baselines:
        ok_to_flag_antennas = unique_antennas[unique_offsets > offset_limit]
    else:
        ok_to_flag_antennas = unique_antennas

    # Make a plot of all of this info

    import matplotlib.pyplot as plt

    fig, ax1 = plt.subplots()
    ax2 = ax1.twinx()

    ax1.plot(unique_offsets, percentage_flagged, "o")

    ax1.plot(test_r, fraction_flagged_antennas, "k-")
    ax2.plot(test_r, derivative / derivative.max(), "g-")
    if len(positive_velocity_maxima) > 0:
        ax2.plot(test_r, second_derivative / second_derivative[positive_velocity_maxima].max(), "r-")
    else:
        ax2.plot(test_r, second_derivative / second_derivative[maxima].max(), "r-")

    for m in maxima[::-1]:
        if second_derivative[m] < 0:
            continue

        # Estimated change ine the size of the beam.
        beam_change = np.percentile(offsets, 80) / np.percentile(offsets[np.logical_or(flags.any(axis=0).any(axis=0) == False, \
                offsets > test_r[m])], 80)

        #if beam_change < 1.05:
        if test_r[m] == offset_limit:
            ax1.axvline(test_r[m], linestyle="--")
            ax1.axhline(fraction_flagged_antennas[m], linestyle="--")
        else:
            ax1.axvline(test_r[m])

    fig.savefig(caltable.replace(".g",".pass.png"))
    plt.close(fig)

    # Now combine the cluster of antennas with high flagging fraction with the antennas that actually have enough
    # flagging to warrant passing through to get the list of pass through antennas.
    bad_antennas = unique_antennas[percentage_flagged >= flagged_fraction]

    pass_through_antennas = np.intersect1d(ok_to_flag_antennas, bad_antennas)

    # For the antennas we just identified, we just pass them through without doing anything. I.e. we set flags to False and the caltable value to 1.0+0j.
    for a in pass_through_antennas:
        indices = np.where(antennas == a)

        flagged_fraction_double_snr = (snr[:,:,indices] < 10).sum() / snr[:,:,indices].size
        if flagged_fraction_double_snr < calonly_max_flagged: 
            flags[:,:,indices] = False
        else:
            flags[:,:,indices] = False
            cals[:,:,indices] = 1.0+0j

    if solnorm:
        scale = np.mean(np.abs(cals[flags == False])**2)**0.5
        print("Normalizing the amplitudes by a factor of ", scale)
        cals = cals / scale

    modified_flags = tb.getcol("FLAG")
    modified_cals = tb.getcol("CPARAM")

    modified_flags[:,:,good_spws] = flags
    modified_cals[:,:,good_spws] = cals

    tb.putcol("FLAG", modified_flags)
    tb.putcol("CPARAM", modified_cals)
    tb.flush()

    tb.close()

    # Check whether earlier solints have acceptable solutions, and if so use, those instead.

    if fb_to_prev_solint:
        if "ap" in solints[iteration]:
            for i in range(len(solints)):
                if "ap" in solints[i]:
                    min_iter = i
                    break
        else:
            min_iter = 1

        for i, solint in enumerate(solints[min_iter:iteration][::-1]):
            print("Testing solint ", solint)
            print("Opening gaintable ", caltable.replace(solints[iteration]+"_"+str(iteration), solint+"_"+str(iteration-i-1)))
            tb.open(caltable.replace(solints[iteration]+"_"+str(iteration), solint+"_"+str(iteration-i-1)))
            antennas = tb.getcol("ANTENNA1")
            flags = tb.getcol("FLAG")
            cals = tb.getcol("CPARAM")
            snr = tb.getcol("SNR")
            tb.close()

            new_pass_through_antennas = []
            print(list(pass_through_antennas))
            for ant in pass_through_antennas:
                good = antennas == ant
                if np.all(cals[:,:,good].real == 1) and np.all(cals[:,:,good].imag == 0) and np.all(flags[:,:,good] == False):
                    new_pass_through_antennas.append(ant)
                    print("Skipping ant ",ant," because it was passed through in solint = ", solint)
                else:
                    tb.open(caltable, nomodify=False)
                    bad_rows = np.where(tb.getcol("ANTENNA1") == ant)[0]
                    tb.removerows(rownrs=bad_rows)
                    tb.flush()
                    tb.close()

                    tb.open(caltable.replace(solints[iteration]+"_"+str(iteration), solint+"_"+str(iteration-i-1)))
                    good_rows = np.where(tb.getcol("ANTENNA1") == ant)[0]
                    print("Copying these rows into ", caltable, ":")
                    print(good_rows)
                    for row in good_rows:
                        tb.copyrows(outtable=caltable, startrowin=row, nrow=1)
                    tb.close()

            pass_through_antennas = new_pass_through_antennas

        tb.open(caltable)
        rownumbers = tb.rownumbers()
        subt = tb.query("OBSERVATION_ID==0", sortlist="TIME,ANTENNA1")
        tb.close()

        subt.copyrows(outtable=caltable)
        tb.open(caltable, nomodify=False)
        tb.removerows(rownrs=rownumbers)
        tb.flush()
        tb.close()
        subt.close()
=======

>>>>>>> 283f31ce
<|MERGE_RESOLUTION|>--- conflicted
+++ resolved
@@ -23,13 +23,8 @@
                    nsigma=5.0, imsize = None, cellsize = None, interactive = False, robust = 0.5, gain = 0.1, niter = 50000,\
                    cycleniter = 300, uvtaper = [], savemodel = 'none',gridder='standard', sidelobethreshold=3.0,smoothfactor=1.0,noisethreshold=5.0,\
                    lownoisethreshold=1.5,parallel=False,nterms=1,cyclefactor=3,uvrange='',threshold='0.0Jy',phasecenter='',\
-<<<<<<< HEAD
                    startmodel='',pblimit=0.1,pbmask=0.1,field='',datacolumn='',spw='',obstype='single-point', nfrms_multiplier=1.0, \
                    savemodel_only=False, resume=False, image_mosaic_fields_separately=False):
-=======
-                   startmodel='',pblimit=0.1,pbmask=0.1,field='',datacolumn='',spw='',obstype='single-point', \
-                   savemodel_only=False, resume=False):
->>>>>>> 283f31ce
     """
     Wrapper for tclean with keywords set to values desired for the Large Program imaging
     See the CASA 6.1.1 documentation for tclean to get the definitions of all the parameters
@@ -125,11 +120,8 @@
                mask=mask,
                usemask=usemask,
                sidelobethreshold=sidelobethreshold,
-<<<<<<< HEAD
                noisethreshold=noisethreshold,
                lownoisethreshold=lownoisethreshold,
-=======
->>>>>>> 283f31ce
                smoothfactor=smoothfactor,
                pbmask=pbmask,
                pblimit=pblimit,
@@ -139,7 +131,6 @@
                parallel=parallel,
                phasecenter=phasecenter,
                startmodel=startmodel,
-<<<<<<< HEAD
                datacolumn=datacolumn,spw=spw,wprojplanes=wprojplanes, verbose=True)
 
         if image_mosaic_fields_separately:
@@ -192,9 +183,6 @@
                 im.makeimage(type="pb", image=imagename.replace(target,target+"_field_"+str(field_id)) + ".pb.tt0")
 
 
-=======
-               datacolumn=datacolumn,spw=spw,wprojplanes=wprojplanes)
->>>>>>> 283f31ce
      #this step is a workaround a bug in tclean that doesn't always save the model during multiscale clean. See the "Known Issues" section for CASA 5.1.1 on NRAO's website
     if savemodel=='modelcolumn':
           print("")
@@ -323,7 +311,8 @@
          mosaic_field[target]['field_ids']=[]
          mosaic_field[target]['mosaic']=False
          #mosaic_field[target]['field_ids']=msmd.fieldsforname(target)
-         mosaic_field[target]['field_ids']=msmd.fieldsforscans(scansdict[vis][target])
+         store_names = not (msmd.fieldsforscans(scansdict[vis][target]).size > 1 and np.unique(msmd.fieldsforscans(scansdict[vis][target], True)).size == 1)
+         mosaic_field[target]['field_ids']=msmd.fieldsforscans(scansdict[vis][target], store_names)
          mosaic_field[target]['field_ids']=list(set(mosaic_field[target]['field_ids']))
          if len(mosaic_field[target]['field_ids']) > 1:
             mosaic_field[target]['mosaic']=True
@@ -333,43 +322,6 @@
          integrations=np.array([])
          scanstarts=np.array([])
          scanends=np.array([])
-<<<<<<< HEAD
-         if np.any(['scan' in key and np.all([listdict[vis][key][subscan_id]['FieldName']==target for subscan_id in \
-                 listdict[vis][key].keys()]) and len(listdict[vis][key]) > 1 for key in keylist]):
-             id_store_str = "FieldId"
-         else:
-             id_store_str = "FieldName"
-
-         for key in keylist:
-            if ('scan' in key) and (listdict[vis][key]['0']['FieldName']==target) and np.all(np.in1d(np.array(listdict[vis][key]['0']['SpwIds']),band_properties[vis][band]['spwarray'])):
-               countscans+=1
-               scantime=(listdict[vis][key]['0']['EndTime']- listdict[vis][key]['0']['BeginTime'])*86400.0
-               scanfield = ','.join([str(listdict[vis][key][fid][id_store_str]) for fid in listdict[vis][key].keys()])
-               scannfield = len(listdict[vis][key].keys())
-               ints_per_scan=np.round(scantime/listdict[vis][key]['0']['IntegrationTime'])
-               integrationtime=np.append(integrationtime,np.array([listdict[vis][key]['0']['IntegrationTime']]))
-               #print('Key:', key,scantime)
-               scanstarts=np.append(scanstarts,np.array([listdict[vis][key]['0']['BeginTime']]))
-               scanends=np.append(scanends,np.array([listdict[vis][key]['0']['EndTime']]))
-               scantimes=np.append(scantimes,np.array([scantime]))
-               scanfields=np.append(scanfields,np.array([scanfield]))
-               scannfields=np.append(scannfields,np.array([scannfield]))
-               integrations=np.append(integrations,np.array([ints_per_scan]))
-               n_spws=np.append(len(listdict[vis][key]['0']['SpwIds']),n_spws)
-               min_spws=np.append(np.min(listdict[vis][key]['0']['SpwIds']),min_spws)
-               spwslist=np.append(listdict[vis][key]['0']['SpwIds'],spwslist)
-               subscanlist=listdict[vis][key].keys()
-               for subscan in subscanlist:
-                   mosaic_field[target]['field_ids'].append(listdict[vis][key][subscan][id_store_str])
-
-
-               mosaic_field[target]['field_ids']=list(set(mosaic_field[target]['field_ids']))
-               if len(mosaic_field[target]['field_ids']) > 1:
-                  mosaic_field[target]['mosaic']=True
-               
-               #print(scantimes)
-=======
->>>>>>> 283f31ce
 
          for scan in scansdict[vis][target]:
             spws=msmd.spwsforscan(scan)
@@ -385,6 +337,8 @@
             ints_per_scan=np.round(scantime/integrationtimes[0])
             scantimes=np.append(scantimes,np.array([scantime]))
             integrations=np.append(integrations,np.array([ints_per_scan]))
+            scanfields = np.append(scanfields,np.array([','.join(msmd.fieldsforscan(scan, store_names).astype(str))]))
+            scannfields = np.append(scannfields,np.array([msmd.fieldsforscan(scan, store_names).size]))
 
                
          scantimesdict[vis][target]=scantimes.copy()
@@ -402,13 +356,8 @@
          print('WARNING, INCONSISTENT MINIMUM SPW IN SCANS/MSes (Possibly expected if Multi-band VLA data)')
       spwslist=np.unique(spwslist).astype(int)
    else:
-<<<<<<< HEAD
-     return scantimesdict,scanfieldsdict,scannfieldsdict,scanstartsdict,scanendsdict,integrationsdict,integrationtimesdict, integrationtime,-99,-99,spwslist,mosaic_field
-   return scantimesdict,scanfieldsdict,scannfieldsdict,scanstartsdict,scanendsdict,integrationsdict,integrationtimesdict, integrationtime,np.max(n_spws),np.min(min_spws),spwslist,mosaic_field
-=======
-     return scantimesdict,scanstartsdict,scanendsdict,integrationsdict,integrationtimesdict, integrationtimes,-99,-99,spwslist,mosaic_field
-   return scantimesdict,scanstartsdict,scanendsdict,integrationsdict,integrationtimesdict, integrationtimes,np.max(n_spws),np.min(min_spws),spwslist,mosaic_field
->>>>>>> 283f31ce
+     return scantimesdict,scanfieldsdict,scannfieldsdict,scanstartsdict,scanendsdict,integrationsdict,integrationtimesdict, integrationtimes,-99,-99,spwslist,mosaic_field
+   return scantimesdict,scanfieldsdict,scannfieldsdict,scanstartsdict,scanendsdict,integrationsdict,integrationtimesdict, integrationtimes,np.max(n_spws),np.min(min_spws),spwslist,mosaic_field
 
 def fetch_spws(vislist,targets):
    scantimesdict={}
@@ -1067,7 +1016,6 @@
     solint_snr_per_spw[target]={}
     solint_snr_per_field_per_spw[target]={}
     for band in selfcal_library[target].keys():
-<<<<<<< HEAD
       solint_snr[target][band], solint_snr_per_spw[target][band] = get_SNR_self_individual(vislist, selfcal_library[target][band], n_ant, \
               solints[band], integration_time, inf_EB_gaincal_combine, inf_EB_gaintype)
 
@@ -1090,17 +1038,11 @@
       solint_snr = {}
       solint_snr_per_spw = {}
       for solint in solints:
-=======
-      solint_snr[target][band]={}
-      solint_snr_per_spw[target][band]={}
-      for solint in solints[band]:
->>>>>>> 283f31ce
          #code to work around some VLA data not having the same number of spws due to missing BlBPs
          #selects spwlist from the visibilities with the greates number of spws
          maxspws=0
          maxspwvis=''
          for vis in vislist:
-<<<<<<< HEAD
             if selfcal_library[vis]['n_spws'] >= maxspws:
                maxspws=selfcal_library[vis]['n_spws']
                maxspwvis=vis+''
@@ -1110,32 +1052,14 @@
             SNR_self_EB=np.zeros(len(vislist))
             SNR_self_EB_spw=np.zeros([len(vislist),len(selfcal_library[maxspwvis]['spwsarray'])])
             SNR_self_EB_spw_mean=np.zeros([len(selfcal_library[maxspwvis]['spwsarray'])])
-=======
-            if selfcal_library[target][band][vis]['n_spws'] >= maxspws:
-               maxspws=selfcal_library[target][band][vis]['n_spws']
-               maxspwvis=vis+''
-         solint_snr[target][band][solint]=0.0
-         solint_snr_per_spw[target][band][solint]={}       
-         if solint == 'inf_EB':
-            SNR_self_EB=np.zeros(len(vislist))
-            SNR_self_EB_spw=np.zeros([len(vislist),len(selfcal_library[target][band][maxspwvis]['spwsarray'])])
-            SNR_self_EB_spw_mean=np.zeros([len(selfcal_library[target][band][maxspwvis]['spwsarray'])])
->>>>>>> 283f31ce
             SNR_self_EB_spw={}
             for i in range(len(vislist)):
                SNR_self_EB[i]=SNR/((n_ant)**0.5*(selfcal_library['Total_TOS']/selfcal_library[vislist[i]]['TOS'])**0.5)
                SNR_self_EB_spw[vislist[i]]={}
-<<<<<<< HEAD
                for spw in selfcal_library[vislist[i]]['spwsarray']:
                   if spw in SNR_self_EB_spw[vislist[i]].keys():
                      SNR_self_EB_spw[vislist[i]][str(spw)]=(polscale)**-0.5*SNR/((n_ant-3)**0.5*(selfcal_library['Total_TOS']/selfcal_library[vislist[i]]['TOS'])**0.5)*(selfcal_library['per_spw_stats'][str(spw)]['effective_bandwidth']/selfcal_library['total_effective_bandwidth'])**0.5
             for spw in selfcal_library[maxspwvis]['spwsarray']:
-=======
-               for spw in selfcal_library[target][band][vislist[i]]['spwsarray']:
-                  if spw in SNR_self_EB_spw[vislist[i]].keys():
-                     SNR_self_EB_spw[vislist[i]][str(spw)]=(polscale)**-0.5*selfcal_library[target][band]['SNR_orig']/((n_ant-3)**0.5*(selfcal_library[target][band]['Total_TOS']/selfcal_library[target][band][vislist[i]]['TOS'])**0.5)*(selfcal_library[target][band]['per_spw_stats'][str(spw)]['effective_bandwidth']/selfcal_library[target][band]['total_effective_bandwidth'])**0.5
-            for spw in selfcal_library[target][band][maxspwvis]['spwsarray']:
->>>>>>> 283f31ce
                mean_SNR=0.0
                for j in range(len(vislist)):
                   if spw in SNR_self_EB_spw[vislist[j]].keys():
@@ -1150,7 +1074,6 @@
                for spw in selfcal_library[maxspwvis]['spwsarray']:
                   solint_snr_per_spw[solint][str(spw)]=SNR/((n_ant-3)**0.5*(selfcal_library['Total_TOS']/selfcal_library['Median_scan_time'])**0.5)*(selfcal_library['per_spw_stats'][str(spw)]['effective_bandwidth']/selfcal_library['total_effective_bandwidth'])**0.5
          elif solint =='inf' or solint == 'inf_ap':
-<<<<<<< HEAD
                selfcal_library['per_scan_SNR']=SNR/((n_ant-3)**0.5*(selfcal_library['Total_TOS']/(selfcal_library['Median_scan_time']/selfcal_library['Median_fields_per_scan']))**0.5)
                solint_snr[solint]=selfcal_library['per_scan_SNR']
                for spw in selfcal_library[maxspwvis]['spwsarray']:
@@ -1165,22 +1088,6 @@
                for spw in selfcal_library[maxspwvis]['spwsarray']:
                      solint_snr_per_spw[solint][str(spw)]=SNR/((n_ant-3)**0.5*(selfcal_library['Total_TOS']/solint_float)**0.5)*(selfcal_library['per_spw_stats'][str(spw)]['effective_bandwidth']/selfcal_library['total_effective_bandwidth'])**0.5
       return solint_snr,solint_snr_per_spw
-=======
-               selfcal_library[target][band]['per_scan_SNR']=selfcal_library[target][band]['SNR_orig']/((n_ant-3)**0.5*(selfcal_library[target][band]['Total_TOS']/selfcal_library[target][band]['Median_scan_time'])**0.5)
-               solint_snr[target][band][solint]=selfcal_library[target][band]['per_scan_SNR']
-               for spw in selfcal_library[target][band][maxspwvis]['spwsarray']:
-                  solint_snr_per_spw[target][band][solint][str(spw)]=selfcal_library[target][band]['SNR_orig']/((n_ant-3)**0.5*(selfcal_library[target][band]['Total_TOS']/selfcal_library[target][band]['Median_scan_time'])**0.5)*(selfcal_library[target][band]['per_spw_stats'][str(spw)]['effective_bandwidth']/selfcal_library[target][band]['total_effective_bandwidth'])**0.5
-         elif solint == 'int':
-               solint_snr[target][band][solint]=selfcal_library[target][band]['SNR_orig']/((n_ant-3)**0.5*(selfcal_library[target][band]['Total_TOS']/integration_time)**0.5)
-               for spw in selfcal_library[target][band][maxspwvis]['spwsarray']:
-                  solint_snr_per_spw[target][band][solint][str(spw)]=selfcal_library[target][band]['SNR_orig']/((n_ant-3)**0.5*(selfcal_library[target][band]['Total_TOS']/integration_time)**0.5)*(selfcal_library[target][band]['per_spw_stats'][str(spw)]['effective_bandwidth']/selfcal_library[target][band]['total_effective_bandwidth'])**0.5
-         else:
-               solint_float=float(solint.replace('s','').replace('_ap',''))
-               solint_snr[target][band][solint]=selfcal_library[target][band]['SNR_orig']/((n_ant-3)**0.5*(selfcal_library[target][band]['Total_TOS']/solint_float)**0.5)
-               for spw in selfcal_library[target][band][maxspwvis]['spwsarray']:
-                  solint_snr_per_spw[target][band][solint][str(spw)]=selfcal_library[target][band]['SNR_orig']/((n_ant-3)**0.5*(selfcal_library[target][band]['Total_TOS']/solint_float)**0.5)*(selfcal_library[target][band]['per_spw_stats'][str(spw)]['effective_bandwidth']/selfcal_library[target][band]['total_effective_bandwidth'])**0.5
-   return solint_snr,solint_snr_per_spw
->>>>>>> 283f31ce
 
 def get_SNR_self_update(all_targets,band,vislist,selfcal_library,n_ant,solint_curr,solint_next,integration_time,solint_snr):
    for target in all_targets:
@@ -1205,44 +1112,7 @@
    maxspws=0
    maxspwvis=''
    for vis in vislist:
-<<<<<<< HEAD
-      im.open(vis)
-      im.selectvis(field=selfcal_library['sub-fields'][0],spw=spwstring)
-      im.defineimage(mode=specmode,stokes='I',spw=spw,cellx=cellsize,celly=cellsize,nx=imsize,ny=imsize)  
-      im.weight(type='briggs',robust=robust)  
-      if uvtaper != '':
-         if 'klambda' in uvtaper:
-            uvtaper=uvtaper.replace('klambda','')
-            uvtaperflt=float(uvtaper)
-            bmaj=str(206.0/uvtaperflt)+'arcsec'
-            bmin=bmaj
-            bpa='0.0deg'
-         if 'arcsec' in uvtaper:
-            bmaj=uvtaper
-            bmin=uvtaper
-            bpa='0.0deg'
-         print('uvtaper: '+bmaj+' '+bmin+' '+bpa)
-         im.filter(type='gaussian', bmaj=bmaj, bmin=bmin, bpa=bpa)
-      try:
-          sens=im.apparentsens()
-      except:
-          print('#')
-          print('# Sensisitivity Calculation failed for '+vis)
-          print('# Continuing to next MS') 
-          print('# Data in this spw/MS may be flagged')
-          print('#')
-          continue
-      #print(sens)
-      #print(vis,'Briggs Sensitivity = ', sens[1])
-      #print(vis,'Relative to Natural Weighting = ', sens[2])  
-      sensitivities[counter]=sens[1]*scalefactor
-      TOS[counter]=selfcal_library[vis]['TOS']
-      counter+=1
-   #estsens=np.sum(sensitivities)/float(counter)/(float(counter))**0.5
-   #print(estsens)
-   estsens=np.sum(sensitivities*TOS)/np.sum(TOS)
-=======
-      im.selectvis(vis=vis,field=field,spw=selfcal_library[vis]['spws'])
+      im.selectvis(vis=vis,field=selfcal_library['sub-fields'][0],spw=selfcal_library[vis]['spws'])
       # Also figure out which vis has the max # of spws
       if selfcal_library[vis]['n_spws'] >= maxspws:
           maxspws=selfcal_library[vis]['n_spws']
@@ -1271,7 +1141,6 @@
        print('# Data in this spw/MS may be flagged')
        print('#')
        sys.exit(0)
->>>>>>> 283f31ce
    print('Estimated Sensitivity: ',estsens)
    return estsens
 
@@ -1477,11 +1346,7 @@
     return n
 
 
-<<<<<<< HEAD
 def get_image_parameters(vislist,telescope,target,band,band_properties,mosaic=False):
-=======
-def get_image_parameters(vislist,telescope,band,band_properties):
->>>>>>> 283f31ce
    cells=np.zeros(len(vislist))
    for i in range(len(vislist)):
       #im.open(vislist[i])
@@ -1522,14 +1387,10 @@
 
    npixels=int(np.ceil(fov/cell / 100.0)) * 100
    if npixels > 16384:
-<<<<<<< HEAD
       if mosaic:
           print("WARNING: Image size = "+str(npixels)+" is excessively large. It is not being trimmed because it is needed for the mosaic, but this may not be viable for your hardware.")
       else:
           npixels=16384
-=======
-      npixels=16384
->>>>>>> 283f31ce
 
    while largest_prime_factor(npixels) >= 7:
        npixels += 2
@@ -2755,13 +2616,8 @@
 
    for band in bands:
         print(band)
-<<<<<<< HEAD
         scantimesdict_temp,scanfieldsdict_temp,scannfieldsdict_temp,scanstartsdict_temp,scanendsdict_temp,integrationsdict_temp,integrationtimesdict_temp,\
-        integrationtimes_temp,n_spws_temp,minspw_temp,spwsarray_temp,mosaic_field_temp=fetch_scan_times_band_aware(vislist,all_targets,listdict,band_properties,band)
-=======
-        scantimesdict_temp,scanstartsdict_temp,scanendsdict_temp,integrationsdict_temp,integrationtimesdict_temp,\
         integrationtimes_temp,n_spws_temp,minspw_temp,spwsarray_temp,mosaic_field_temp=fetch_scan_times_band_aware(vislist,all_targets,band_properties,band)
->>>>>>> 283f31ce
 
         scantimesdict[band]=scantimesdict_temp.copy()
         scanfieldsdict[band]=scanfieldsdict_temp.copy()
@@ -2975,7 +2831,6 @@
 
 
 
-<<<<<<< HEAD
 def unflag_failed_antennas(vis, caltable, flagged_fraction=0.25, only_long_baselines=False, solnorm=True, calonly_max_flagged=0., spwmap=[], 
         fb_to_prev_solint=False, solints=[], iteration=0):
     tb.open(caltable, nomodify=False)
@@ -3205,7 +3060,4 @@
         tb.removerows(rownrs=rownumbers)
         tb.flush()
         tb.close()
-        subt.close()
-=======
-
->>>>>>> 283f31ce
+        subt.close()