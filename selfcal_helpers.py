--- conflicted
+++ resolved
@@ -67,8 +67,6 @@
            usemask='auto-multithresh'
     else:
        usemask='user'
-<<<<<<< HEAD
-=======
     if threshold != '0.0Jy':
        nsigma=0.0
 
@@ -78,7 +76,6 @@
        
     
 
->>>>>>> baa5687f
     if telescope=='ALMA':
        if selfcal_library['75thpct_uv'] > baselineThresholdALMA:
           fastnoise = True
@@ -266,16 +263,11 @@
                 if telescope=='ACA':
                    fov=108.0*100.0e9/selfcal_library['meanfreq']*1.5*0.5
 
-<<<<<<< HEAD
-                region = 'circle[[{0:f}rad, {1:f}rad], {2:f}arcsec]'.format(selfcal_library['sub-fields-phasecenters'][field_id]['m0']['value'], \
-                        selfcal_library['sub-fields-phasecenters'][field_id]['m1']['value'], fov)
-=======
-                center = np.copy(mosaic_field_phasecenters[field_id])
+                center = np.copy(selfcal_library['sub-fields-phasecenters'][field_id])
                 if phasecenter == 'TRACKFIELD':
                     center += imhead(imagename+".image.tt0")['refval'][0:2]
 
                 region = 'circle[[{0:f}rad, {1:f}rad], {2:f}arcsec]'.format(center[0], center[1], fov)
->>>>>>> baa5687f
 
                 for ext in [".image.tt0", ".mask", ".residual.tt0", ".psf.tt0",".pb.tt0"]:
                     target = sanitize_string(field)
