--- conflicted
+++ resolved
@@ -3163,7 +3163,11 @@
       if fallback !='' and spectral_scan:
          fallback='combinespw'
 
-<<<<<<< HEAD
+   # If all of the spws map to the same spw, we might as well do a combinespw fallback.
+   if len(np.unique(applycal_spwmap)) == 1:
+       fallback = 'combinespw'
+       applycal_spwmap = []
+
    if fallback == "combinespw":
       # If we end up with combinespw, check whether going to combinespw with gaintype='T' offers further improvement.
       nflags_spwcomb,nunflagged_spwcomb,fracflagged_spwcomb=get_flagged_solns_per_spw([spwlist[0]],spw_combine_test_gaintable,extendpol=True)
@@ -3171,13 +3175,6 @@
 
       if np.sqrt((nunflagged_spwcomb[0]*(nunflagged_spwcomb[0]-1)) / (nunflagged_spwpolcomb[0]*(nunflagged_spwpolcomb[0]-1))) < 0.95:
           fallback='combinespwpol'
-
-=======
-   # If all of the spws map to the same spw, we might as well do a combinespw fallback.
-   if len(np.unique(applycal_spwmap)) == 1:
-       fallback = 'combinespw'
-       applycal_spwmap = []
->>>>>>> a4ea4a81
 
    return fallback,map_index,spwmap,applycal_spwmap
 
