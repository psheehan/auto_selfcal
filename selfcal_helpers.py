import numpy as np
import numpy 
import scipy.stats
import scipy.signal
import math
import os

import casatools
from casaplotms import plotms
from casatasks import *
from casatools import image, imager
from casatools import msmetadata as msmdtool
from casatools import table as tbtool
from casatools import ms as mstool
from casaviewer import imview
from PIL import Image

ms = mstool()
tb = tbtool()
msmd = msmdtool()
ia = image()
im = imager()

def tclean_wrapper(vis, imagename, band_properties,band,telescope='undefined',scales=[0], smallscalebias = 0.6, mask = '',\
                   nsigma=5.0, imsize = None, cellsize = None, interactive = False, robust = 0.5, gain = 0.1, niter = 50000,\
                   cycleniter = 300, uvtaper = [], savemodel = 'none',gridder='standard', sidelobethreshold=3.0,smoothfactor=1.0,noisethreshold=5.0,\
                   lownoisethreshold=1.5,parallel=False,nterms=1,cyclefactor=3,uvrange='',threshold='0.0Jy',phasecenter='',\
                   startmodel='',pblimit=0.1,pbmask=0.1,field='',datacolumn='',spw='',obstype='single-point', nfrms_multiplier=1.0, \
                   savemodel_only=False, resume=False, image_mosaic_fields_separately=False, mosaic_field_phasecenters={}, mosaic_field_fid_map={}):
    """
    Wrapper for tclean with keywords set to values desired for the Large Program imaging
    See the CASA 6.1.1 documentation for tclean to get the definitions of all the parameters
    """
    msmd.open(vis[0])
    fieldid=msmd.fieldsforname(field)
    msmd.done()
    tb.open(vis[0]+'/FIELD')
    ephem_column=tb.getcol('EPHEMERIS_ID')
    tb.close()
    if ephem_column[fieldid[0]] !=-1:
       phasecenter='TRACKFIELD'

    if obstype=='mosaic':
       phasecenter=get_phasecenter(vis[0],field)


    # Minimize out the nfrms_multiplier at 1.
    nfrms_multiplier = max(nfrms_multiplier, 1.0)

    if mask == '':
       usemask='auto-multithresh'
    else:
       usemask='user'
    if threshold != '0.0Jy':
       nsigma=0.0
    if telescope=='ALMA':
       sidelobethreshold=3.0
       smoothfactor=1.0
       noisethreshold=5.0*nfrms_multiplier
       lownoisethreshold=1.5*nfrms_multiplier
       cycleniter=-1
       #cyclefactor=1.0
       print(band_properties)
       if band_properties[vis[0]][band]['75thpct_uv'] > 2000.0:
          sidelobethreshold=2.0

    if telescope=='ACA':
       sidelobethreshold=1.25
       smoothfactor=1.0
       noisethreshold=5.0*nfrms_multiplier
       lownoisethreshold=2.0*nfrms_multiplier
       cycleniter=-1
       #cyclefactor=1.0

    elif 'VLA' in telescope:
       sidelobethreshold=2.0
       smoothfactor=1.0
       noisethreshold=5.0*nfrms_multiplier
       lownoisethreshold=1.5*nfrms_multiplier
       pblimit=-0.1
       cycleniter=-1
       #cyclefactor=3.0
       pbmask=0.0
    wprojplanes=1
    if band=='EVLA_L' or band =='EVLA_S':
       gridder='wproject'
       wplanes=384 # normalized to S-band A-config
       #scale by 75th percentile uv distance divided by A-config value
       wplanes=wplanes * band_properties[vis[0]][band]['75thpct_uv']/20000.0
       if band=='EVLA_L':
          wplanes=wplanes*2.0 # compensate for 1.5 GHz being 2x longer than 3 GHz


       wprojplanes=int(wplanes)
    if (band=='EVLA_L' or band =='EVLA_S') and obstype=='mosaic':
       print('WARNING DETECTED VLA L- OR S-BAND MOSAIC; WILL USE gridder="mosaic" IGNORING W-TERM')
    if obstype=='mosaic':
       gridder='mosaic'
    else:
       if gridder !='wproject':
          gridder='standard' 

    if gridder=='mosaic' and startmodel!='':
       parallel=False
    if not savemodel_only:
        if not resume:
            for ext in ['.image*', '.mask', '.model*', '.pb*', '.psf*', '.residual*', '.sumwt*','.gridwt*']:
                os.system('rm -rf '+ imagename + ext)
        tclean(vis= vis, 
               imagename = imagename, 
               field=field,
               specmode = 'mfs', 
               deconvolver = 'mtmfs',
               scales = scales, 
               gridder=gridder,
               weighting='briggs', 
               robust = robust,
               gain = gain,
               imsize = imsize,
               cell = cellsize, 
               smallscalebias = smallscalebias, #set to CASA's default of 0.6 unless manually changed
               niter = niter, #we want to end on the threshold
               interactive = interactive,
               nsigma=nsigma,    
               cycleniter = cycleniter,
               cyclefactor = cyclefactor, 
               uvtaper = uvtaper, 
               savemodel = 'none',
               mask=mask,
               usemask=usemask,
               sidelobethreshold=sidelobethreshold,
               noisethreshold=noisethreshold,
               lownoisethreshold=lownoisethreshold,
               smoothfactor=smoothfactor,
               pbmask=pbmask,
               pblimit=pblimit,
               nterms = nterms,
               uvrange=uvrange,
               threshold=threshold,
               parallel=parallel,
               phasecenter=phasecenter,
               startmodel=startmodel,
               datacolumn=datacolumn,spw=spw,wprojplanes=wprojplanes, verbose=True)

        if image_mosaic_fields_separately:
            for field_id in mosaic_field_phasecenters:
                if 'VLA' in telescope:
                   fov=45.0e9/band_properties[vis[0]][band]['meanfreq']*60.0*1.5*0.5
                   if band_properties[vis[0]][band]['meanfreq'] < 12.0e9:
                      fov=fov*2.0
                if telescope=='ALMA':
                   fov=63.0*100.0e9/band_properties[vis[0]][band]['meanfreq']*1.5*0.5*1.15
                if telescope=='ACA':
                   fov=108.0*100.0e9/band_properties[vis[0]][band]['meanfreq']*1.5*0.5

                region = 'circle[[{0:f}rad, {1:f}rad], {2:f}arcsec]'.format(mosaic_field_phasecenters[field_id]['m0']['value'], \
                        mosaic_field_phasecenters[field_id]['m1']['value'], fov)

                for ext in [".image.tt0", ".mask", ".residual.tt0", ".psf.tt0",".pb.tt0"]:
                    target = sanitize_string(field)
                    os.system('rm -rf '+ imagename.replace(target,target+"_field_"+str(field_id)) + ext.replace("pb","mospb"))

                    if ext == ".psf.tt0":
                        os.system("cp -r "+imagename+ext+" "+imagename.replace(target,target+"_field_"+str(field_id))+ext)
                    else:
                        imsubimage(imagename+ext, outfile=imagename.replace(target,target+"_field_"+str(field_id))+\
                                ext.replace("pb","mospb.tmp"), region=region, overwrite=True)

                        if ext == ".pb.tt0":
                            immath(imagename=[imagename.replace(target,target+"_field_"+str(field_id))+ext.replace("pb","mospb.tmp")], \
                                    outfile=imagename.replace(target,target+"_field_"+str(field_id))+ext.replace("pb","mospb"), \
                                    expr="IIF(IM0 == 0, 0.1, IM0)")
                            os.system("rm -rf "+imagename.replace(target,target+"_field_"+str(field_id))+ext.replace("pb","mospb.tmp"))

                # Make an image of the primary beam for each sub-field.
                if type(vis) == list:
                    im.open(vis[0])
                else:
                    im.open(vis)

                nx, ny, nfreq, npol = imhead(imagename=imagename.replace(target,target+"_field_"+str(field_id))+".image.tt0", mode="get", \
                        hdkey="shape")

                fid = mosaic_field_fid_map[vis[0]][field_id]
                im.selectvis(field=str(fid), spw=spw)
                im.defineimage(nx=nx, ny=ny, cellx=cellsize, celly=cellsize, phasecenter=fid, mode="mfs", spw=spw)
                im.setvp(dovp=True)
                im.makeimage(type="pb", image=imagename.replace(target,target+"_field_"+str(field_id)) + ".pb.tt0")


     #this step is a workaround a bug in tclean that doesn't always save the model during multiscale clean. See the "Known Issues" section for CASA 5.1.1 on NRAO's website
    if savemodel=='modelcolumn':
          print("")
          print("Running tclean a second time to save the model...")
          tclean(vis= vis, 
                 imagename = imagename, 
                 field=field,
                 specmode = 'mfs', 
                 deconvolver = 'mtmfs',
                 scales = scales, 
                 gridder=gridder,
                 weighting='briggs', 
                 robust = robust,
                 gain = gain,
                 imsize = imsize,
                 cell = cellsize, 
                 smallscalebias = smallscalebias, #set to CASA's default of 0.6 unless manually changed
                 niter = 0, 
                 interactive = False,
                 nsigma=0.0, 
                 cycleniter = cycleniter,
                 cyclefactor = cyclefactor, 
                 uvtaper = uvtaper, 
                 usemask='user',
                 savemodel = savemodel,
                 sidelobethreshold=sidelobethreshold,
                 smoothfactor=smoothfactor,
                 pbmask=pbmask,
                 pblimit=pblimit,
                 calcres = False,
                 calcpsf = False,
                 restoration = False,
                 nterms = nterms,
                 uvrange=uvrange,
                 threshold=threshold,
                 parallel=False,
                 phasecenter=phasecenter,spw=spw,wprojplanes=wprojplanes)
    


def collect_listobs_per_vis(vislist):
   listdict={}
   for vis in vislist:
      listdict[vis]=listobs(vis)
   return listdict

def fetch_scan_times(vislist,targets):
   scantimesdict={}
   integrationsdict={}
   integrationtimesdict={}
   integrationtimes=np.array([])
   n_spws=np.array([])
   min_spws=np.array([])
   spwslist=np.array([])
   spws_set=np.array([])
   scansdict={}
   for vis in vislist:
      scantimesdict[vis]={}
      integrationsdict[vis]={}
      integrationtimesdict[vis]={}
      scansdict[vis]={}
      msmd.open(vis)
      for target in targets:
         scansdict[vis][target]=msmd.scansforfield(target)

      for target in targets:
         scantimes=np.array([])
         integrations=np.array([])
         for scan in scansdict[vis][target]:
            spws=msmd.spwsforscan(scan)
            if spws_set.size==0:
               spws_set=spws.copy()
            else:
               spws_set=np.vstack((spws_set,spws))
            n_spws=np.append(len(spws),n_spws)
            min_spws=np.append(np.min(spws),min_spws)
            spwslist=np.append(spws,spwslist)
            integrationtime=msmd.exposuretime(scan=scan,spwid=spws[0])['value']
            integrationtimes=np.append(integrationtimes,np.array([integrationtime]))
            times=msmd.timesforscan(scan)
            scantime=np.max(times)+integrationtime-np.min(times)
            ints_per_scan=np.round(scantime/integrationtimes[0])
            scantimes=np.append(scantimes,np.array([scantime]))
            integrations=np.append(integrations,np.array([ints_per_scan]))



         scantimesdict[vis][target]=scantimes.copy()
         #assume each band only has a single integration time
         integrationtimesdict[vis][target]=np.median(integrationtimes)
         integrationsdict[vis][target]=integrations.copy()
      msmd.close()
   if np.mean(n_spws) != np.max(n_spws):
      print('WARNING, INCONSISTENT NUMBER OF SPWS IN SCANS/MSes (Possibly expected if Multi-band VLA data or ALMA Spectral Scan)')
   if np.max(min_spws) != np.min(min_spws):
      print('WARNING, INCONSISTENT MINIMUM SPW IN SCANS/MSes (Possibly expected if Multi-band VLA data or ALMA Spectral Scan)')
   spwslist=np.unique(spwslist).astype(int)
   spws_set=np.unique(spws_set,axis=0)
   return scantimesdict,integrationsdict,integrationtimesdict, integrationtimes,np.max(n_spws),np.min(min_spws),spwslist,spws_set

def fetch_scan_times_band_aware(vislist,targets,band_properties,band):
   scantimesdict={}
   scanfieldsdict={}
   scannfieldsdict={}
   scanstartsdict={}
   scanendsdict={}
   integrationsdict={}
   integrationtimesdict={}
   integrationtimes=np.array([])
   n_spws=np.array([])
   min_spws=np.array([])
   spwslist=np.array([])
   mosaic_field={}
   scansdict={}
   for vis in vislist:
      mosaic_field[vis] = {}
      scantimesdict[vis]={}
      scanfieldsdict[vis]={}
      scannfieldsdict[vis]={}
      scanstartsdict[vis]={}
      scanendsdict[vis]={}
      integrationsdict[vis]={}
      integrationtimesdict[vis]={}
      scansdict[vis]={}
      msmd.open(vis)
      for target in targets:
         scansforfield=msmd.scansforfield(target)
         scansforspw=msmd.scansforspw(band_properties[vis][band]['spwarray'][0])
         scansdict[vis][target]=list(set(scansforfield) & set(scansforspw))
         scansdict[vis][target].sort()
      for target in targets:
         mosaic_field[vis][target]={}
         mosaic_field[vis][target]['field_ids']=[]
         mosaic_field[vis][target]['mosaic']=False

         mosaic_field[vis][target]['field_ids']=msmd.fieldsforscans(scansdict[vis][target]).tolist()
         mosaic_field[vis][target]['field_ids']=list(set(mosaic_field[vis][target]['field_ids']))
         mosaic_field[vis][target]['phasecenters'] = [msmd.phasecenter(fid) for fid in mosaic_field[vis][target]['field_ids']]
         if len(mosaic_field[vis][target]['field_ids']) > 1:
            mosaic_field[vis][target]['mosaic']=True
         scantimes=np.array([])
         scanfields=np.array([])
         scannfields=np.array([])
         integrations=np.array([])
         scanstarts=np.array([])
         scanends=np.array([])

         for scan in scansdict[vis][target]:
            spws=msmd.spwsforscan(scan)
            n_spws=np.append(len(spws),n_spws)
            min_spws=np.append(np.min(spws),min_spws)
            spwslist=np.append(spws,spwslist)
            integrationtime=msmd.exposuretime(scan=scan,spwid=spws[0])['value']
            integrationtimes=np.append(integrationtimes,np.array([integrationtime]))
            times=msmd.timesforscan(scan)
            scantime=np.max(times)+integrationtime-np.min(times)
            scanstarts=np.append(scanstarts,np.array([np.min(times)/86400.0]))
            scanends=np.append(scanends,np.array([(np.max(times)+integrationtime)/86400.0]))
            ints_per_scan=np.round(scantime/integrationtimes[0])
            scantimes=np.append(scantimes,np.array([scantime]))
            integrations=np.append(integrations,np.array([ints_per_scan]))
            scanfields = np.append(scanfields,np.array([','.join(msmd.fieldsforscan(scan).astype(str))]))
            scannfields = np.append(scannfields,np.array([msmd.fieldsforscan(scan).size]))

               
         scantimesdict[vis][target]=scantimes.copy()
         scanfieldsdict[vis][target]=scanfields.copy()
         scannfieldsdict[vis][target]=scannfields.copy()
         scanstartsdict[vis][target]=scanstarts.copy()
         scanendsdict[vis][target]=scanends.copy()
         #assume each band only has a single integration time
         integrationtimesdict[vis][target]=np.median(integrationtimes)
         integrationsdict[vis][target]=integrations.copy()
   if len(n_spws) > 0:
      if np.mean(n_spws) != np.max(n_spws):
         print('WARNING, INCONSISTENT NUMBER OF SPWS IN SCANS/MSes (Possibly expected if Multi-band VLA data or ALMA Spectral Scan)')
      if np.max(min_spws) != np.min(min_spws):
         print('WARNING, INCONSISTENT MINIMUM SPW IN SCANS/MSes (Possibly expected if Multi-band VLA data or ALMA Spectral Scan)')
      spwslist=np.unique(spwslist).astype(int)
   else:
     return scantimesdict,scanfieldsdict,scannfieldsdict,scanstartsdict,scanendsdict,integrationsdict,integrationtimesdict, integrationtimes,-99,-99,spwslist,mosaic_field
   return scantimesdict,scanfieldsdict,scannfieldsdict,scanstartsdict,scanendsdict,integrationsdict,integrationtimesdict, integrationtimes,np.max(n_spws),np.min(min_spws),spwslist,mosaic_field

def fetch_spws(vislist,targets):
   scantimesdict={}
   n_spws=np.array([])
   min_spws=np.array([])
   spwslist=np.array([])
   scansdict={}
   for vis in vislist:
      scansdict[vis]={}
      msmd.open(vis)
      for target in targets:
         scansdict[vis][target]=msmd.scansforfield(target)
         scansdict[vis][target].sort()
      for target in targets:
         for scan in scansdict[vis][target]:
            spws=msmd.spwsforscan(scan)
            n_spws=np.append(len(spws),n_spws)
            min_spws=np.append(np.min(spws),min_spws)
            spwslist=np.append(spws,spwslist)
   if len(n_spws) > 1:
      if np.mean(n_spws) != np.max(n_spws):
         print('WARNING, INCONSISTENT NUMBER OF SPWS IN SCANS/MSes (Possibly expected if Multi-band VLA data or ALMA Spectral Scan)')
      if np.max(min_spws) != np.min(min_spws):
         print('WARNING, INCONSISTENT MINIMUM SPW IN SCANS/MSes (Possibly expected if Multi-band VLA data or ALMA Spectral Scan)')
   spwslist=np.unique(spwslist).astype(int)
   if len(n_spws) == 1:
      return n_spws,min_spws,spwslist
   else:
      return np.max(n_spws),np.min(min_spws),spwslist


#unused function
def fetch_scan_times_target(vislist,target,listdict):
   scantimesdict={}
   integrationsdict={}
   integrationtimesdict={}
   integrationtime=np.array([])
   n_spws=np.array([])
   min_spws=np.array([])
   spwslist=np.array([])
   allscantimes=np.array([])
   for vis in vislist:
      listdict[vis]=listobs(vis)
      keylist=list(listdict[vis].keys())       
      countscans=0
      scantimes=np.array([])
      integrations=np.array([])
      for key in keylist:
         if 'scan' in key:
            if listdict[vis][key]['0']['FieldName'] == target:
               countscans+=1
               scantime=(listdict[vis][key]['0']['EndTime']- listdict[vis][key]['0']['BeginTime'])*86400.0
               scantimes=np.append(scantimes,np.array([scantime]))

      allscantimes=np.append(allscantimes,scantimes)

   return allscantimes

#deprecated function
def get_common_intervals(vis,integrationsdict,integrationtime):
   allintegrations=np.array([])

   #for vis in vislist:
   allintegrations=np.append(allintegrations,integrationsdict)

   unique_integrations=np.unique(allintegrations)
   common_multiples=np.array([])
   common_multiple=True
   for i in range(1,int(np.max(unique_integrations))):
      for number in unique_integrations:
         multiple=number/i
         #print(multiple,number ,i,multiple.is_integer())
         if multiple.is_integer():
            common_multiple=True
         else:
            common_multiple=False
            break
      if common_multiple:
         common_multiples=np.append(common_multiples,np.array([i]))
      common_multiple=True
   solints=[]
   for multiple in common_multiples:
      solint='{:0.2f}s'.format(multiple*integrationtime)
      solints.append(solint)
   return common_multiples,solints

#deprecated function
def get_solints_vla(vis,scantimesdict,integrationtime):
   allscantimes=np.array([])

   #for vis in vislist: # use if we put all scan times from all MSes into single array
   #mix of short and long baseline data could have differing integration times and hence solints
   allscantimes=np.append(allscantimes,scantimesdict)

   medianscantime=np.median(allscantimes)
   integrations_per_scan=np.round(medianscantime/integrationtime)
   non_integer_multiple=True
   i=0
   while non_integer_multiple:
      integrations_per_scan=integrations_per_scan+i
      integrations_per_scan_div4=integrations_per_scan/4.0
      print(integrations_per_scan,integrations_per_scan_div4,i)
      if integrations_per_scan_div4.is_integer():
         non_integer_multiple=False
         n_ints_increment=i
      else:
         i+=1

   max_integrations_per_sol=integrations_per_scan
   print('Max integrations per solution',max_integrations_per_sol,n_ints_increment)
   common_multiples=np.array([])

   for i in range(1,int(max_integrations_per_sol)):
         multiple=max_integrations_per_sol/i
         #print(multiple,number ,i,multiple.is_integer())
         if multiple.is_integer():
            common_multiple=True
         else:
            common_multiple=False
         if common_multiple:
            common_multiples=np.append(common_multiples,np.array([i]))

   solints=[]
   for multiple in common_multiples:
      solint='{:0.2f}s'.format(multiple*integrationtime)
      solints.append(solint)

   return solints

    

#actual routine used for getting solints
def get_solints_simple(vislist,scantimesdict,scannfieldsdict,scanstartsdict,scanendsdict,integrationtimes,\
                       inf_EB_gaincal_combine,spwcombine=True,solint_decrement='fixed',solint_divider=2.0,n_solints=4.0,do_amp_selfcal=False, mosaic=False):
   all_integrations=np.array([])
   all_nscans_per_obs=np.array([])
   all_time_between_scans=np.array([])
   all_times_per_obs=np.array([])
   allscantimes=np.array([]) # we put all scan times from all MSes into single array
   #mix of short and long baseline data could have differing integration times and hence solints
   #could do solints per vis file, but too complex for now at least use perhaps keep scan groups different
   #per MOUS
   nscans_per_obs={}
   time_per_vis={}
   time_between_scans={}
   for vis in vislist:
      nscans_per_obs[vis]={}
      time_between_scans[vis]={}
      time_per_vis[vis]=0.0
      targets=integrationtimes[vis].keys()
      earliest_start=1.0e10
      latest_end=0.0
      for target in targets:
         nscans_per_obs[vis][target]=len(scantimesdict[vis][target])
         allscantimes=np.append(allscantimes,scantimesdict[vis][target]/scannfieldsdict[vis][target])
         for i in range(len(scanstartsdict[vis][target])):# way to get length of an EB with multiple targets without writing new functions; I could be more clever with np.where()
            if scanstartsdict[vis][target][i] < earliest_start: 
               earliest_start=scanstartsdict[vis][target][i]
            if scanendsdict[vis][target][i] > latest_end:
               latest_end=scanstartsdict[vis][target][i]
         if np.isfinite(integrationtimes[vis][target]):
            all_integrations=np.append(all_integrations,integrationtimes[vis][target])
         all_nscans_per_obs=np.append(all_nscans_per_obs,nscans_per_obs[vis][target])
         #determine time between scans
         delta_scan=np.zeros(len(scanstartsdict[vis][target])-1)
         sortedstarts=np.sort(scanstartsdict[vis][target]) #scan list isn't sorted, so sort these so they're in order and we can subtract them from each other
         sortedends=np.sort(scanstartsdict[vis][target])
         #delta_scan=(sortedends[:-1]-sortedstarts[1:])*86400.0*-1.0
         delta_scan=np.zeros(len(sortedends)-1)
         for i in range(len(sortedstarts)-1):
            delta_scan[i]=(sortedends[i]-sortedstarts[i+1])*86400.0*-1.0
         all_time_between_scans=np.append(all_time_between_scans,delta_scan)
      time_per_vis[vis]= (latest_end - earliest_start)*86400.0    # calculate length of EB
      all_times_per_obs=np.append(all_times_per_obs,np.array([time_per_vis[vis]]))
   integration_time=np.max(all_integrations) # use the longest integration time from all MS files

   max_scantime=np.median(allscantimes)
   median_scantime=np.max(allscantimes)
   min_scantime=np.min(allscantimes)
   median_scans_per_obs=np.median(all_nscans_per_obs)
   median_time_per_obs=np.median(all_times_per_obs)
   median_time_between_scans=np.median(all_time_between_scans)
   print('median scan length: ',median_scantime)
   print('median time between target scans: ',median_time_between_scans)
   print('median scans per observation: ',median_scans_per_obs)
   print('median length of observation: ',median_time_per_obs)

   solints_gt_scan=np.array([])
   gaincal_combine=[]
   
   # commented completely, no solints between inf_EB and inf
   #make solints between inf_EB and inf if more than one scan per source and scans are short
   #if median_scans_per_obs > 1 and median_scantime < 150.0:
   #   # add one solint that is meant to combine 2 short scans, otherwise go to inf_EB
   #   solint=(median_scantime*2.0+median_time_between_scans)*1.1
   #   if solint < 300.0:  # only allow solutions that are less than 5 minutes in duration
   #      solints_gt_scan=np.append(solints_gt_scan,[solint])

   #code below would make solints between inf_EB and inf by combining scans
   #sometimes worked ok, but many times selfcal would quit before solint=inf
   '''
   solint=median_time_per_obs/4.05 # divides slightly unevenly if lengths of observation are exactly equal, but better than leaving a small out of data remaining
   while solint > (median_scantime*2.0+median_time_between_scans)*1.05:      #solint should be greater than the length of time between two scans + time between to be better than inf
      solints_gt_scan=np.append(solints_gt_scan,[solint])                       # add solint to list of solints now that it is an integer number of integrations
      solint = solint/2.0  
      #print('Next solint: ',solint)                                        #divide solint by 2.0 for next solint
   '''
   print(max_scantime,integration_time)
   if solint_decrement == 'fixed':
      solint_divider=np.round(np.exp(1.0/n_solints*np.log(max_scantime/integration_time)))
   #division never less than 2.0
   if solint_divider < 2.0:
      solint_divider=2.0
   solints_lt_scan=np.array([])
   n_scans=len(allscantimes)
   solint=max_scantime/solint_divider  
   while solint > 1.90*integration_time:      #1.1*integration_time will ensure that a single int will not be returned such that solint='int' can be appended to the final list.
      ints_per_solint=solint/integration_time
      if ints_per_solint.is_integer():
         solint=solint
      else:
         remainder=ints_per_solint-float(int(ints_per_solint))     # calculate delta_T greater than an a fixed multile of integrations
         solint=solint-remainder*integration_time # add remainder to make solint a fixed number of integrations

      ints_per_solint=float(int(ints_per_solint))
      print('Checking solint = ',ints_per_solint*integration_time)
      delta=test_truncated_scans(ints_per_solint, allscantimes,integration_time) 
      solint=(ints_per_solint+delta)*integration_time
      if solint > 1.90*integration_time:
         solints_lt_scan=np.append(solints_lt_scan,[solint])                       # add solint to list of solints now that it is an integer number of integrations

      solint = solint/solint_divider  
      #print('Next solint: ',solint)                                        #divide solint by 2.0 for next solint

      

   solints_list=[]
   if len(solints_gt_scan) > 0:
      for solint in solints_gt_scan:
         solint_string='{:0.2f}s'.format(solint)
         solints_list.append(solint_string)
         if spwcombine:
            gaincal_combine.append('spw,scan')
         else:
            gaincal_combine.append('scan')



 # insert inf_EB
   solints_list.insert(0,'inf_EB')
   gaincal_combine.insert(0,inf_EB_gaincal_combine)

   # Insert scan_inf_EB if this is a mosaic.
   if mosaic and median_scans_per_obs > 1:
       solints_list.append('scan_inf')
       if spwcombine:
           gaincal_combine.append('spw,field,scan')
       else:
           gaincal_combine.append('field,scan')

   #insert solint = inf
   if (not mosaic and median_scans_per_obs > 1) or mosaic:                    # if only a single scan per target, redundant with inf_EB and do not include
      solints_list.append('inf')
      if spwcombine:
         gaincal_combine.append('spw')
      else:
         gaincal_combine.append('')

   for solint in solints_lt_scan:
      solint_string='{:0.2f}s'.format(solint)
      solints_list.append(solint_string)
      if spwcombine:
         gaincal_combine.append('spw')
      else:
         gaincal_combine.append('')



   #append solint = int to end
   solints_list.append('int')
   if spwcombine:
      gaincal_combine.append('spw')
   else:
      gaincal_combine.append('')
   solmode_list=['p']*len(solints_list)
   if do_amp_selfcal:
      if median_time_between_scans >150.0 or np.isnan(median_time_between_scans):
         amp_solints_list=['inf_ap']
         if spwcombine:
            amp_gaincal_combine=['spw']
         else:
            amp_gaincal_combine=['']
      else:
         amp_solints_list=['300s_ap','inf_ap']
         if spwcombine:
            amp_gaincal_combine=['scan,spw','spw']
         else:
            amp_gaincal_combine=['scan','']
      solints_list=solints_list+amp_solints_list
      gaincal_combine=gaincal_combine+amp_gaincal_combine
      solmode_list=solmode_list+['ap']*len(amp_solints_list)

      
         

   return solints_list,integration_time,gaincal_combine,solmode_list



def test_truncated_scans(ints_per_solint, allscantimes,integration_time ):
   delta_ints_per_solint=[0 , -1, 1,-2,2]
   n_truncated_scans=np.zeros(len(delta_ints_per_solint))
   n_remaining_ints=np.zeros(len(delta_ints_per_solint))
   min_index=0
   for i in range(len(delta_ints_per_solint)):
      diff_ints_per_scan=((allscantimes-((ints_per_solint+delta_ints_per_solint[i])*integration_time))/integration_time)+0.5
      diff_ints_per_scan=diff_ints_per_scan.astype(int)
      trimmed_scans=( (diff_ints_per_scan > 0.0)  & (diff_ints_per_scan < ints_per_solint+delta_ints_per_solint[i])).nonzero()
      if len(trimmed_scans[0]) >0:
         n_remaining_ints[i]=np.max(diff_ints_per_scan[trimmed_scans[0]])
      else:
         n_remaining_ints[i]=0.0
      #print((ints_per_solint+delta_ints_per_solint[i])*integration_time,ints_per_solint+delta_ints_per_solint[i],  diff_ints_per_scan)
      
      #print('Max ints remaining: ', n_remaining_ints[i])
      #print('N truncated scans: ', len(trimmed_scans[0]))
      n_truncated_scans[i]=len(trimmed_scans[0])
      # check if there are fewer truncated scans in the current trial and if
      # if one trial has more scans left off or fewer. Favor more left off, such that remainder might be able to 
      # find a solution
      # if ((i > 0) and (n_truncated_scans[i] <= n_truncated_scans[min_index]):   # if we don't care about the amount of 
      #if ((i > 0) and (n_truncated_scans[i] <= n_truncated_scans[min_index]) and (n_remaining_ints[i] > n_remaining_ints[min_index])):
      if ((i > 0) and (n_truncated_scans[i] <= n_truncated_scans[min_index]) and (n_remaining_ints[i] < n_remaining_ints[min_index])):
         min_index=i
      #print(delta_ints_per_solint[min_index])
   return delta_ints_per_solint[min_index]
   
def fetch_targets_old(vis):
      fields=[]
      listdict=listobs(vis)
      listobskeylist=listdict.keys()
      for listobskey in listobskeylist:
         if 'field_' in listobskey:
            fields.append(listdict[listobskey]['name'])
      fields=list(set(fields)) # convert to set to only get unique items
      return fields

def fetch_targets_previous(vis):
      fields=[]
      tb.open(vis+'/FIELD')
      names=list(tb.getcol('NAME'))
      tb.close()
      listdict=listobs(vis)
      listobskeylist=listdict.keys()
      for listobskey in listobskeylist:
         if 'field_' in listobskey:
            fieldnum=int(listobskey.split('_')[1])
            fields.append(names[fieldnum])
      fields=list(set(fields)) # convert to set to only get unique items
      return fields

def fetch_targets(vis):
      fields=[]
      msmd.open(vis)
      fieldnames=msmd.fieldnames()
      for fieldname in fieldnames:
         scans=msmd.scansforfield(fieldname)
         if len(scans) > 0:
            fields.append(fieldname)
      msmd.close()
      fields=list(set(fields)) # convert to set to only get unique items
      return fields

def checkmask(imagename):
   maskImage=imagename.replace('image','mask').replace('.tt0','')
   image_stats= imstat(maskImage)
   if image_stats['max'][0] == 0:
      return False
   else:
      return True

def estimate_SNR(imagename,maskname=None,verbose=True, mosaic_sub_field=False):
    MADtoRMS =  1.4826
    headerlist = imhead(imagename, mode = 'list')
    beammajor = headerlist['beammajor']['value']
    beamminor = headerlist['beamminor']['value']
    beampa = headerlist['beampa']['value']

    if mosaic_sub_field:
        os.system("rm -rf temp.image")
        immath(imagename=[imagename, imagename.replace(".image",".pb"), imagename.replace(".image",".mospb")], outfile="temp.image", \
                expr="IM0*IM1/IM2")
        image_stats= imstat(imagename = "temp.image")
        os.system("rm -rf temp.image")
    else:
        image_stats= imstat(imagename = imagename)

    if maskname is None:
       maskImage=imagename.replace('image','mask').replace('.tt0','')
    else:
       maskImage=maskname
    residualImage=imagename.replace('image','residual')
    os.system('rm -rf temp.mask temp.residual')
    if os.path.exists(maskImage):
       os.system('cp -r '+maskImage+ ' temp.mask')
       maskImage='temp.mask'
    os.system('cp -r '+residualImage+ ' temp.residual')
    residualImage='temp.residual'
    if 'dirty' not in imagename:
       goodMask=checkmask(imagename)
    else:
       goodMask=False
    if os.path.exists(maskImage) and goodMask:
       ia.close()
       ia.done()
       ia.open(residualImage)
       #ia.calcmask(maskImage+" <0.5"+"&& mask("+residualImage+")",name='madpbmask0')
       ia.calcmask("'"+maskImage+"'"+" <0.5"+"&& mask("+residualImage+")",name='madpbmask0')
       mask0Stats = ia.statistics(robust=True,axes=[0,1])
       ia.maskhandler(op='set',name='madpbmask0')
       rms = mask0Stats['medabsdevmed'][0] * MADtoRMS
       residualMean = mask0Stats['median'][0]
    else:
       residual_stats=imstat(imagename=imagename.replace('image','residual'),algorithm='chauvenet')
       rms = residual_stats['rms'][0]
    peak_intensity = image_stats['max'][0]
    SNR = peak_intensity/rms
    if verbose:
           print("#%s" % imagename)
           print("#Beam %.3f arcsec x %.3f arcsec (%.2f deg)" % (beammajor, beamminor, beampa))
           print("#Peak intensity of source: %.2f mJy/beam" % (peak_intensity*1000,))
           print("#rms: %.2e mJy/beam" % (rms*1000,))
           print("#Peak SNR: %.2f" % (SNR,))
    ia.close()
    ia.done()
    if mosaic_sub_field:
        os.system("rm -rf temp.image")
    os.system('rm -rf temp.mask temp.residual')
    return SNR,rms



def estimate_near_field_SNR(imagename,las=None,maskname=None,verbose=True, mosaic_sub_field=False, save_near_field_mask=True):
    MADtoRMS =  1.4826
    headerlist = imhead(imagename, mode = 'list')
    beammajor = headerlist['beammajor']['value']
    beamminor = headerlist['beamminor']['value']
    beampa = headerlist['beampa']['value']

    if mosaic_sub_field:
        immath(imagename=[imagename, imagename.replace(".image",".pb"), imagename.replace(".image",".mospb")], outfile="temp.image", \
                expr="IM0*IM1/IM2")
        image_stats= imstat(imagename = "temp.image")
        os.system("rm -rf temp.image")
    else:
        image_stats= imstat(imagename = imagename)

    if maskname is None:
       maskImage=imagename.replace('image','mask').replace('.tt0','')
    else:
       maskImage=maskname
    if not os.path.exists(maskImage):
       print('Does not exist')
       return np.float64(-99.0),np.float64(-99.0)
    goodMask=checkmask(maskImage)
    if not goodMask:
       print('checkmask')
       return np.float64(-99.0),np.float64(-99.0)
    residualImage=imagename.replace('image','residual')
    os.system('rm -rf temp.mask temp.residual temp.border.mask temp.smooth.ceiling.mask temp.smooth.mask temp.nearfield.mask temp.big.smooth.ceiling.mask temp.big.smooth.mask temp.nearfield.prepb.mask temp.beam.extent.image temp.delta temp.radius temp.image')
    os.system('cp -r '+maskImage+ ' temp.mask')
    os.system('cp -r '+residualImage+ ' temp.residual')
    residualImage='temp.residual'
    maskStats=imstat(imagename='temp.mask')
    imsmooth(imagename='temp.mask',kernel='gauss',major=str(beammajor*1.0)+'arcsec',minor=str(beammajor*1.0)+'arcsec', pa='0deg',outfile='temp.smooth.mask')
    immath(imagename=['temp.smooth.mask'],expr='iif(IM0 > 0.1*max(IM0),1.0,0.0)',outfile='temp.smooth.ceiling.mask')

    # Check the extent of the beam as well.
    psfImage = maskImage.replace('mask','psf')+'.tt0'

    immath(psfImage, mode="evalexpr", expr="iif(IM0==1,IM0,0)", outfile="temp.delta")
    npix = imhead("temp.delta", mode="get", hdkey="shape")[0]
    imsmooth("temp.delta", major=str(npix/2)+"pix", minor=str(npix/2)+"pix", pa="0deg", \
            outfile="temp.radius", overwrite=True)

    bmin = imhead(imagename, mode="get", hdkey="BMIN")['value']
    bmaj = imhead(imagename, mode="get", hdkey="BMAJ")['value']
    bpa = imhead(imagename, mode="get", hdkey="BPA")['value']

    imhead(imagename="temp.radius", mode="put", hdkey="BMIN", hdvalue=str(bmin)+"arcsec")
    imhead(imagename="temp.radius", mode="put", hdkey="BMAJ", hdvalue=str(bmaj)+"arcsec")
    imhead(imagename="temp.radius", mode="put", hdkey="BPA", hdvalue=str(bpa)+"deg")

    immath(imagename=[psfImage,"temp.radius"], mode="evalexpr", expr="iif(IM0 > 0.1,1/IM1,0.0)", outfile="temp.beam.extent.image")

    centerpos = imhead(psfImage, mode="get", hdkey="maxpixpos")
    maxpos = imhead("temp.beam.extent.image", mode="get", hdkey="maxpixpos")
    center_coords = imval(psfImage, box=str(centerpos[0])+","+str(centerpos[1]))["coords"]
    max_coords = imval(psfImage, box=str(maxpos[0])+","+str(maxpos[1]))["coords"]

    beam_extent_size = ((center_coords - max_coords)**2)[0:2].sum()**0.5 * 360*60*60/(2*np.pi)

    # use the maximum of the three possibilities as the outer extent of the mask.
    print("beammajor*5 = ", beammajor*5, ", LAS = ", 5*las, ", beam_extent = ", beam_extent_size)
    outer_major = max(beammajor*5, beam_extent_size, 5*las if las is not None else 0.)

    imsmooth(imagename='temp.smooth.ceiling.mask',kernel='gauss',major=str(outer_major)+'arcsec',minor=str(outer_major)+'arcsec', pa='0deg',outfile='temp.big.smooth.mask')

    immath(imagename=['temp.big.smooth.mask'],expr='iif(IM0 > 0.01*max(IM0),1.0,0.0)',outfile='temp.big.smooth.ceiling.mask')
    immath(imagename=['temp.big.smooth.ceiling.mask','temp.smooth.ceiling.mask'],expr='((IM0-IM1)-1.0)*-1.0',outfile='temp.nearfield.prepb.mask')
    immath(imagename=[imagename,'temp.nearfield.prepb.mask'], expr='iif(MASK(IM0),IM1,1.0)',outfile='temp.nearfield.mask')
    maskImage='temp.nearfield.mask'
    ia.close()
    ia.done()
    ia.open(residualImage)
    #ia.calcmask(maskImage+" <0.5"+"&& mask("+residualImage+")",name='madpbmask0')
    ia.calcmask("'"+maskImage+"'"+" <0.5"+"&& mask("+residualImage+")",name='madpbmask0')
    mask0Stats = ia.statistics(robust=True,axes=[0,1])
    ia.maskhandler(op='set',name='madpbmask0')
    rms = mask0Stats['medabsdevmed'][0] * MADtoRMS
    residualMean = mask0Stats['median'][0]
    peak_intensity = image_stats['max'][0]
    SNR = peak_intensity/rms
    if verbose:
           print("#%s" % imagename)
           print("#Beam %.3f arcsec x %.3f arcsec (%.2f deg)" % (beammajor, beamminor, beampa))
           print("#Peak intensity of source: %.2f mJy/beam" % (peak_intensity*1000,))
           print("#Near Field rms: %.2e mJy/beam" % (rms*1000,))
           print("#Peak Near Field SNR: %.2f" % (SNR,))
    ia.close()
    ia.done()
    if save_near_field_mask:
        os.system('cp -r '+maskImage+' '+imagename.replace('image','nearfield.mask').replace('.tt0',''))
    os.system('rm -rf temp.mask temp.residual temp.border.mask temp.smooth.ceiling.mask temp.smooth.mask temp.nearfield.mask temp.big.smooth.ceiling.mask temp.big.smooth.mask temp.nearfield.prepb.mask temp.beam.extent.image temp.delta temp.radius temp.image')
    return SNR,rms


def get_intflux(imagename,rms,maskname=None,mosaic_sub_field=False):
   headerlist = imhead(imagename, mode = 'list')
   beammajor = headerlist['beammajor']['value']
   beamminor = headerlist['beamminor']['value']
   beampa = headerlist['beampa']['value']
   cell = headerlist['cdelt2']*180.0/3.14159*3600.0
   beamarea=3.14159*beammajor*beamminor/(4.0*np.log(2.0))
   pix_per_beam=beamarea/(cell**2)
   if maskname is None:
      maskname=imagename.replace('image.tt0','mask')

   if mosaic_sub_field:
       immath(imagename=[imagename, imagename.replace(".image",".pb"), imagename.replace(".image",".mospb")], outfile="temp.image", \
               expr="IM0*IM1/IM2")
       imagestats= imstat(imagename = "temp.image", mask=maskname)
       os.system("rm -rf temp.image")
   else:
       imagestats= imstat(imagename = imagename, mask=maskname)

   if len(imagestats['flux']) > 0:
       flux=imagestats['flux'][0]
       n_beams=imagestats['npts'][0]/pix_per_beam
       e_flux=(n_beams)**0.5*rms
   else:
       flux = 0.
       e_flux = rms
   return flux,e_flux

def get_n_ants(vislist):
   #Examines number of antennas in each ms file and returns the minimum number of antennas
   msmd = casatools.msmetadata()
   tb = casatools.table()
   n_ants=50.0
   for vis in vislist:
      msmd.open(vis)
      names = msmd.antennanames()
      msmd.close()
      n_ant_vis=len(names)
      if n_ant_vis < n_ants:
         n_ants=n_ant_vis
   return n_ants
    
def get_ant_list(vis):
   #Examines number of antennas in each ms file and returns the minimum number of antennas
   msmd = casatools.msmetadata()
   tb = casatools.table()
   n_ants=50.0
   msmd.open(vis)
   names = msmd.antennanames()
   msmd.close()
   return names

def rank_refants(vis, caltable=None):
     # Get the antenna names and offsets.

     msmd = casatools.msmetadata()
     tb = casatools.table()

     msmd.open(vis)
     ids = msmd.antennasforscan(msmd.scansforintent("*OBSERVE_TARGET*")[0])
     names = msmd.antennanames(ids)
     offset = [msmd.antennaoffset(name) for name in names]
     msmd.close()

     # Calculate the mean longitude and latitude.

     mean_longitude = numpy.mean([offset[i]["longitude offset"]\
             ['value'] for i in range(len(names))])
     mean_latitude = numpy.mean([offset[i]["latitude offset"]\
             ['value'] for i in range(len(names))])

     # Calculate the offsets from the center.

     offsets = [numpy.sqrt((offset[i]["longitude offset"]['value'] -\
             mean_longitude)**2 + (offset[i]["latitude offset"]\
             ['value'] - mean_latitude)**2) for i in \
             range(len(names))]

     # Calculate the number of flags for each antenna.

     nflags = [tb.calc('[select from '+vis+' where ANTENNA1=='+\
             str(i)+' giving  [ntrue(FLAG)]]')['0'].sum() for i in ids]

     # Calculate the median SNR for each antenna.

     if caltable != None:
         total_snr = [tb.calc('[select from '+caltable+' where ANTENNA1=='+\
                 str(i)+' giving  [sum(SNR)]]')['0'].sum() for i in ids]

     # Calculate a score based on those two.

     score = [offsets[i] / max(offsets) + nflags[i] / max(nflags) \
             for i in range(len(names))]
     if caltable != None:
         score = [score[i] + (1 - total_snr[i] / max(total_snr)) for i in range(len(names))]

     # Print out the antenna scores.

     print("Refant list for "+vis)
     #for i in numpy.argsort(score):
     #    print(names[i], score[i])
     print(','.join(numpy.array(ids)[numpy.argsort(score)].astype(str)))
     # Return the antenna names sorted by score.

     return ','.join(numpy.array(ids)[numpy.argsort(score)].astype(str))


def get_SNR_self(all_targets,bands,vislist,selfcal_library,n_ant,solints,integration_time,inf_EB_gaincal_combine,inf_EB_gaintype):
   solint_snr={}
   solint_snr_per_field={}
   solint_snr_per_spw={}
   solint_snr_per_field_per_spw={}
   for target in all_targets:
    solint_snr[target]={}
    solint_snr_per_field[target]={}
    solint_snr_per_spw[target]={}
    solint_snr_per_field_per_spw[target]={}
    for band in selfcal_library[target].keys():
      solint_snr[target][band], solint_snr_per_spw[target][band] = get_SNR_self_individual(vislist, selfcal_library[target][band], n_ant, \
              solints[band], integration_time, inf_EB_gaincal_combine, inf_EB_gaintype)

      solint_snr_per_field[target][band] = {}
      solint_snr_per_field_per_spw[target][band] = {}
      for fid in selfcal_library[target][band]['sub-fields']:
          solint_snr_per_field[target][band][fid], solint_snr_per_field_per_spw[target][band][fid] = get_SNR_self_individual(vislist, \
                  selfcal_library[target][band][fid], n_ant, solints[band], integration_time, inf_EB_gaincal_combine, inf_EB_gaintype)

   return solint_snr, solint_snr_per_spw, solint_snr_per_field, solint_snr_per_field_per_spw

def get_SNR_self_individual(vislist,selfcal_library,n_ant,solints,integration_time,inf_EB_gaincal_combine,inf_EB_gaintype):
      if inf_EB_gaintype=='G':
         polscale=2.0
      else:
         polscale=1.0

      SNR = max(selfcal_library['SNR_orig'], selfcal_library['intflux_orig']/selfcal_library['e_intflux_orig'])

      solint_snr = {}
      solint_snr_per_spw = {}
      for solint in solints:
         #code to work around some VLA data not having the same number of spws due to missing BlBPs
         #selects spwlist from the visibilities with the greates number of spws
         maxspws=0
         maxspwvis=''
         for vis in vislist:
            if selfcal_library[vis]['n_spws'] >= maxspws:
               maxspws=selfcal_library[vis]['n_spws']
               maxspwvis=vis+''
         solint_snr[solint]=0.0
         solint_snr_per_spw[solint]={}       
         if solint == 'inf_EB':
            SNR_self_EB=np.zeros(len(vislist))
            SNR_self_EB_spw=np.zeros([len(vislist),len(selfcal_library[maxspwvis]['spwsarray'])])
            SNR_self_EB_spw_mean=np.zeros([len(selfcal_library[maxspwvis]['spwsarray'])])
            SNR_self_EB_spw={}
            for i in range(len(vislist)):
               SNR_self_EB[i]=SNR/((n_ant)**0.5*(selfcal_library['Total_TOS']/selfcal_library[vislist[i]]['TOS'])**0.5)
               SNR_self_EB_spw[vislist[i]]={}
               for spw in selfcal_library[vislist[i]]['spwsarray']:
                  if spw in SNR_self_EB_spw[vislist[i]].keys():
                     SNR_self_EB_spw[vislist[i]][str(spw)]=(polscale)**-0.5*SNR/((n_ant-3)**0.5*(selfcal_library['Total_TOS']/selfcal_library[vislist[i]]['TOS'])**0.5)*(selfcal_library['per_spw_stats'][str(spw)]['effective_bandwidth']/selfcal_library['total_effective_bandwidth'])**0.5
            for spw in selfcal_library[maxspwvis]['spwsarray']:
               mean_SNR=0.0
               for j in range(len(vislist)):
                  if spw in SNR_self_EB_spw[vislist[j]].keys():
                     mean_SNR+=SNR_self_EB_spw[vislist[j]][str(spw)]
               mean_SNR=mean_SNR/len(vislist) 
               solint_snr_per_spw[solint][str(spw)]=mean_SNR
            solint_snr[solint]=np.mean(SNR_self_EB)
            selfcal_library['per_EB_SNR']=np.mean(SNR_self_EB)
         elif solint =='scan_inf':
               selfcal_library['per_scan_SNR']=SNR/((n_ant-3)**0.5*(selfcal_library['Total_TOS']/selfcal_library['Median_scan_time'])**0.5)
               solint_snr[solint]=selfcal_library['per_scan_SNR']
               for spw in selfcal_library[maxspwvis]['spwsarray']:
                  solint_snr_per_spw[solint][str(spw)]=SNR/((n_ant-3)**0.5*(selfcal_library['Total_TOS']/selfcal_library['Median_scan_time'])**0.5)*(selfcal_library['per_spw_stats'][str(spw)]['effective_bandwidth']/selfcal_library['total_effective_bandwidth'])**0.5
         elif solint =='inf' or solint == 'inf_ap':
               selfcal_library['per_scan_SNR']=SNR/((n_ant-3)**0.5*(selfcal_library['Total_TOS']/(selfcal_library['Median_scan_time']/selfcal_library['Median_fields_per_scan']))**0.5)
               solint_snr[solint]=selfcal_library['per_scan_SNR']
               for spw in selfcal_library[maxspwvis]['spwsarray']:
                  solint_snr_per_spw[solint][str(spw)]=SNR/((n_ant-3)**0.5*(selfcal_library['Total_TOS']/(selfcal_library['Median_scan_time']/selfcal_library['Median_fields_per_scan']))**0.5)*(selfcal_library['per_spw_stats'][str(spw)]['effective_bandwidth']/selfcal_library['total_effective_bandwidth'])**0.5
         elif solint == 'int':
               solint_snr[solint]=SNR/((n_ant-3)**0.5*(selfcal_library['Total_TOS']/integration_time)**0.5)
               for spw in selfcal_library[maxspwvis]['spwsarray']:
                     solint_snr_per_spw[solint][str(spw)]=SNR/((n_ant-3)**0.5*(selfcal_library['Total_TOS']/integration_time)**0.5)*(selfcal_library['per_spw_stats'][str(spw)]['effective_bandwidth']/selfcal_library['total_effective_bandwidth'])**0.5
         else:
               solint_float=float(solint.replace('s','').replace('_ap',''))
               solint_snr[solint]=SNR/((n_ant-3)**0.5*(selfcal_library['Total_TOS']/solint_float)**0.5)
               for spw in selfcal_library[maxspwvis]['spwsarray']:
                     solint_snr_per_spw[solint][str(spw)]=SNR/((n_ant-3)**0.5*(selfcal_library['Total_TOS']/solint_float)**0.5)*(selfcal_library['per_spw_stats'][str(spw)]['effective_bandwidth']/selfcal_library['total_effective_bandwidth'])**0.5
      return solint_snr,solint_snr_per_spw

def get_SNR_self_update(all_targets,band,vislist,selfcal_library,n_ant,solint_curr,solint_next,integration_time,solint_snr):
   for target in all_targets:

      SNR = max(selfcal_library[vislist[0]][solint_curr]['SNR_post'],selfcal_library[vislist[0]][solint_curr]['intflux_post']/selfcal_library[vislist[0]][solint_curr]['e_intflux_post'])

      if solint_next == 'inf' or solint_next == 'inf_ap':
         selfcal_library['per_scan_SNR']=SNR/((n_ant-3)**0.5*(selfcal_library['Total_TOS']/(selfcal_library['Median_scan_time']/selfcal_library['Median_fields_per_scan']))**0.5)
         solint_snr[solint_next]=selfcal_library['per_scan_SNR']
      elif solint_next == 'scan_inf':
         selfcal_library['per_scan_SNR']=SNR/((n_ant-3)**0.5*(selfcal_library['Total_TOS']/selfcal_library['Median_scan_time'])**0.5)
         solint_snr[solint_next]=selfcal_library['per_scan_SNR']
      elif solint_next == 'int':
         solint_snr[solint_next]=SNR/((n_ant-3)**0.5*(selfcal_library['Total_TOS']/integration_time)**0.5)
      else:
         solint_float=float(solint_next.replace('s','').replace('_ap',''))
         solint_snr[solint_next]=SNR/((n_ant-3)**0.5*(selfcal_library['Total_TOS']/solint_float)**0.5)


def get_sensitivity(vislist,selfcal_library,field='',specmode='mfs',spwstring='',spw=[],chan=0,cellsize='0.025arcsec',imsize=1600,robust=0.5,uvtaper=''):
   scalefactor=1.0
   maxspws=0
   maxspwvis=''
   for vis in vislist:
      im.selectvis(vis=vis,field=selfcal_library['sub-fields-fid_map'][vis][selfcal_library['sub-fields'][0]],spw=selfcal_library[vis]['spws'])
      # Also figure out which vis has the max # of spws
      if selfcal_library[vis]['n_spws'] >= maxspws:
          maxspws=selfcal_library[vis]['n_spws']
          maxspwvis=vis+''
   im.defineimage(mode=specmode,stokes='I',spw=selfcal_library[maxspwvis]['spwsarray'],cellx=cellsize,celly=cellsize,nx=imsize,ny=imsize)  
   im.weight(type='briggs',robust=robust)  
   if uvtaper != '':
      if 'klambda' in uvtaper:
         uvtaper=uvtaper.replace('klambda','')
         uvtaperflt=float(uvtaper)
         bmaj=str(206.0/uvtaperflt)+'arcsec'
         bmin=bmaj
         bpa='0.0deg'
      if 'arcsec' in uvtaper:
         bmaj=uvtaper
         bmin=uvtaper
         bpa='0.0deg'
      print('uvtaper: '+bmaj+' '+bmin+' '+bpa)
      im.filter(type='gaussian', bmaj=bmaj, bmin=bmin, bpa=bpa)
   try:
       estsens=np.float64(im.apparentsens()[1])
   except:
       print('#')
       print('# Sensisitivity Calculation failed for '+vis)
       print('# Continuing to next MS') 
       print('# Data in this spw/MS may be flagged')
       print('#')
       sys.exit(0)
   print('Estimated Sensitivity: ',estsens)
   return estsens

def LSRKfreq_to_chan(msfile, field, spw, LSRKfreq,spwsarray,minmaxchans=False):
    """
    Identifies the channel(s) corresponding to input LSRK frequencies. 
    Useful for choosing which channels to split out or flag if a line has been identified by the pipeline.

    Parameters
    ==========
    msfile: Name of measurement set (string)
    spw: Spectral window number (int)
    obsid: Observation ID corresponding to the selected spectral window 
    restfreq: Rest frequency in Hz (float)
    LSRKvelocity: input velocity in LSRK frame in km/s (float or array of floats)

    Returns
    =======
    Channel number most closely corresponding to input LSRK frequency.
    """
    tb.open(msfile)
    spw_col = tb.getcol('DATA_DESC_ID')
    obs_col = tb.getcol('OBSERVATION_ID')
    #work around the fact that spws in DATA_DESC_ID don't match listobs
    uniquespws=np.unique(spw_col)
    matching_index=np.where(spw==spwsarray)
    alt_spw=uniquespws[matching_index[0]]
    tb.close()
    obsid = np.unique(obs_col[np.where(spw_col==alt_spw)]) 
    
    tb.open(msfile+'/SPECTRAL_WINDOW')
    chanfreqs = tb.getcol('CHAN_FREQ', startrow = spw, nrow = 1)
    tb.close()
    tb.open(msfile+'/FIELD')
    fieldnames = tb.getcol('NAME')
    tb.close()
    tb.open(msfile+'/OBSERVATION')
    obstime = np.squeeze(tb.getcol('TIME_RANGE', startrow = obsid[0], nrow = 1))[0]
    tb.close()
    nchan = len(chanfreqs)
    ms.open(msfile)
    
    lsrkfreqs = ms.cvelfreqs(spwids = [spw], fieldids = int(np.where(fieldnames==field)[0][0]), mode = 'channel', nchan = nchan, \
            obstime = str(obstime)+'s', start = 0, outframe = 'LSRK') / 1e9
    ms.close()

    if type(LSRKfreq)==np.ndarray:
        outchans = np.zeros_like(LSRKfreq)
        for i in range(len(LSRKfreq)):
            outchans[i] = np.argmin(np.abs(lsrkfreqs - LSRKfreq[i]))
        return outchans
    else:
        if minmaxchans:
           if (np.argmin(np.abs(lsrkfreqs - LSRKfreq)) == 0) or (np.argmin(np.abs(lsrkfreqs - LSRKfreq)) == nchan-1):
              return np.argmin(np.abs(lsrkfreqs - LSRKfreq)),True
           else:
              return np.argmin(np.abs(lsrkfreqs - LSRKfreq)),False
        else:
           return np.argmin(np.abs(lsrkfreqs - LSRKfreq))

def parse_contdotdat(contdotdat_file,target):
    """
    Parses the cont.dat file that includes line emission automatically identified by the ALMA pipeline.

    Parameters
    ==========
    msfile: Name of the cont.dat file (string)

    Returns
    =======
    Dictionary with the boundaries of the frequency range including line emission. The dictionary keys correspond to the spectral windows identified 
    in the cont.dat file, and the entries include numpy arrays with shape (nline, 2), with the 2 corresponding to min and max frequencies identified.
    """
    f = open(contdotdat_file,'r')
    lines = f.readlines()
    f.close()

    while '\n' in lines:
        lines.remove('\n')

    contdotdat = {}
    desiredTarget=False
    for i, line in enumerate(lines):
        if 'ALL' in line:
           continue
        if 'Field' in line:
            field=line.split()[-1]
            if field == target:
               desiredTarget=True
               continue
            else:
               desiredTarget=False
               continue
        if desiredTarget==True:
           if 'SpectralWindow' in line:
              spw = int(line.split()[-1])
              contdotdat[spw] = []
           else:
              contdotdat[spw] += [line.split()[0].split("G")[0].split("~")]

    for spw in contdotdat:
        contdotdat[spw] = np.array(contdotdat[spw], dtype=float)

    return contdotdat

def get_spwnum_refvis(vislist,target,contdotdat,spwsarray):
   # calculate a score for each visibility based on which one ends up with cont.dat freq ranges that correspond to 
   # channel limits; lowest score is chosen as the reference visibility file
   spws=list(contdotdat.keys())
   score=np.zeros(len(vislist))
   for i in range(len(vislist)):
      for spw in spws:
         chan_min,chanlimit_min=LSRKfreq_to_chan(vislist[i], target, spw, contdotdat[spw][0][0],spwsarray, minmaxchans=True)
         chan_max,chanlimit_max=LSRKfreq_to_chan(vislist[i], target, spw, contdotdat[spw][-1][0],spwsarray, minmaxchans=True)
         if chanlimit_min:
            score[i]+=1.0
   visref=vislist[np.argmin(score)]            
   return visref

def flagchannels_from_contdotdat(vis,target,spwsarray,vislist,spwvisref,contdotdat):
    """
    Generates a string with the list of lines identified by the cont.dat file from the ALMA pipeline, that need to be flagged.

    Parameters
    ==========
    ms_dict: Dictionary of information about measurement set

    Returns
    =======
    String of channels to be flagged, in a format that can be passed to the spw parameter in CASA's flagdata task. 
    """

    flagchannels_string = ''
    #moved out of function to not for each MS for efficiency
    #contdotdat = parse_contdotdat('cont.dat',target)
    #spwvisref=get_spwnum_refvis(vislist,target,contdotdat,spwsarray)
    for j,spw in enumerate(contdotdat):
        msmd.open(spwvisref)
        spwname=msmd.namesforspws(spw)[0]
        msmd.close()
        msmd.open(vis)
        spws=msmd.spwsfornames(spwname)
        msmd.close()
        # must directly cast to int, otherwise the CASA tool call does not like numpy.uint64
        trans_spw=int(np.max(spws[spwname])) # assume higher number spw is the correct one, generally true with ALMA data structure
        flagchannels_string += '%d:' % (trans_spw)
        tb.open(vis+'/SPECTRAL_WINDOW')
        nchan = tb.getcol('CHAN_FREQ', startrow = trans_spw, nrow = 1).size
        tb.close()

        chans = np.array([])
        for k in range(contdotdat[spw].shape[0]):
            print(trans_spw, contdotdat[spw][k])

            chans = np.concatenate((LSRKfreq_to_chan(vis, target, trans_spw, contdotdat[spw][k],spwsarray),chans))

            """
            if flagchannels_string == '':
                flagchannels_string+='%d:%d~%d' % (spw, np.min([chans[0], chans[1]]), np.max([chans[0], chans[1]]))
            else:
                flagchannels_string+=', %d:%d~%d' % (spw, np.min([chans[0], chans[1]]), np.max([chans[0], chans[1]]))
            """

        chans = np.sort(chans)

        flagchannels_string += '0~%d;' % (chans[0])
        for i in range(1,chans.size-1,2):
            flagchannels_string += '%d~%d;' % (chans[i], chans[i+1])
        flagchannels_string += '%d~%d, ' % (chans[-1], nchan-1)

    print("# Flagchannels input string for %s in %s from cont.dat file: \'%s\'" % (target, vis, flagchannels_string))

    return flagchannels_string

def get_spw_chanwidths(vis,spwarray):
   widtharray=np.zeros(len(spwarray))
   bwarray=np.zeros(len(spwarray))
   nchanarray=np.zeros(len(spwarray))
   for i in range(len(spwarray)):
      tb.open(vis+'/SPECTRAL_WINDOW')
      widtharray[i]=np.abs(np.unique(tb.getcol('CHAN_WIDTH', startrow = spwarray[i], nrow = 1)))
      bwarray[i]=np.abs(np.unique(tb.getcol('TOTAL_BANDWIDTH', startrow = spwarray[i], nrow = 1)))
      nchanarray[i]=np.abs(np.unique(tb.getcol('NUM_CHAN', startrow = spwarray[i], nrow = 1)))
      tb.close()

   return widtharray,bwarray,nchanarray

def get_spw_bandwidth(vis,spwsarray,target):
   spwbws={}
   for spw in spwsarray:
      tb.open(vis+'/SPECTRAL_WINDOW')
      spwbws[str(spw)]=np.abs(np.unique(tb.getcol('TOTAL_BANDWIDTH', startrow = spw, nrow = 1)))[0]/1.0e9 # put bandwidths into GHz
      tb.close()
   spweffbws=spwbws.copy()
   if os.path.exists("cont.dat"):
      spweffbws=get_spw_eff_bandwidth(vis,target)

   return spwbws,spweffbws


def get_spw_eff_bandwidth(vis,target):
   spweffbws={}
   contdotdat=parse_contdotdat('cont.dat',target)
   for key in contdotdat.keys():
      cumulat_bw=0.0
      for i in range(len(contdotdat[key])):
         cumulat_bw+=np.abs(contdotdat[key][i][1]-contdotdat[key][i][0])
      spweffbws[str(key)]=cumulat_bw+0.0
   return spweffbws
   



def get_spw_chanavg(vis,widtharray,bwarray,chanarray,desiredWidth=15.625e6):
   avgarray=np.zeros(len(widtharray))
   for i in range(len(widtharray)):
      nchan=bwarray[i]/desiredWidth
      nchan=np.round(nchan)
      avgarray[i]=chanarray[i]/nchan   
      if avgarray[i] < 1.0:
         avgarray[i]=1.0
   return avgarray


def largest_prime_factor(n):
    i = 2
    while i * i <= n:
        if n % i:
            i += 1
        else:
            n //= i
    return n


def get_image_parameters(vislist,telescope,target,band,band_properties,mosaic=False):
   cells=np.zeros(len(vislist))
   for i in range(len(vislist)):
      #im.open(vislist[i])
      im.selectvis(vis=vislist[i],spw=band_properties[vislist[i]][band]['spwarray'])
      adviseparams= im.advise() 
      cells[i]=adviseparams[2]['value']/2.0
      im.close()
   cell=np.min(cells)
   cellsize='{:0.3f}arcsec'.format(cell)
   nterms=1
   if band_properties[vislist[0]][band]['fracbw'] > 0.1:
      nterms=2

   if 'VLA' in telescope:
      fov=45.0e9/band_properties[vislist[0]][band]['meanfreq']*60.0*1.5
      if band_properties[vislist[0]][band]['meanfreq'] < 12.0e9:
         fov=fov*2.0
   if telescope=='ALMA':
      fov=63.0*100.0e9/band_properties[vislist[0]][band]['meanfreq']*1.5
   if telescope=='ACA':
      fov=108.0*100.0e9/band_properties[vislist[0]][band]['meanfreq']*1.5

   if mosaic:
       msmd.open(vislist[0])
       fieldid=msmd.fieldsforname(target)
       ra_phasecenter_arr=np.zeros(len(fieldid))
       dec_phasecenter_arr=np.zeros(len(fieldid))
       for i in range(len(fieldid)):
          phasecenter=msmd.phasecenter(fieldid[i])
          ra_phasecenter_arr[i]=phasecenter['m0']['value']
          dec_phasecenter_arr[i]=phasecenter['m1']['value']
       msmd.done()

       mosaic_size = max(ra_phasecenter_arr.max() - ra_phasecenter_arr.min(), 
               dec_phasecenter_arr.max() - dec_phasecenter_arr.min()) * 180./np.pi * 3600.

       fov += mosaic_size

   npixels=int(np.ceil(fov/cell / 100.0)) * 100
   if npixels > 16384:
      if mosaic:
          print("WARNING: Image size = "+str(npixels)+" is excessively large. It is not being trimmed because it is needed for the mosaic, but this may not be viable for your hardware.")
      else:
          npixels=16384

   while largest_prime_factor(npixels) >= 7:
       npixels += 2

   return cellsize,npixels,nterms


def check_image_nterms(fracbw, SNR):
   if fracbw >=0.1:
      nterms=2
   elif (SNR > 10.0) and (fracbw < 0.1):   # estimate the gain of going to nterms=2 based on nterms=1 S/N and fracbw
      #coefficients come from a empirical fit using simulated data with a spectral index of 3
      X=[fracbw,np.log10(SNR)]
      A = 2336.415
      B = 0.051
      C = -306.590
      D = 5.654
      E = 28.220
      F = -23.598
      G = -0.594
      H = -3.413 
      Z=10**(A*X[0]**3+B*X[1]**3+C*X[0]**2*X[1]+D*X[1]**2*X[0] +E*X[0]*X[1]+ F*X[0]+ G*X[1] +H)
      if Z > 0.01:
         print('SWITCHING TO NTERMS=2')
         nterms=2
      else:
         nterms=1
   else:
      nterms=1
   return nterms

def get_mean_freq(vislist,spwsarray):
   tb.open(vislist[0]+'/SPECTRAL_WINDOW')
   freqarray=tb.getcol('REF_FREQUENCY')
   tb.close()
   meanfreq=np.mean(freqarray[spwsarray])
   minfreq=np.min(freqarray[spwsarray])
   maxfreq=np.max(freqarray[spwsarray])
   fracbw=np.abs(maxfreq-minfreq)/meanfreq
   return meanfreq, maxfreq,minfreq,fracbw

def get_desired_width(meanfreq):
   if meanfreq >= 50.0e9:
      desiredWidth=15.625e6
   elif (meanfreq < 50.0e9) and (meanfreq >=40.0e9):
      desiredWidth=16.0e6
   elif (meanfreq < 40.0e9) and (meanfreq >=26.0e9):
      desiredWidth=8.0e6
   elif (meanfreq < 26.0e9) and (meanfreq >=18.0e9):
      desiredWidth=16.0e6
   elif (meanfreq < 18.0e9) and (meanfreq >=8.0e9):
      desiredWidth=8.0e6
   elif (meanfreq < 8.0e9) and (meanfreq >=4.0e9):
      desiredWidth=4.0e6
   elif (meanfreq < 4.0e9) and (meanfreq >=2.0e9):
      desiredWidth=4.0e6
   elif (meanfreq < 4.0e9):
      desiredWidth=2.0e6
   return desiredWidth


def get_ALMA_bands(vislist,spwstring,spwarray):
   meanfreq, maxfreq,minfreq,fracbw=get_mean_freq(vislist,spwarray)
   observed_bands={}
   if (meanfreq < 950.0e9) and (meanfreq >=787.0e9):
      band='Band_10'
   elif (meanfreq < 720.0e9) and (meanfreq >=602.0e9):
      band='Band_9'
   elif (meanfreq < 500.0e9) and (meanfreq >=385.0e9):
      band='Band_8'
   elif (meanfreq < 373.0e9) and (meanfreq >=275.0e9):
      band='Band_7'
   elif (meanfreq < 275.0e9) and (meanfreq >=211.0e9):
      band='Band_6'
   elif (meanfreq < 211.0e9) and (meanfreq >=163.0e9):
      band='Band_5'
   elif (meanfreq < 163.0e9) and (meanfreq >=125.0e9):
      band='Band_4'
   elif (meanfreq < 116.0e9) and (meanfreq >=84.0e9):
      band='Band_3'
   elif (meanfreq < 84.0e9) and (meanfreq >=67.0e9):
      band='Band_2'
   elif (meanfreq < 50.0e9) and (meanfreq >=30.0e9):
      band='Band_1'
   bands=[band]
   for vis in vislist:
      observed_bands[vis]={}
      observed_bands[vis]['bands']=[band]
      for band in bands:
         observed_bands[vis][band]={}
         observed_bands[vis][band]['spwarray']=spwarray
         observed_bands[vis][band]['spwstring']=spwstring+''
         observed_bands[vis][band]['meanfreq']=meanfreq
         observed_bands[vis][band]['maxfreq']=maxfreq
         observed_bands[vis][band]['minfreq']=minfreq
         observed_bands[vis][band]['fracbw']=fracbw
   get_max_uvdist(vislist,observed_bands[vislist[0]]['bands'].copy(),observed_bands)
   return bands,observed_bands


def get_VLA_bands(vislist,fields):
   observed_bands={}
   for vis in vislist:
      observed_bands[vis]={}
      msmd.open(vis)
      spws_for_field=np.array([])
      for field in fields:
         spws_temp=msmd.spwsforfield(field)
         spws_for_field=np.concatenate((spws_for_field,np.array(spws_temp)))
      msmd.close()
      spws_for_field=np.unique(spws_for_field)
      spws_for_field.sort()
      spws_for_field=spws_for_field.astype('int')
      #visheader=vishead(vis,mode='list',listitems=[])
      tb.open(vis+'/SPECTRAL_WINDOW') 
      spw_names=tb.getcol('NAME')
      tb.close()
      #spw_names=visheader['spw_name'][0]
      spw_names_band=['']*len(spws_for_field)
      spw_names_band=['']*len(spws_for_field)
      spw_names_bb=['']*len(spws_for_field)
      spw_names_spw=np.zeros(len(spw_names_band)).astype('int')

      for i in range(len(spws_for_field)):
         spw_names_band[i]=spw_names[spws_for_field[i]].split('#')[0]
         spw_names_bb[i]=spw_names[spws_for_field[i]].split('#')[1]
         spw_names_spw[i]=spws_for_field[i]
      all_bands=np.unique(spw_names_band)
      observed_bands[vis]['n_bands']=len(all_bands)
      observed_bands[vis]['bands']=all_bands.tolist()
      for band in all_bands:
         index=np.where(np.array(spw_names_band)==band)
         observed_bands[vis][band]={}
         # logic below removes the VLA standard pointing setups at X and C-bands
         # the code is mostly immune to this issue since we get the spws for only
         # the science targets above; however, should not ignore the possibility
         # that someone might also do pointing on what is the science target
         if (band == 'EVLA_X') and (len(index[0]) >= 2): # ignore pointing band
            observed_bands[vis][band]['spwarray']=spw_names_spw[index[0]]
            indices_to_remove=np.array([])
            for i in range(len(observed_bands[vis][band]['spwarray'])):
                meanfreq,maxfreq,minfreq,fracbw=get_mean_freq([vis],np.array([observed_bands[vis][band]['spwarray'][i]]))
                if (meanfreq==8.332e9) or (meanfreq==8.460e9):
                   indices_to_remove=np.append(indices_to_remove,[i])
            observed_bands[vis][band]['spwarray']=np.delete(observed_bands[vis][band]['spwarray'],indices_to_remove.astype(int))
         elif (band == 'EVLA_C') and (len(index[0]) >= 2): # ignore pointing band

            observed_bands[vis][band]['spwarray']=spw_names_spw[index[0]]
            indices_to_remove=np.array([])
            for i in range(len(observed_bands[vis][band]['spwarray'])):
                meanfreq,maxfreq,minfreq,fracbw=get_mean_freq([vis],np.array([observed_bands[vis][band]['spwarray'][i]]))
                if (meanfreq==4.832e9) or (meanfreq==4.960e9):
                   indices_to_remove=np.append(indices_to_remove,[i])
            observed_bands[vis][band]['spwarray']=np.delete(observed_bands[vis][band]['spwarray'],indices_to_remove.astype(int))
         else:
            observed_bands[vis][band]['spwarray']=spw_names_spw[index[0]]
         spwslist=observed_bands[vis][band]['spwarray'].tolist()
         spwstring=','.join(str(spw) for spw in spwslist)
         observed_bands[vis][band]['spwstring']=spwstring+''
         observed_bands[vis][band]['meanfreq'],observed_bands[vis][band]['maxfreq'],observed_bands[vis][band]['minfreq'],observed_bands[vis][band]['fracbw']=get_mean_freq([vis],observed_bands[vis][band]['spwarray'])
   bands_match=True
   for i in range(len(vislist)):
      for j in range(i+1,len(vislist)):
         bandlist_match=(observed_bands[vislist[i]]['bands'] ==observed_bands[vislist[i+1]]['bands'])
         if not bandlist_match:
            bands_match=False
   if not bands_match:
     print('WARNING: INCONSISTENT BANDS IN THE MSFILES')
   get_max_uvdist(vislist,observed_bands[vislist[0]]['bands'].copy(),observed_bands)
   return observed_bands[vislist[0]]['bands'].copy(),observed_bands


def get_telescope(vis):
   visheader=vishead(vis,mode='list',listitems=[])
   telescope=visheader['telescope'][0][0]
   if telescope == 'ALMA':
      tb.open(vis+'/ANTENNA')
      ant_diameter=np.unique(tb.getcol('DISH_DIAMETER'))[0]
      if ant_diameter==7.0:
         telescope='ACA'
   return telescope
      
def get_dr_correction(telescope,dirty_peak,theoretical_sens,vislist):
   dirty_dynamic_range=dirty_peak/theoretical_sens
   n_dr_max=2.5
   n_dr=1.0
   tlimit=2.0
   if telescope=='ALMA':
      if dirty_dynamic_range > 150.:
                    maxSciEDR = 150.0
                    new_threshold = np.max([n_dr_max * theoretical_sens, dirty_peak / maxSciEDR * tlimit])
                    n_dr=new_threshold/theoretical_sens
      else:
                    if dirty_dynamic_range > 100.:
                        n_dr = 2.5
                    elif 50. < dirty_dynamic_range <= 100.:
                        n_dr = 2.0
                    elif 20. < dirty_dynamic_range <= 50.:
                        n_dr = 1.5
                    elif dirty_dynamic_range <= 20.:
                        n_dr = 1.0
   if telescope=='ACA':
      numberEBs = len(vislist)
      if numberEBs == 1:
         # single-EB 7m array datasets have limited dynamic range
         maxSciEDR = 30
         dirtyDRthreshold = 30
         n_dr_max = 2.5
      else:
         # multi-EB 7m array datasets will have better dynamic range and can be cleaned somewhat deeper
         maxSciEDR = 55
         dirtyDRthreshold = 75
         n_dr_max = 3.5

      if dirty_dynamic_range > dirtyDRthreshold:
         new_threshold = np.max([n_dr_max * theoretical_sens, dirty_peak / maxSciEDR * tlimit])
         n_dr=new_threshold/theoretical_sens
      else:
         if dirty_dynamic_range > 40.:
            n_dr = 3.0
         elif dirty_dynamic_range > 20.:
            n_dr = 2.5
         elif 10. < dirty_dynamic_range <= 20.:
            n_dr = 2.0
         elif 4. < dirty_dynamic_range <= 10.:
            n_dr = 1.5
         elif dirty_dynamic_range <= 4.:
            n_dr = 1.0
   return n_dr


def get_baseline_dist(vis):
     # Get the antenna names and offsets.

     msmd = casatools.msmetadata()

     msmd.open(vis)
     names = msmd.antennanames()
     offset = [msmd.antennaoffset(name) for name in names]
     msmd.close()
     baselines=np.array([])
     for i in range(len(offset)):
        for j in range(i+1,len(offset)):
           baseline = numpy.sqrt((offset[i]["longitude offset"]['value'] -\
             offset[j]["longitude offset"]['value'])**2 + (offset[i]["latitude offset"]\
             ['value'] - offset[j]["latitude offset"]['value'])**2)
           
           baselines=np.append(baselines,np.array([baseline]))
     return baselines



def get_max_uvdist(vislist,bands,band_properties):
   for band in bands:   
      all_baselines=np.array([])
      for vis in vislist:
         baselines=get_baseline_dist(vis)
         all_baselines=np.append(all_baselines,baselines)
      max_baseline=np.max(all_baselines)
      min_baseline=np.min(all_baselines)
      baseline_5=numpy.percentile(all_baselines,5.0)
      baseline_75=numpy.percentile(all_baselines,75.0)
      baseline_median=numpy.percentile(all_baselines,50.0)
      for vis in vislist:
         meanlam=3.0e8/band_properties[vis][band]['meanfreq']
         max_uv_dist=max_baseline # leave maxuv in meters like the other uv entries /meanlam/1000.0
         band_properties[vis][band]['maxuv']=max_uv_dist
         band_properties[vis][band]['minuv']=max_uv_dist
         band_properties[vis][band]['75thpct_uv']=baseline_75
         band_properties[vis][band]['median_uv']=baseline_median
         band_properties[vis][band]['LAS']=0.6 / (1000*baseline_5) * 180./np.pi * 3600.


def get_uv_range(band,band_properties,vislist):
   if (band == 'EVLA_C') or (band == 'EVLA_X') or (band == 'EVLA_S') or (band == 'EVLA_L'):
      n_vis=len(vislist)
      mean_max_uv=0.0
      for vis in vislist:
         mean_max_uv+=band_properties[vis][band]['maxuv']
      mean_max_uv=mean_max_uv/float(n_vis)
      min_uv=0.05*mean_max_uv
      uvrange='>{:0.2f}m'.format(min_uv)
   else:
      uvrange=''
   return uvrange

def sanitize_string(string):
   sani_string=string.replace('-','_').replace(' ','_').replace('+','_')
   sani_string='Target_'+sani_string
   return sani_string


def compare_beams(image1, image2):
    header_1 = imhead(image1, mode = 'list')
    beammajor_1 = header_1['beammajor']['value']
    beamminor_1 = header_1['beamminor']['value']
    beampa_1 = header_1['beampa']['value']

    header_2 = imhead(image2, mode = 'list')
    beammajor_2 = header_2['beammajor']['value']
    beamminor_2 = header_2['beamminor']['value']
    beampa_2 = header_2['beampa']['value']
    beamarea_1=beammajor_1*beamminor_1
    beamarea_2=beammajor_2*beamminor_2
    delta_beamarea=(beamarea_2-beamarea_1)/beamarea_1
    return delta_beamarea


def generate_weblog_old(sclib,solints,bands):
   os.system('rm -rf weblog')
   os.system('mkdir weblog')
   os.system('mkdir weblog/images')
   htmlOut=open('weblog/index.html','w')
   htmlOut.writelines('<html>\n')
   htmlOut.writelines('<title>SelfCal Weblog</title>\n')
   htmlOut.writelines('<head>\n')
   htmlOut.writelines('</head>\n')
   htmlOut.writelines('<body>\n')
   htmlOut.writelines('<a name="top"></a>\n')
   htmlOut.writelines('<h1>SelfCal Weblog</h1>\n')
   htmlOut.writelines('<h2>Targets:</h2>\n')
   targets=list(sclib.keys())
   for target in targets:
      htmlOut.writelines('<a href="#'+target+'">'+target+'</a><br>\n')
   htmlOut.writelines('<h2>Bands:</h2>\n')
   bands_string=', '.join([str(elem) for elem in bands])
   htmlOut.writelines(''+bands_string+'\n')
   htmlOut.writelines('<h2>Solints to Attempt:</h2>\n')
   for band in bands:
      solints_string=', '.join([str(elem) for elem in solints[band]])
      htmlOut.writelines('<br>'+band+': '+solints_string)

   for target in targets:
      htmlOut.writelines('<a name="'+target+'"></a>\n')
      htmlOut.writelines('<h2>'+target+' Summary</h2>\n')
      htmlOut.writelines('<a href="#top">Back to Top</a><br>\n')
      htmlOut.writelines('<a href="#'+target+'_plots">Phase vs. Time Plots</a><br>\n')
      bands_obsd=list(sclib[target].keys())

      for band in bands_obsd:
         print(target,band)
         htmlOut.writelines('<a href="#'+target+'_'+band+'_plots">'+band+'</a><br>\n')
         htmlOut.writelines('Selfcal Success?: '+str(sclib[target][band]['SC_success'])+'<br>\n')
         keylist=sclib[target][band].keys()
         if 'Stop_Reason' not in keylist:
            htmlOut.writelines('Stop Reason: Estimated Selfcal S/N too low for solint<br><br>\n')
            if sclib[target][band]['SC_success']==False:
               plot_image(sanitize_string(target)+'_'+band+'_initial.image.tt0',\
                            'weblog/images/'+sanitize_string(target)+'_'+band+'_initial.image.tt0.png') 
               plot_image(sanitize_string(target)+'_'+band+'_final.image.tt0',\
                            'weblog/images/'+sanitize_string(target)+'_'+band+'_final.image.tt0.png')
               htmlOut.writelines('<a href="images/'+sanitize_string(target)+'_'+band+'_initial.image.tt0.png"><img src="images/'+sanitize_string(target)+'_'+band+'_initial.image.tt0.png" ALT="pre-SC-solint image" WIDTH=400 HEIGHT=400></a>\n') 
               htmlOut.writelines('<a href="images/'+sanitize_string(target)+'_'+band+'_final.image.tt0.png"><img src="images/'+sanitize_string(target)+'_'+band+'_final.image.tt0.png" ALT="pre-SC-solint image" WIDTH=400 HEIGHT=400></a><br>\n')
               continue
         else:   
            htmlOut.writelines('Stop Reason: '+str(sclib[target][band]['Stop_Reason'])+'<br><br>\n')
            print(target,band,sclib[target][band]['Stop_Reason'])
            if (('Estimated_SNR_too_low_for_solint' in sclib[target][band]['Stop_Reason']) or ('Selfcal_Not_Attempted' in sclib[target][band]['Stop_Reason'])) and sclib[target][band]['final_solint']=='None':
               plot_image(sanitize_string(target)+'_'+band+'_initial.image.tt0',\
                            'weblog/images/'+sanitize_string(target)+'_'+band+'_initial.image.tt0.png') 
               plot_image(sanitize_string(target)+'_'+band+'_final.image.tt0',\
                            'weblog/images/'+sanitize_string(target)+'_'+band+'_final.image.tt0.png')
               htmlOut.writelines('<a href="images/'+sanitize_string(target)+'_'+band+'_initial.image.tt0.png"><img src="images/'+sanitize_string(target)+'_'+band+'_initial.image.tt0.png" ALT="pre-SC-solint image" WIDTH=400 HEIGHT=400></a>\n') 
               htmlOut.writelines('<a href="images/'+sanitize_string(target)+'_'+band+'_final.image.tt0.png"><img src="images/'+sanitize_string(target)+'_'+band+'_final.image.tt0.png" ALT="pre-SC-solint image" WIDTH=400 HEIGHT=400></a><br>\n')
               continue

         htmlOut.writelines('Final Successful solint: '+str(sclib[target][band]['final_solint'])+'<br>\n')
         htmlOut.writelines('Final SNR: {:0.2f}'.format(sclib[target][band]['SNR_final'])+'<br>Initial SNR: {:0.2f}'.format(sclib[target][band]['SNR_orig'])+'<br><br>\n')
         htmlOut.writelines('Final RMS: {:0.7f}'.format(sclib[target][band]['RMS_final'])+' Jy/beam<br>Initial RMS: {:0.7f}'.format(sclib[target][band]['RMS_orig'])+' Jy/beam<br>\n')
         htmlOut.writelines('Final Beam: {:0.2f}"x{:0.2f}" {:0.2f} deg'.format(sclib[target][band]['Beam_major_final'],sclib[target][band]['Beam_minor_final'],sclib[target][band]['Beam_PA_final'])+'<br>\n')
         htmlOut.writelines('Initial Beam: {:0.2f}"x{:0.2f}" {:0.2f} deg'.format(sclib[target][band]['Beam_major_orig'],sclib[target][band]['Beam_minor_orig'],sclib[target][band]['Beam_PA_orig'])+'<br><br>\n')
         plot_image(sanitize_string(target)+'_'+band+'_final.image.tt0',\
                      'weblog/images/'+sanitize_string(target)+'_'+band+'_final.image.tt0.png')
         image_stats=imstat(sanitize_string(target)+'_'+band+'_final.image.tt0')
         
         plot_image(sanitize_string(target)+'_'+band+'_initial.image.tt0',\
                      'weblog/images/'+sanitize_string(target)+'_'+band+'_initial.image.tt0.png',min=image_stats['min'][0],max=image_stats['max'][0]) 
         os.system('rm -rf '+sanitize_string(target)+'_'+band+'_final_initial_div_final.image.tt0')
         immath(imagename=[sanitize_string(target)+'_'+band+'_final.image.tt0',sanitize_string(target)+'_'+band+'_initial.image.tt0'],\
                mode='evalexpr',expr='(IM0-IM1)/IM0',outfile=sanitize_string(target)+'_'+band+'_final_initial_div_final.image.tt0')
         plot_image(sanitize_string(target)+'_'+band+'_final_initial_div_final.image.tt0',\
                      'weblog/images/'+sanitize_string(target)+'_'+band+'_final_initial_div_final.image.tt0.png',\
                       min=-1.5,max=1.0) 

         htmlOut.writelines('Initial, Final, and  Images with scales set by Final Image<br>\n')
         htmlOut.writelines('<a href="images/'+sanitize_string(target)+'_'+band+'_initial.image.tt0.png"><img src="images/'+sanitize_string(target)+'_'+band+'_initial.image.tt0.png" ALT="pre-SC-solint image" WIDTH=400 HEIGHT=400></a>\n') 
         htmlOut.writelines('<a href="images/'+sanitize_string(target)+'_'+band+'_final.image.tt0.png"><img src="images/'+sanitize_string(target)+'_'+band+'_final.image.tt0.png" ALT="pre-SC-solint image" WIDTH=400 HEIGHT=400></a>\n')
         htmlOut.writelines('<a href="images/'+sanitize_string(target)+'_'+band+'_final_initial_div_final.image.tt0.png"><img src="images/'+sanitize_string(target)+'_'+band+'_final_initial_div_final.image.tt0.png" ALT="pre-SC-solint image" WIDTH=400 HEIGHT=400></a><br>\n')
 

         if 'per_spw_stats' in sclib[target][band].keys():
            spwlist=list(sclib[target][band]['per_spw_stats'].keys())
            htmlOut.writelines('<br>Per SPW stats: <br>\n')
            for spw in spwlist:
               htmlOut.writelines(spw+': Pre SNR: {:0.2f}, Post SNR: {:0.2f} Pre RMS: {:0.7f}, Post RMS: {:0.7f}<br>\n'\
                                  .format(sclib[target][band]['per_spw_stats'][spw]['SNR_orig'],sclib[target][band]['per_spw_stats'][spw]['SNR_final'],\
                                          sclib[target][band]['per_spw_stats'][spw]['RMS_orig'],sclib[target][band]['per_spw_stats'][spw]['RMS_final']))
               if sclib[target][band]['per_spw_stats'][spw]['delta_SNR'] < 0.0:
                  htmlOut.writelines('WARNING SPW '+spw+' HAS LOWER SNR POST SELFCAL<br>')
               if sclib[target][band]['per_spw_stats'][spw]['delta_RMS'] > 0.0:
                  htmlOut.writelines('WARNING SPW '+spw+' HAS HIGHER RMS POST SELFCAL<br>')
               if sclib[target][band]['per_spw_stats'][spw]['delta_beamarea'] > 0.05:
                  htmlOut.writelines('WARNING SPW '+spw+' HAS A >0.05 CHANGE IN BEAM AREA POST SELFCAL<br>')

   for target in targets:
      bands_obsd=list(sclib[target].keys())
      htmlOut.writelines('<h2>'+target+' Plots</h2>\n')
      htmlOut.writelines('<a name="'+target+'_plots"></a>\n')
      for band in bands_obsd:
         htmlOut.writelines('<a name="'+target+'_'+band+'_plots"></a>\n')
         htmlOut.writelines('<h3>'+band+'</h3>\n')
         if sclib[target][band]['final_solint'] == 'None':
            final_solint_index=0
         else:
            final_solint_index=solints[band].index(sclib[target][band]['final_solint']) 

         vislist=sclib[target][band]['vislist']
         index_addition=1
         if sclib[target][band]['final_solint'] != 'int' and sclib[target][band]['final_solint'] != 'None':
            index_addition=2

         final_solint_to_plot=solints[band][final_solint_index+index_addition-1]
         keylist=sclib[target][band][vislist[0]].keys()
         if index_addition == 2 and final_solint_to_plot not in keylist:
           index_addition=index_addition-1

         solints_string=''
         for i in range(final_solint_index+index_addition):
               solints_string+='<a href="#'+target+'_'+band+'_'+solints[band][i]+'_plots">'+solints[band][i]+'  </a><br>\n'
         
         htmlOut.writelines('<br>Solints: '+solints_string)
         
         for i in range(final_solint_index+index_addition):
            keylist=sclib[target][band][vislist[0]].keys()
            if solints[band][i] not in keylist:
               continue
            htmlOut.writelines('<a name="'+target+'_'+band+'_'+solints[band][i]+'_plots"></a>\n')
            htmlOut.writelines('<h3>Solint: '+solints[band][i]+'</h3>\n')
            htmlOut.writelines('<a href="#'+target+'_'+band+'_plots">Back to Target/Band</a><br>\n')

            keylist_top=sclib[target][band].keys()
            #must select last key for pre Jan 14th runs since they only wrote pass to the last MS dictionary entry
            passed=sclib[target][band][vislist[len(vislist)-1]][solints[band][i]]['Pass']
            '''
            if (i > final_solint_index) or ('Estimated_SNR_too_low_for_solint' not in sclib[target][band]['Stop_Reason']):
               htmlOut.writelines('<h4>Passed: <font color="red">False</font></h4>\n')
            elif 'Stop_Reason' in keylist_top:
               if (i == final_solint_index) and ('Estimated_SNR_too_low_for_solint' not in sclib[target][band]['Stop_Reason']):
                    htmlOut.writelines('<h4>Passed: <font color="red">False</font></h4>\n') 
            else:
               htmlOut.writelines('<h4>Passed: <font color="blue">True</font></h4>\n')
            '''
            if passed:
               htmlOut.writelines('<h4>Passed: <font color="blue">True</font></h4>\n')
            else:
               htmlOut.writelines('<h4>Passed: <font color="red">False</font></h4>\n')
            htmlOut.writelines('Pre and Post Selfcal images with scales set to Post image<br>\n')
            plot_image(sanitize_string(target)+'_'+band+'_'+solints[band][i]+'_'+str(i)+'_post.image.tt0',\
                      'weblog/images/'+sanitize_string(target)+'_'+band+'_'+solints[band][i]+'_'+str(i)+'_post.image.tt0.png') 
            image_stats=imstat(sanitize_string(target)+'_'+band+'_'+solints[band][i]+'_'+str(i)+'_post.image.tt0')
            plot_image(sanitize_string(target)+'_'+band+'_'+solints[band][i]+'_'+str(i)+'.image.tt0',\
                      'weblog/images/'+sanitize_string(target)+'_'+band+'_'+solints[band][i]+'_'+str(i)+'.image.tt0.png',min=image_stats['min'][0],max=image_stats['max'][0]) 

            htmlOut.writelines('<a href="images/'+sanitize_string(target)+'_'+band+'_'+solints[band][i]+'_'+str(i)+'.image.tt0.png"><img src="images/'+sanitize_string(target)+'_'+band+'_'+solints[band][i]+'_'+str(i)+'.image.tt0.png" ALT="pre-SC-solint image" WIDTH=400 HEIGHT=400></a>\n')
            htmlOut.writelines('<a href="images/'+sanitize_string(target)+'_'+band+'_'+solints[band][i]+'_'+str(i)+'_post.image.tt0.png"><img src="images/'+sanitize_string(target)+'_'+band+'_'+solints[band][i]+'_'+str(i)+'_post.image.tt0.png" ALT="pre-SC-solint image" WIDTH=400 HEIGHT=400></a><br>\n')
            htmlOut.writelines('Post SC SNR: {:0.2f}'.format(sclib[target][band][vislist[0]][solints[band][i]]['SNR_post'])+'<br>Pre SC SNR: {:0.2f}'.format(sclib[target][band][vislist[0]][solints[band][i]]['SNR_pre'])+'<br><br>\n')
            htmlOut.writelines('Post SC RMS: {:0.7f}'.format(sclib[target][band][vislist[0]][solints[band][i]]['RMS_post'])+' Jy/beam<br>Pre SC RMS: {:0.7f}'.format(sclib[target][band][vislist[0]][solints[band][i]]['RMS_pre'])+' Jy/beam<br>\n')
            htmlOut.writelines('Post Beam: {:0.2f}"x{:0.2f}" {:0.2f} deg'.format(sclib[target][band][vislist[0]][solints[band][i]]['Beam_major_post'],sclib[target][band][vislist[0]][solints[band][i]]['Beam_minor_post'],sclib[target][band][vislist[0]][solints[band][i]]['Beam_PA_post'])+'<br>\n')
            htmlOut.writelines('Pre Beam: {:0.2f}"x{:0.2f}" {:0.2f} deg'.format(sclib[target][band][vislist[0]][solints[band][i]]['Beam_major_pre'],sclib[target][band][vislist[0]][solints[band][i]]['Beam_minor_pre'],sclib[target][band][vislist[0]][solints[band][i]]['Beam_PA_pre'])+'<br><br>\n')



            htmlOut.writelines('<h3>Phase vs. Time Plots:</h3>\n')

            for vis in vislist:
               htmlOut.writelines('<h4>MS: '+vis+'</h4>\n')
               ant_list=get_ant_list(vis)
               gaintable=sclib[target][band][vis][solints[band][i]]['gaintable']
               nflagged_sols, nsols=get_sols_flagged_solns(gaintable)
               frac_flagged_sols=nflagged_sols/nsols
               plot_ants_flagging_colored('weblog/images/plot_ants_'+gaintable+'.png',vis,gaintable)
               htmlOut.writelines('<a href="images/plot_ants_'+gaintable+'.png"><img src="images/plot_ants_'+gaintable+'.png" ALT="antenna positions with flagging plot" WIDTH=400 HEIGHT=400></a><br>\n')
               htmlOut.writelines('N Gain solutions: {:0.0f}<br>'.format(nsols))
               htmlOut.writelines('Flagged solutions: {:0.0f}<br>'.format(nflagged_sols))
               htmlOut.writelines('Fraction Flagged Solutions: {:0.3f} <br>'.format(frac_flagged_sols))
               for ant in ant_list:
                  sani_target=sanitize_string(target)
                  try:
                     plotms(vis=gaintable,xaxis='time', yaxis='phase',showgui=False,\
                         xselfscale=True,plotrange=[0,0,-180,180], antenna=ant,customflaggedsymbol=True,title=ant,\
                         plotfile='weblog/images/plot_'+ant+'_'+gaintable.replace('.g','.png'),overwrite=True)
                     #htmlOut.writelines('<img src="images/plot_'+ant+'_'+gaintable.replace('.g','.png')+'" ALT="gaintable antenna '+ant+'" WIDTH=200 HEIGHT=200>')
                     htmlOut.writelines('<a href="images/plot_'+ant+'_'+gaintable.replace('.g','.png')+'"><img src="images/plot_'+ant+'_'+gaintable.replace('.g','.png')+'" ALT="gaintable antenna '+ant+'" WIDTH=200 HEIGHT=200></a>\n')
                  except:
                     continue
   htmlOut.writelines('</body>\n')
   htmlOut.writelines('</html>\n')
   htmlOut.close()

def get_sols_flagged_solns(gaintable):
   tb.open(gaintable)
   flags=tb.getcol('FLAG').squeeze()
   nsols=flags.size
   flagged_sols=np.where(flags==True)
   nflagged_sols=flagged_sols[0].size
   return nflagged_sols, nsols

def plot_ants_flagging_colored(filename,vis,gaintable):
   names, offset_x,offset_y, offsets, nflags, nunflagged,fracflagged=get_flagged_solns_per_ant(gaintable,vis)
   import matplotlib
   matplotlib.use('Agg')
   import matplotlib.pyplot as plt
   ants_zero_flagging=np.where(fracflagged == 0.0)
   ants_lt10pct_flagging=((fracflagged <= 0.1) & (fracflagged > 0.0)).nonzero()
   ants_lt25pct_flagging=((fracflagged <= 0.25) & (fracflagged > 0.10)).nonzero()
   ants_lt50pct_flagging=((fracflagged <= 0.5) & (fracflagged > 0.25)).nonzero()
   ants_lt75pct_flagging=((fracflagged <= 0.75) & (fracflagged > 0.5)).nonzero()
   ants_gt75pct_flagging=np.where(fracflagged > 0.75)
   fig, ax = plt.subplots(1,1,figsize=(12, 12))
   ax.scatter(offset_x[ants_zero_flagging[0]],offset_y[ants_zero_flagging[0]],marker='o',color='green',label='No Flagging',s=120)
   ax.scatter(offset_x[ants_lt10pct_flagging[0]],offset_y[ants_lt10pct_flagging[0]],marker='o',color='blue',label='<10% Flagging',s=120)
   ax.scatter(offset_x[ants_lt25pct_flagging[0]],offset_y[ants_lt25pct_flagging[0]],marker='o',color='yellow',label='<25% Flagging',s=120)
   ax.scatter(offset_x[ants_lt50pct_flagging[0]],offset_y[ants_lt50pct_flagging[0]],marker='o',color='magenta',label='<50% Flagging',s=120)
   ax.scatter(offset_x[ants_lt75pct_flagging[0]],offset_y[ants_lt75pct_flagging[0]],marker='o',color='cyan',label='<75% Flagging',s=120)
   ax.scatter(offset_x[ants_gt75pct_flagging[0]],offset_y[ants_gt75pct_flagging[0]],marker='o',color='black',label='>75% Flagging',s=120)
   ax.legend(fontsize=20)
   for i in range(len(names)):
      ax.text(offset_x[i],offset_y[i],names[i])
   ax.set_xlabel('Latitude Offset (m)',fontsize=20)
   ax.set_ylabel('Longitude Offset (m)',fontsize=20)
   ax.set_title('Antenna Positions colorized by Selfcal Flagging',fontsize=20)
   plt.savefig(filename,dpi=200.0)
   plt.close()

def plot_image(filename,outname,min=None,max=None,zoom=2):
   header=imhead(filename)
   size=np.max(header['shape'])
   if os.path.exists(filename.replace('image.tt0','mask')): #if mask exists draw it as a contour, else don't use contours
      if min == None:
         imview(raster={'file': filename, 'scaling': -1, 'colorwedge': True},\
               contour={'file': filename.replace('image.tt0','mask'), 'levels': [1] },\
             zoom={'blc': [int(size/2-size/(zoom*2)),int(size/2-size/(zoom*2))],\
                   'trc': [int(size/2+size/(zoom*2)),int(size/2+size/(zoom*2))]},\
             out={'file': outname, 'orient': 'landscape'})
      else:
         imview(raster={'file': filename, 'scaling': -1, 'range': [min,max], 'colorwedge': True},\
               contour={'file': filename.replace('image.tt0','mask'), 'levels': [1] },\
             zoom={'blc': [int(size/2-size/(zoom*2)),int(size/2-size/(zoom*2))],\
                   'trc': [int(size/2+size/(zoom*2)),int(size/2+size/(zoom*2))]},\
             out={'file': outname, 'orient': 'landscape'})
   else:
      if min == None:
         imview(raster={'file': filename, 'scaling': -1, 'colorwedge': True},\
             zoom={'blc': [int(size/2-size/(zoom*2)),int(size/2-size/(zoom*2))],\
                   'trc': [int(size/2+size/(zoom*2)),int(size/2+size/(zoom*2))]},\
             out={'file': outname, 'orient': 'landscape'})
      else:
         imview(raster={'file': filename, 'scaling': -1, 'range': [min,max], 'colorwedge': True},\
             zoom={'blc': [int(size/2-size/(zoom*2)),int(size/2-size/(zoom*2))],\
                   'trc': [int(size/2+size/(zoom*2)),int(size/2+size/(zoom*2))]},\
             out={'file': outname, 'orient': 'landscape'})
   #make image square since imview makes it a strange dimension
   im = Image.open(outname)
   width, height = im.size
   if height > width:
      remainder=height-width
      trim_amount=int(remainder/2.0)
      im1=im.crop((0,trim_amount,width-1,height-trim_amount-1))
   else:
      remainder=width-height
      trim_amount=int(remainder/2.0)
      im1=im.crop((trim_amount,0,width-trim_amount-1,height-1))
   im1.save(outname)

def get_flagged_solns_per_ant(gaintable,vis):
     # Get the antenna names and offsets.

     msmd = casatools.msmetadata()
     tb = casatools.table()

     msmd.open(vis)
     names = msmd.antennanames()
     offset = [msmd.antennaoffset(name) for name in names]
     msmd.close()

     # Calculate the mean longitude and latitude.

     mean_longitude = numpy.mean([offset[i]["longitude offset"]\
             ['value'] for i in range(len(names))])
     mean_latitude = numpy.mean([offset[i]["latitude offset"]\
             ['value'] for i in range(len(names))])

     # Calculate the offsets from the center.

     offsets = [numpy.sqrt((offset[i]["longitude offset"]['value'] -\
             mean_longitude)**2 + (offset[i]["latitude offset"]\
             ['value'] - mean_latitude)**2) for i in \
             range(len(names))]
     offset_y=[(offset[i]["latitude offset"]['value']) for i in \
             range(len(names))]
     offset_x=[(offset[i]["longitude offset"]['value']) for i in \
             range(len(names))]
     # Calculate the number of flags for each antenna.
     #gaintable='"'+gaintable+'"'
     os.system('cp -r '+gaintable.replace(' ','\ ')+' tempgaintable.g')
     gaintable='tempgaintable.g'
     nflags = [tb.calc('[select from '+gaintable+' where ANTENNA1=='+\
             str(i)+' giving  [ntrue(FLAG)]]')['0'].sum() for i in \
             range(len(names))]
     nunflagged = [tb.calc('[select from '+gaintable+' where ANTENNA1=='+\
             str(i)+' giving  [nfalse(FLAG)]]')['0'].sum() for i in \
             range(len(names))]
     os.system('rm -rf tempgaintable.g')
     fracflagged=np.array(nflags)/(np.array(nflags)+np.array(nunflagged))
     # Calculate a score based on those two.
     return names, np.array(offset_x),np.array(offset_y),offsets, nflags, nunflagged,fracflagged



def create_noise_histogram(imagename):
    MADtoRMS =  1.4826
    headerlist = imhead(imagename, mode = 'list')
    telescope=headerlist['telescope']
    beammajor = headerlist['beammajor']['value']
    beamminor = headerlist['beamminor']['value']
    beampa = headerlist['beampa']['value']
    image_stats= imstat(imagename = imagename)
    maskImage=imagename.replace('image','mask').replace('.tt0','')
    residualImage=imagename.replace('image','residual')
    os.system('rm -rf temp.mask temp.residual')
    if os.path.exists(maskImage):
       os.system('cp -r '+maskImage+ ' temp.mask')
       maskImage='temp.mask'
    os.system('cp -r '+residualImage+ ' temp.residual')
    residualImage='temp.residual'
    if os.path.exists(maskImage):
       ia.close()
       ia.done()
       ia.open(residualImage)
       #ia.calcmask(maskImage+" <0.5"+"&& mask("+residualImage+")",name='madpbmask0')
       ia.calcmask("'"+maskImage+"'"+" <0.5"+"&& mask("+residualImage+")",name='madpbmask0')
       mask0Stats = ia.statistics(robust=True,axes=[0,1])
       ia.maskhandler(op='set',name='madpbmask0')
       rms = mask0Stats['medabsdevmed'][0] * MADtoRMS
       residualMean = mask0Stats['median'][0]
       pix=np.squeeze(ia.getchunk())
       mask=np.squeeze(ia.getchunk(getmask=True))
       dimensions=mask.ndim
       if dimensions ==4:
          mask=mask[:,:,0,0]
       if dimensions == 3:
          mask=mask[:,:,0]
       unmasked=(mask == True).nonzero()
       pix_unmasked=pix[unmasked]
       N,intensity=np.histogram(pix_unmasked,bins=50)
       ia.close()
       ia.done()
    elif telescope == 'ALMA':
       ia.close()
       ia.done()
       ia.open(residualImage)
       #ia.calcmask(maskImage+" <0.5"+"&& mask("+residualImage+")",name='madpbmask0')
       ia.calcmask("mask("+residualImage+")",name='madpbmask0')
       mask0Stats = ia.statistics(robust=True,axes=[0,1])
       ia.maskhandler(op='set',name='madpbmask0')
       rms = mask0Stats['medabsdevmed'][0] * MADtoRMS
       residualMean = mask0Stats['median'][0]
       pix=np.squeeze(ia.getchunk())
       mask=np.squeeze(ia.getchunk(getmask=True))
       mask=mask[:,:,0,0]
       unmasked=(mask == True).nonzero()
       pix_unmasked=pix[unmasked]
       ia.close()
       ia.done()
    elif telescope=='VLA':
       residual_stats=imstat(imagename=imagename.replace('image','residual'),algorithm='chauvenet')
       rms = residual_stats['rms'][0]
       ia.open(residualImage)
       pix_unmasked=np.squeeze(ia.getchunk())
       ia.close()
       ia.done()

    N,intensity=np.histogram(pix_unmasked,bins=100)
    intensity=np.diff(intensity)+intensity[:-1]  
    ia.close()
    ia.done()
    os.system('rm -rf temp.mask temp.residual')
    return N,intensity,rms 


def create_noise_histogram_plots(N_1,N_2,intensity_1,intensity_2,rms_1,rms_2,outfile,rms_theory=0.0):
   import matplotlib
   matplotlib.use('Agg')
   import matplotlib.pyplot as plt 
   bins=50.0
   max_N_1=np.max(N_1)
   max_N_2=np.max(N_2)
   fig, ax = plt.subplots(1,1,figsize=(12, 12))
   ax.set_yscale('log')
   plt.ylim([0.0001,2.0])
   ax.step(intensity_1,N_1/np.max(N_1),label='Initial Data')
   ax.step(intensity_2,N_2/np.max(N_2),label='Final Data')
   ax.plot(intensity_1,gaussian_norm(intensity_1,0,rms_1),label='Initial Gaussian')
   ax.plot(intensity_2,gaussian_norm(intensity_2,0,rms_2),label='Final Gaussian')
   if rms_theory !=0.0:
      ax.plot([-1.0*rms_theory,rms_theory],[0.606,0.606],label='Theoretical Sensitivity')
   ax.legend(fontsize=20)
   ax.set_xlabel('Intensity (mJy/Beam)',fontsize=20)
   ax.set_ylabel('N',fontsize=20)
   ax.set_title('Initial vs. Final Noise (Unmasked Pixels)',fontsize=20)
   plt.savefig(outfile,dpi=200.0)
   plt.close()


def gaussian_norm(x, mean, sigma):
   gauss_dist=np.exp(-(x-mean)**2/(2*sigma**2))
   norm_gauss_dist=gauss_dist/np.max(gauss_dist)
   return norm_gauss_dist

def generate_weblog(sclib,solints,bands,directory='weblog'):
   from datetime import datetime
   os.system('rm -rf '+directory)
   os.system('mkdir '+directory)
   os.system('mkdir '+directory+'/images')
   htmlOut=open(directory+'/index.html','w')
   htmlOut.writelines('<html>\n')
   htmlOut.writelines('<title>SelfCal Weblog</title>\n')
   htmlOut.writelines('<head>\n')
   htmlOut.writelines('</head>\n')
   htmlOut.writelines('<body>\n')
   htmlOut.writelines('<a name="top"></a>\n')
   htmlOut.writelines('<h1>SelfCal Weblog</h1>\n')
   htmlOut.writelines('<h4>Date Executed:'+datetime.today().strftime('%Y-%m-%d')+'</h4>\n')
   htmlOut.writelines('<h2>Targets:</h2>\n')
   targets=list(sclib.keys())
   for target in targets:
      htmlOut.writelines('<a href="#'+target+'">'+target+'</a><br>\n')
   htmlOut.writelines('<h2>Bands:</h2>\n')
   bands_string=', '.join([str(elem) for elem in bands])
   htmlOut.writelines(''+bands_string+'\n')
   htmlOut.writelines('<h2>Solints to Attempt:</h2>\n')
   for band in bands:
      solints_string=', '.join([str(elem) for elem in solints[band]])
      htmlOut.writelines('<br>'+band+': '+solints_string)

   for target in targets:
      htmlOut.writelines('<a name="'+target+'"></a>\n')
      htmlOut.writelines('<h2>'+target+' Summary</h2>\n')
      htmlOut.writelines('<a href="#top">Back to Top</a><br>\n')
      bands_obsd=list(sclib[target].keys())

      for band in bands_obsd:
         htmlOut.writelines('<h2>'+band+'</h2>\n')
         htmlOut.writelines('<a name="'+target+'_'+band+'"></a>\n')
         htmlOut.writelines('Selfcal Success?: '+str(sclib[target][band]['SC_success'])+'<br>\n')
         keylist=sclib[target][band].keys()
         if 'Stop_Reason' not in keylist:
            htmlOut.writelines('Stop Reason: Estimated Selfcal S/N too low for solint<br><br>\n')
            if sclib[target][band]['SC_success']==False:
               render_summary_table(htmlOut,sclib,target,band,directory=directory)
               continue
         else:   
            htmlOut.writelines('Stop Reason: '+str(sclib[target][band]['Stop_Reason'])+'<br><br>\n')
            print(target,band,sclib[target][band]['Stop_Reason'])
            if (('Estimated_SNR_too_low_for_solint' in sclib[target][band]['Stop_Reason']) or ('Selfcal_Not_Attempted' in sclib[target][band]['Stop_Reason'])) and sclib[target][band]['final_solint']=='None':
               render_summary_table(htmlOut,sclib,target,band,directory=directory)
               continue
         htmlOut.writelines('Final Successful solint: '+str(sclib[target][band]['final_solint'])+'<br><br>\n')
         if sclib[target][band]['obstype'] == 'mosaic':
             htmlOut.writelines('<a href="'+target+'_field-by-field/index.html">Field-by-Field Summary</a><br><br>\n')
         # Summary table for before/after SC
         render_summary_table(htmlOut,sclib,target,band,directory=directory)

         #Noise Summary plot
         N_initial,intensity_initial,rms_inital=create_noise_histogram(sanitize_string(target)+'_'+band+'_initial.image.tt0')
         N_final,intensity_final,rms_final=create_noise_histogram(sanitize_string(target)+'_'+band+'_final.image.tt0')
         if 'theoretical_sensitivity' in keylist:
            rms_theory=sclib[target][band]['theoretical_sensitivity']
            if rms_theory != -99.0:
               rms_theory=sclib[target][band]['theoretical_sensitivity']
            else:
               rms_theory=0.0
         else:
            rms_theory=0.0
         create_noise_histogram_plots(N_initial,N_final,intensity_initial,intensity_final,rms_inital,rms_final,\
                                      directory+'/images/'+sanitize_string(target)+'_'+band+'_noise_plot.png',rms_theory)
         htmlOut.writelines('<br>Initial vs. Final Noise Characterization<br>')
         htmlOut.writelines('<a href="images/'+sanitize_string(target)+'_'+band+'_noise_plot.png"><img src="images/'+sanitize_string(target)+'_'+band+'_noise_plot.png" ALT="Noise Characteristics" WIDTH=300 HEIGHT=300></a><br>\n')
         
         # Solint summary table
         render_selfcal_solint_summary_table(htmlOut,sclib,target,band,solints)

         # PER SPW STATS TABLE
         if 'per_spw_stats' in sclib[target][band].keys():
            render_spw_stats_summary_table(htmlOut,sclib,target,band)

   # Close main weblog file
   htmlOut.writelines('</body>\n')
   htmlOut.writelines('</html>\n')
   htmlOut.close()
   
   # Pages for each solint
   render_per_solint_QA_pages(sclib,solints,bands,directory=directory)
 

def render_summary_table(htmlOut,sclib,target,band,directory='weblog'):
         plot_image(sanitize_string(target)+'_'+band+'_final.image.tt0',\
                      directory+'/images/'+sanitize_string(target)+'_'+band+'_final.image.tt0.png', zoom=2 if directory=="weblog" else 1)
         image_stats=imstat(sanitize_string(target)+'_'+band+'_final.image.tt0')
         
         plot_image(sanitize_string(target)+'_'+band+'_initial.image.tt0',\
                      directory+'/images/'+sanitize_string(target)+'_'+band+'_initial.image.tt0.png',min=image_stats['min'][0],max=image_stats['max'][0], zoom=2 if directory=="weblog" else 1) 
         os.system('rm -rf '+sanitize_string(target)+'_'+band+'_final_initial_div_final.image.tt0 '+sanitize_string(target)+'_'+band+'_final_initial_div_final.temp.image.tt0')

         ### Hacky way to suppress stuff outside mask in ratio images.
         immath(imagename=[sanitize_string(target)+'_'+band+'_final.image.tt0',sanitize_string(target)+'_'+band+'_initial.image.tt0',sanitize_string(target)+'_'+band+'_final.mask'],\
                mode='evalexpr',expr='((IM0-IM1)/IM0)*IM2',outfile=sanitize_string(target)+'_'+band+'_final_initial_div_final.temp.image.tt0')
         immath(imagename=[sanitize_string(target)+'_'+band+'_final_initial_div_final.temp.image.tt0'],\
                mode='evalexpr',expr='iif(IM0==0.0,-99.0,IM0)',outfile=sanitize_string(target)+'_'+band+'_final_initial_div_final.image.tt0')
         plot_image(sanitize_string(target)+'_'+band+'_final_initial_div_final.image.tt0',\
                      directory+'/images/'+sanitize_string(target)+'_'+band+'_final_initial_div_final.image.tt0.png',\
                       min=-1.0,max=1.0, zoom=2 if directory=="weblog" else 1) 
         '''
         htmlOut.writelines('Initial, Final, and  Images with scales set by Final Image<br>\n')
         htmlOut.writelines('<a href="images/'+sanitize_string(target)+'_'+band+'_initial.image.tt0.png"><img src="images/'+sanitize_string(target)+'_'+band+'_initial.image.tt0.png" ALT="pre-SC-solint image" WIDTH=400 HEIGHT=400></a>\n') 
         htmlOut.writelines('<a href="images/'+sanitize_string(target)+'_'+band+'_final.image.tt0.png"><img src="images/'+sanitize_string(target)+'_'+band+'_final.image.tt0.png" ALT="pre-SC-solint image" WIDTH=400 HEIGHT=400></a>\n')
         htmlOut.writelines('<a href="images/'+sanitize_string(target)+'_'+band+'_final_initial_div_final.image.tt0.png"><img src="images/'+sanitize_string(target)+'_'+band+'_final_initial_div_final.image.tt0.png" ALT="pre-SC-solint image" WIDTH=400 HEIGHT=400></a><br>\n')
         '''
         # SUMMARY TABLE FOR FINAL IMAGES
         htmlOut.writelines('<table cellspacing="0" cellpadding="0" border="0" bgcolor="#000000">\n')
         htmlOut.writelines('	<tr>\n')
         htmlOut.writelines('		<td>\n')
         line='<table>\n  <tr bgcolor="#ffffff">\n    <th>Data:</th>\n    '
         for data_type in ['Initial', 'Final', 'Comparison']:
            line+='<th>'+data_type+'</th>\n    '
         line+='</tr>\n'
         htmlOut.writelines(line)
         quantities=['Image','intflux','SNR','SNR_NF','RMS','RMS_NF','Beam']
         for key in quantities:
            if key =='Image':
               line='<tr bgcolor="#ffffff">\n    <td>Image: </td>\n'
            if key =='SNR':
               line='<tr bgcolor="#ffffff">\n    <td>SNR: </td>\n'
            if key =='intflux':
               line='<tr bgcolor="#ffffff">\n    <td>Integrated Flux: </td>\n'
            if key =='RMS':
               line='<tr bgcolor="#ffffff">\n    <td>RMS: </td>\n'
            if key =='SNR_NF':
               line='<tr bgcolor="#ffffff">\n    <td>SNR (near-field): </td>\n'
            if key =='RMS_NF':
               line='<tr bgcolor="#ffffff">\n    <td>RMS (near-field): </td>\n'
            if key =='Beam':
               line='<tr bgcolor="#ffffff">\n    <td>Beam: </td>\n'

            for data_type in ['orig', 'final', 'comp']:
               if data_type !='comp':
                  if key =='Image':
                     if data_type=='orig':
                        line+='<td><a href="images/'+sanitize_string(target)+'_'+band+'_initial.image.tt0.png"><img src="images/'+sanitize_string(target)+'_'+band+'_initial.image.tt0.png" ALT="pre-SC-solint image" WIDTH=400 HEIGHT=400></a> </td>\n'
                     if data_type=='final':
                        line+='<td><a href="images/'+sanitize_string(target)+'_'+band+'_final.image.tt0.png"><img src="images/'+sanitize_string(target)+'_'+band+'_final.image.tt0.png" ALT="pre-SC-solint image" WIDTH=400 HEIGHT=400></a> </td>\n'
                  if key =='SNR':
                     line+='    <td>{:0.2f} </td>\n'.format(sclib[target][band][key+'_'+data_type])
                  if key =='intflux':
                     line+='    <td>{:0.2f} +/- {:0.2f} mJy</td>\n'.format(sclib[target][band][key+'_'+data_type]*1000.0,sclib[target][band]['e_'+key+'_'+data_type]*1000.0)
                  if key =='SNR_NF':
                     line+='    <td>{:0.2f} </td>\n'.format(sclib[target][band][key+'_'+data_type])
                  if key =='RMS':
                     line+='    <td>{:0.2f} mJy/beam </td>\n'.format(sclib[target][band][key+'_'+data_type]*1000.0)
                  if key =='RMS_NF':
                     line+='    <td>{:0.2f} mJy/beam </td>\n'.format(sclib[target][band][key+'_'+data_type]*1000.0)
                  if key=='Beam':
                     line+='    <td>{:0.2f}"x{:0.2f}" {:0.2f} deg </td>\n'.format(sclib[target][band][key+'_major'+'_'+data_type],sclib[target][band][key+'_minor'+'_'+data_type],sclib[target][band][key+'_PA'+'_'+data_type])
               else:
                  if key =='Image':
                        line+='<td><a href="images/'+sanitize_string(target)+'_'+band+'_final_initial_div_final.image.tt0.png"><img src="images/'+sanitize_string(target)+'_'+band+'_final_initial_div_final.image.tt0.png" ALT="pre-SC-solint image" WIDTH=400 HEIGHT=400></a> </td>\n'
                  if key =='intflux':
                     if sclib[target][band][key+'_orig'] == 0:
                         line+='    <td>{:0.2f} </td>\n'.format(1.0)
                     else:
                         line+='    <td>{:0.2f} </td>\n'.format(sclib[target][band][key+'_final']/sclib[target][band][key+'_orig'])
                  if key =='SNR':
                     line+='    <td>{:0.2f} </td>\n'.format(sclib[target][band][key+'_final']/sclib[target][band][key+'_orig'])
                  if key =='SNR_NF':
                     line+='    <td>{:0.2f} </td>\n'.format(sclib[target][band][key+'_final']/sclib[target][band][key+'_orig'])
                  if key =='RMS':
                     line+='    <td>{:0.2f} </td>\n'.format(sclib[target][band][key+'_orig']/sclib[target][band][key+'_final'])
                  if key =='RMS_NF':
                     line+='    <td>{:0.2f} </td>\n'.format(sclib[target][band][key+'_orig']/sclib[target][band][key+'_final'])
                  if key=='Beam':
                     line+='    <td>{:0.2f}</td>\n'.format((sclib[target][band][key+'_major_final']*sclib[target][band][key+'_minor_final'])/(sclib[target][band][key+'_major_orig']*sclib[target][band][key+'_minor_orig']))
            line+='</tr>\n    '
            htmlOut.writelines(line)
         htmlOut.writelines('</table>\n')
         htmlOut.writelines('	</td>\n')
         htmlOut.writelines('	</tr>\n')
         htmlOut.writelines('</table>\n')

def render_selfcal_solint_summary_table(htmlOut,sclib,target,band,solints):
         #  SELFCAL SUMMARY TABLE   
         vislist=sclib[target][band]['vislist']
         solint_list=solints[band]
         htmlOut.writelines('<br>Per solint stats: <br>\n')
         htmlOut.writelines('<table cellspacing="0" cellpadding="0" border="0" bgcolor="#000000">\n')
         htmlOut.writelines('	<tr>\n')
         htmlOut.writelines('		<td>\n')
         line='<table>\n  <tr bgcolor="#ffffff">\n    <th>Solint:</th>\n    '
         for solint in solint_list:
            line+='<th>'+solint+'</th>\n    '
         line+='</tr>\n'
         htmlOut.writelines(line)
         vis_keys=list(sclib[target][band][vislist[len(vislist)-1]].keys())
         quantities=['Pass','intflux_final','intflux_improvement','SNR_final','SNR_Improvement','SNR_NF_final','SNR_NF_Improvement','RMS_final','RMS_Improvement','RMS_NF_final','RMS_NF_Improvement','Beam_Ratio','clean_threshold','Plots']
         for key in quantities:
            if key =='Pass':
               line='<tr bgcolor="#ffffff">\n    <td>Result: </td>\n'
            if key =='intflux_final':
               line='<tr bgcolor="#ffffff">\n    <td>Integrated Flux: </td>\n'
            if key =='intflux_improvement':
               line='<tr bgcolor="#ffffff">\n    <td>Integrated Flux Change: </td>\n'
            if key =='SNR_final':
               line='<tr bgcolor="#ffffff">\n    <td>Dynamic Range: </td>\n'
            if key =='SNR_Improvement':
               line='<tr bgcolor="#ffffff">\n    <td>DR Improvement: </td>\n'
            if key =='SNR_NF_final':
               line='<tr bgcolor="#ffffff">\n    <td>Dynamic Range (near-field): </td>\n'
            if key =='SNR_NF_Improvement':
               line='<tr bgcolor="#ffffff">\n    <td>DR Improvement (near-field): </td>\n'
            if key =='RMS_final':
               line='<tr bgcolor="#ffffff">\n    <td>RMS: </td>\n'
            if key =='RMS_Improvement':
               line='<tr bgcolor="#ffffff">\n    <td>RMS Improvement: </td>\n'
            if key =='RMS_NF_final':
               line='<tr bgcolor="#ffffff">\n    <td>RMS (near-field): </td>\n'
            if key =='RMS_NF_Improvement':
               line='<tr bgcolor="#ffffff">\n    <td>RMS Improvement (near-field): </td>\n'
            if key =='Beam_Ratio':
               line='<tr bgcolor="#ffffff">\n    <td>Ratio of Beam Area: </td>\n'
            if key =='clean_threshold':
               line='<tr bgcolor="#ffffff">\n    <td>Clean Threshold: </td>\n'
            if key =='Plots':
               line='<tr bgcolor="#ffffff">\n    <td>Plots: </td>\n'
            for solint in solint_list:
               if solint in vis_keys:
                  vis_solint_keys=sclib[target][band][vislist[len(vislist)-1]][solint].keys()
                  if key != 'Pass' and sclib[target][band][vislist[len(vislist)-1]][solint]['Pass'] == 'None':
                      line+='    <td> - </td>\n'
                      continue
                  if key=='Pass':
                     if sclib[target][band][vislist[len(vislist)-1]][solint]['Pass'] == False:
                        line+='    <td><font color="red">{}</font> {}</td>\n'.format('Fail',sclib[target][band][vislist[len(vislist)-1]][solint]['Fail_Reason'])
                     elif sclib[target][band][vislist[len(vislist)-1]][solint]['Pass'] == 'None':
                        line+='    <td><font color="green">{}</font> {}</td>\n'.format('Not attempted',sclib[target][band][vislist[len(vislist)-1]][solint]['Fail_Reason'])
                     else:
                        line+='    <td><font color="blue">{}</font></td>\n'.format('Pass')
                  if key=='intflux_final':
                     line+='    <td>{:0.2f} +/- {:0.2f} mJy</td>\n'.format(sclib[target][band][vislist[len(vislist)-1]][solint]['intflux_post']*1000.0,sclib[target][band][vislist[len(vislist)-1]][solint]['e_intflux_post']*1000.0)
                  if key=='intflux_improvement':
                     if sclib[target][band][vislist[len(vislist)-1]][solint]['intflux_pre'] == 0:
                        line+='    <td>{:0.2f}</td>\n'.format(1.0)
                     else:
                        line+='    <td>{:0.2f}</td>\n'.format(sclib[target][band][vislist[len(vislist)-1]][solint]['intflux_post']/sclib[target][band][vislist[len(vislist)-1]][solint]['intflux_pre'])                      
                  if key=='SNR_final':
                     line+='    <td>{:0.2f}</td>\n'.format(sclib[target][band][vislist[len(vislist)-1]][solint]['SNR_post'])
                  if key=='SNR_Improvement':
                     line+='    <td>{:0.2f}</td>\n'.format(sclib[target][band][vislist[len(vislist)-1]][solint]['SNR_post']/sclib[target][band][vislist[len(vislist)-1]][solint]['SNR_pre'])
                  if key=='SNR_NF_final':
                     line+='    <td>{:0.2f}</td>\n'.format(sclib[target][band][vislist[len(vislist)-1]][solint]['SNR_NF_post'])
                  if key=='SNR_NF_Improvement':
                     line+='    <td>{:0.2f}</td>\n'.format(sclib[target][band][vislist[len(vislist)-1]][solint]['SNR_NF_post']/sclib[target][band][vislist[len(vislist)-1]][solint]['SNR_NF_pre'])

                  if key=='RMS_final':
                     line+='    <td>{:0.2e} mJy/bm</td>\n'.format(sclib[target][band][vislist[len(vislist)-1]][solint]['RMS_post']*1000.0)
                  if key=='RMS_Improvement':
                     line+='    <td>{:0.2e}</td>\n'.format(sclib[target][band][vislist[len(vislist)-1]][solint]['RMS_pre']/sclib[target][band][vislist[len(vislist)-1]][solint]['RMS_post'])
                  if key=='RMS_NF_final':
                     line+='    <td>{:0.2e} mJy/bm</td>\n'.format(sclib[target][band][vislist[len(vislist)-1]][solint]['RMS_NF_post']*1000.0)
                  if key=='RMS_NF_Improvement':
                     line+='    <td>{:0.2e}</td>\n'.format(sclib[target][band][vislist[len(vislist)-1]][solint]['RMS_NF_pre']/sclib[target][band][vislist[len(vislist)-1]][solint]['RMS_NF_post'])

                  if key=='Beam_Ratio':
                     line+='    <td>{:0.2e}</td>\n'.format((sclib[target][band][vislist[len(vislist)-1]][solint]['Beam_major_post']*sclib[target][band][vislist[len(vislist)-1]][solint]['Beam_minor_post'])/(sclib[target][band]['Beam_major_orig']*sclib[target][band]['Beam_minor_orig']))
                  if key =='clean_threshold':
                     if key in vis_solint_keys:
                        line+='    <td>{:0.2e} mJy/bm</td>\n'.format(sclib[target][band][vislist[len(vislist)-1]][solint]['clean_threshold']*1000.0)
                     else:
                        line+='    <td>Not Available</td>\n'
                  if key =='Plots':
                     line+='    <td><a href="'+target+'_'+band+'_'+solint+'.html">QA Plots</a></td>\n'

               else:
                  line+='    <td> - </td>\n'
            line+='</tr>\n    '
            htmlOut.writelines(line)
         htmlOut.writelines('<tr bgcolor="#ffffff">\n    <td colspan="'+str(len(solint_list)+1)+'">Flagged solutions by antenna: </td></tr>\n')
         for vis in vislist:
            line='<tr bgcolor="#ffffff">\n    <td>'+vis+': </td>\n'
            for solint in solint_list:
               if solint in vis_keys and sclib[target][band][vis][solint]['Pass'] != 'None':
                  # only evaluate last gaintable not the pre-apply table
                  gaintable=sclib[target][band][vis][solint]['gaintable'][len(sclib[target][band][vis][solint]['gaintable'])-1]
                  line+='<td><a href="images/plot_ants_'+gaintable+'.png"><img src="images/plot_ants_'+gaintable+'.png" ALT="antenna positions with flagging plot" WIDTH=200 HEIGHT=200></a></td>\n'
               else:
                   line+='<td>-</td>\n'
            line+='</tr>\n    '
            htmlOut.writelines(line)
            for quantity in ['Nsols','Flagged_Sols','Frac_Flagged']:
               line='<tr bgcolor="#ffffff">\n    <td>'+quantity+'</td>\n'
               for solint in solint_list:
                  if solint in vis_keys and sclib[target][band][vis][solint]['Pass'] != 'None':
                     # only evaluate last gaintable not the pre-apply table
                     gaintable=sclib[target][band][vis][solint]['gaintable'][len(sclib[target][band][vis][solint]['gaintable'])-1]
                     nflagged_sols, nsols=get_sols_flagged_solns(gaintable)
                     if quantity =='Nsols':
                        line+='<td>'+str(nsols)+'</td>\n'
                     if quantity =='Flagged_Sols':
                        line+='<td>'+str(nflagged_sols)+'</td>\n'
                     if quantity =='Frac_Flagged':
                        line+='<td>'+'{:0.3f}'.format(nflagged_sols/nsols)+'</td>\n'
                  else:
                     line+='<td>-</td>\n'
               line+='</tr>\n    '

               htmlOut.writelines(line)
         htmlOut.writelines('</table>\n')
         htmlOut.writelines('	</td>\n')
         htmlOut.writelines('	</tr>\n')
         htmlOut.writelines('</table>\n')

def render_spw_stats_summary_table(htmlOut,sclib,target,band):
   spwlist=list(sclib[target][band]['per_spw_stats'].keys())
   htmlOut.writelines('<br>Per SPW stats: <br>\n')
   htmlOut.writelines('<table cellspacing="0" cellpadding="0" border="0" bgcolor="#000000">\n')
   htmlOut.writelines('	<tr>\n')
   htmlOut.writelines('		<td>\n')
   line='<table>\n  <tr bgcolor="#ffffff">\n    <th></th>\n    '
   for spw in spwlist:
      line+='<th>'+spw+'</th>\n    '
   line+='</tr>\n'
   htmlOut.writelines(line)

   quantities=['bandwidth','effective_bandwidth','SNR_orig','SNR_final','RMS_orig','RMS_final']
   for key in quantities:
      line='<tr bgcolor="#ffffff">\n    <td>'+key+': </td>\n'
      for spw in spwlist:
         spwkeys=sclib[target][band]['per_spw_stats'][spw].keys()
         if 'SNR' in key and key in spwkeys:
            line+='    <td>{:0.2f}</td>\n'.format(sclib[target][band]['per_spw_stats'][spw][key])
         if 'RMS' in key and key in spwkeys:
            line+='    <td>{:0.2e} mJy/bm</td>\n'.format(sclib[target][band]['per_spw_stats'][spw][key]*1000.0)
         if 'bandwidth' in key and key in spwkeys:
            line+='    <td>{:0.4f} GHz</td>\n'.format(sclib[target][band]['per_spw_stats'][spw][key])
      line+='</tr>\n    '
      htmlOut.writelines(line)
   htmlOut.writelines('</table>\n')
   htmlOut.writelines('	</td>\n')
   htmlOut.writelines('	</tr>\n')
   htmlOut.writelines('</table>\n')
   for spw in spwlist:
      spwkeys=sclib[target][band]['per_spw_stats'][spw].keys()
      if 'delta_SNR' in spwkeys or 'delta_RMS' in spwkeys or 'delta_beamarea' in spwkeys:
         if sclib[target][band]['per_spw_stats'][spw]['delta_SNR'] < 0.0:
            htmlOut.writelines('WARNING SPW '+spw+' HAS LOWER SNR POST SELFCAL<br>\n')
         if sclib[target][band]['per_spw_stats'][spw]['delta_RMS'] > 0.0:
            htmlOut.writelines('WARNING SPW '+spw+' HAS HIGHER RMS POST SELFCAL<br>\n')
         if sclib[target][band]['per_spw_stats'][spw]['delta_beamarea'] > 0.05:
            htmlOut.writelines('WARNING SPW '+spw+' HAS A >0.05 CHANGE IN BEAM AREA POST SELFCAL<br>\n')

def render_per_solint_QA_pages(sclib,solints,bands,directory='weblog'):
  ## Per Solint pages
   targets=list(sclib.keys())
   for target in targets:
      bands_obsd=list(sclib[target].keys())
      for band in bands_obsd:
         if sclib[target][band]['final_solint'] == 'None':
            final_solint_index=0
         else:
            final_solint_index=solints[band].index(sclib[target][band]['final_solint']) 

         vislist=sclib[target][band]['vislist']
         index_addition=1
         if sclib[target][band]['final_solint'] != 'inf_ap' and sclib[target][band]['final_solint'] != 'None':
            index_addition=2

         final_solint_to_plot=solints[band][final_solint_index+index_addition-1]
         keylist=sclib[target][band][vislist[0]].keys()
         if index_addition == 2 and final_solint_to_plot not in keylist:
           index_addition=index_addition-1


         
         #for i in range(final_solint_index+index_addition):
         for i in range(len(solints[band])):

            if solints[band][i] not in keylist or sclib[target][band][vislist[len(vislist)-1]][solints[band][i]]['Pass'] == 'None':
               continue
            htmlOutSolint=open(directory+'/'+target+'_'+band+'_'+solints[band][i]+'.html','w')
            htmlOutSolint.writelines('<html>\n')
            htmlOutSolint.writelines('<title>SelfCal Weblog</title>\n')
            htmlOutSolint.writelines('<head>\n')
            htmlOutSolint.writelines('</head>\n')
            htmlOutSolint.writelines('<body>\n')
            htmlOutSolint.writelines('<a name="top"></a>\n')
            htmlOutSolint.writelines('<h2>'+target+' Plots</h2>\n')
            htmlOutSolint.writelines('<h2>'+band+'</h2>\n')
            htmlOutSolint.writelines('<h2>Targets:</h2>\n')
            keylist=sclib[target][band][vislist[0]].keys()
            solints_string=''
            for j in range(final_solint_index+index_addition):
               if solints[band][j] not in keylist:
                  continue
               solints_string+='<a href="'+target+'_'+band+'_'+solints[band][j]+'.html">'+solints[band][j]+'  </a><br>\n'
            htmlOutSolint.writelines('<br>Solints: '+solints_string)

            htmlOutSolint.writelines('<h3>Solint: '+solints[band][i]+'</h3>\n')       
            keylist_top=sclib[target][band].keys()
            htmlOutSolint.writelines('<a href="index.html#'+target+'_'+band+'">Back to Main Target/Band</a><br>\n')


            #must select last key for pre Jan 14th runs since they only wrote pass to the last MS dictionary entry
            passed=sclib[target][band][vislist[len(vislist)-1]][solints[band][i]]['Pass']
            '''
            if (i > final_solint_index) or ('Estimated_SNR_too_low_for_solint' not in sclib[target][band]['Stop_Reason']):
               htmlOut.writelines('<h4>Passed: <font color="red">False</font></h4>\n')
            elif 'Stop_Reason' in keylist_top:
               if (i == final_solint_index) and ('Estimated_SNR_too_low_for_solint' not in sclib[target][band]['Stop_Reason']):
                    htmlOut.writelines('<h4>Passed: <font color="red">False</font></h4>\n') 
            else:
               htmlOut.writelines('<h4>Passed: <font color="blue">True</font></h4>\n')
            '''
            if passed:
               htmlOutSolint.writelines('<h4>Passed: <font color="blue">True</font></h4>\n')
            else:
               htmlOutSolint.writelines('<h4>Passed: <font color="red">False</font></h4>\n')

            htmlOutSolint.writelines('Pre and Post Selfcal images with scales set to Post image<br>\n')
            plot_image(sanitize_string(target)+'_'+band+'_'+solints[band][i]+'_'+str(i)+'_post.image.tt0',\
                      directory+'/images/'+sanitize_string(target)+'_'+band+'_'+solints[band][i]+'_'+str(i)+'_post.image.tt0.png', \
                      zoom=2 if directory=="weblog" else 1) 
            image_stats=imstat(sanitize_string(target)+'_'+band+'_'+solints[band][i]+'_'+str(i)+'_post.image.tt0')
            plot_image(sanitize_string(target)+'_'+band+'_'+solints[band][i]+'_'+str(i)+'.image.tt0',\
                      directory+'/images/'+sanitize_string(target)+'_'+band+'_'+solints[band][i]+'_'+str(i)+'.image.tt0.png',min=image_stats['min'][0],max=image_stats['max'][0], \
                      zoom=2 if directory=="weblog" else 1) 

            htmlOutSolint.writelines('<a href="images/'+sanitize_string(target)+'_'+band+'_'+solints[band][i]+'_'+str(i)+'.image.tt0.png"><img src="images/'+sanitize_string(target)+'_'+band+'_'+solints[band][i]+'_'+str(i)+'.image.tt0.png" ALT="pre-SC-solint image" WIDTH=400 HEIGHT=400></a>\n')
            htmlOutSolint.writelines('<a href="images/'+sanitize_string(target)+'_'+band+'_'+solints[band][i]+'_'+str(i)+'_post.image.tt0.png"><img src="images/'+sanitize_string(target)+'_'+band+'_'+solints[band][i]+'_'+str(i)+'_post.image.tt0.png" ALT="pre-SC-solint image" WIDTH=400 HEIGHT=400></a><br>\n')
            htmlOutSolint.writelines('Post SC SNR: {:0.2f}'.format(sclib[target][band][vislist[0]][solints[band][i]]['SNR_post'])+'<br>Pre SC SNR: {:0.2f}'.format(sclib[target][band][vislist[0]][solints[band][i]]['SNR_pre'])+'<br><br>\n')
            htmlOutSolint.writelines('Post SC RMS: {:0.7f}'.format(sclib[target][band][vislist[0]][solints[band][i]]['RMS_post'])+' Jy/beam<br>Pre SC RMS: {:0.7f}'.format(sclib[target][band][vislist[0]][solints[band][i]]['RMS_pre'])+' Jy/beam<br>\n')
            htmlOutSolint.writelines('Post Beam: {:0.2f}"x{:0.2f}" {:0.2f} deg'.format(sclib[target][band][vislist[0]][solints[band][i]]['Beam_major_post'],sclib[target][band][vislist[0]][solints[band][i]]['Beam_minor_post'],sclib[target][band][vislist[0]][solints[band][i]]['Beam_PA_post'])+'<br>\n')
            htmlOutSolint.writelines('Pre Beam: {:0.2f}"x{:0.2f}" {:0.2f} deg'.format(sclib[target][band][vislist[0]][solints[band][i]]['Beam_major_pre'],sclib[target][band][vislist[0]][solints[band][i]]['Beam_minor_pre'],sclib[target][band][vislist[0]][solints[band][i]]['Beam_PA_pre'])+'<br><br>\n')


            if solints[band][i] =='inf_EB':
               htmlOutSolint.writelines('<h3>Phase vs. Frequency Plots:</h3>\n')
            else:
               htmlOutSolint.writelines('<h3>Phase vs. Time Plots:</h3>\n')
            for vis in vislist:
               htmlOutSolint.writelines('<h4>MS: '+vis+'</h4>\n')
               ant_list=get_ant_list(vis)
               gaintable=sclib[target][band][vis][solints[band][i]]['gaintable'][len(sclib[target][band][vis][solints[band][i]]['gaintable'])-1]
               print('******************'+gaintable+'***************')
               nflagged_sols, nsols=get_sols_flagged_solns(gaintable)
               frac_flagged_sols=nflagged_sols/nsols
               plot_ants_flagging_colored(directory+'/images/plot_ants_'+gaintable+'.png',vis,gaintable)
               htmlOutSolint.writelines('<a href="images/plot_ants_'+gaintable+'.png"><img src="images/plot_ants_'+gaintable+'.png" ALT="antenna positions with flagging plot" WIDTH=400 HEIGHT=400></a><br>\n')
               htmlOutSolint.writelines('N Gain solutions: {:0.0f}<br>'.format(nsols))
               htmlOutSolint.writelines('Flagged solutions: {:0.0f}<br>'.format(nflagged_sols))
               htmlOutSolint.writelines('Fraction Flagged Solutions: {:0.3f} <br><br>'.format(frac_flagged_sols))
               if solints[band][i] =='inf_EB':
                  if 'fallback' in sclib[target][band][vis][solints[band][i]].keys():
                     if sclib[target][band][vis][solints[band][i]]['fallback'] == '':
                        fallback_mode='None'
                     if sclib[target][band][vis][solints[band][i]]['fallback'] == 'combinespw':
                        fallback_mode='Combine SPW'
                     if sclib[target][band][vis][solints[band][i]]['fallback'] == 'spwmap':
                        fallback_mode='SPWMAP'
                     htmlOutSolint.writelines('<h4>Fallback Mode: <font color="red">'+fallback_mode+'</font></h4>\n')
               htmlOutSolint.writelines('<h4>Spwmapping: ['+' '.join(map(str,sclib[target][band][vis][solints[band][i]]['spwmap']))+']</h4>\n')

               for ant in ant_list:
                  sani_target=sanitize_string(target)
                  if solints[band][i] =='inf_EB':
                     xaxis='frequency'
                  else:
                     xaxis='time'
                  if 'ap' in solints[band][i]:
                     yaxis='amp'
                     plotrange=[0,0,0,2.0]
                  else:
                     yaxis='phase'
                     plotrange=[0,0,-180,180]
                  try:
                     plotms(gridrows=2,plotindex=0,rowindex=0,vis=gaintable,xaxis=xaxis, yaxis=yaxis,showgui=False,\
                         xselfscale=True,plotrange=plotrange, antenna=ant,customflaggedsymbol=True,title=ant+' phase',\
                         plotfile=directory+'/images/plot_'+ant+'_'+gaintable.replace('.g','.png'),overwrite=True, clearplots=True)
                     plotms(gridrows=2,rowindex=1,plotindex=1,vis=gaintable,xaxis=xaxis, yaxis='SNR',showgui=False,\
                         xselfscale=True, antenna=ant,customflaggedsymbol=True,title=ant+' SNR',\
                         plotfile=directory+'/images/plot_'+ant+'_'+gaintable.replace('.g','.png'),overwrite=True, clearplots=False)
                     #htmlOut.writelines('<img src="images/plot_'+ant+'_'+gaintable.replace('.g','.png')+'" ALT="gaintable antenna '+ant+'" WIDTH=200 HEIGHT=200>')
                     htmlOutSolint.writelines('<a href="images/plot_'+ant+'_'+gaintable.replace('.g','.png')+'"><img src="images/plot_'+ant+'_'+gaintable.replace('.g','.png')+'" ALT="gaintable antenna '+ant+'" WIDTH=200 HEIGHT=200></a>\n')
                  except:
                     continue
            htmlOutSolint.writelines('</body>\n')
            htmlOutSolint.writelines('</html>\n')
            htmlOutSolint.close()

def importdata(vislist,all_targets,telescope):
   spectral_scan=False
   listdict=collect_listobs_per_vis(vislist)
   scantimesdict,integrationsdict,integrationtimesdict,integrationtimes,n_spws,minspw,spwsarray,spws_set=fetch_scan_times(vislist,all_targets)
   spwslist=spwsarray.tolist()
   spwstring=','.join(str(spw) for spw in spwslist)
   nspws_sets=spws_set.shape[0]
   if 'VLA' in telescope:
<<<<<<< HEAD
      bands,band_properties=get_VLA_bands(vislist)
   
=======
     bands,band_properties=get_VLA_bands(vislist,all_targets)

>>>>>>> 8b011006
   if telescope=='ALMA' or telescope =='ACA':
      bands,band_properties=get_ALMA_bands(vislist,spwstring,spwsarray)
      if nspws_sets > 1:
         spectral_scan=True

   scantimesdict={}
   scanfieldsdict={}
   scannfieldsdict={}
   scanstartsdict={}
   scanendsdict={}
   integrationsdict={}
   integrationtimesdict
   mosaic_field_dict={}
   bands_to_remove=[]

   for band in bands:
        print(band)
        scantimesdict_temp,scanfieldsdict_temp,scannfieldsdict_temp,scanstartsdict_temp,scanendsdict_temp,integrationsdict_temp,integrationtimesdict_temp,\
        integrationtimes_temp,n_spws_temp,minspw_temp,spwsarray_temp,mosaic_field_temp=fetch_scan_times_band_aware(vislist,all_targets,band_properties,band)

        scantimesdict[band]=scantimesdict_temp.copy()
        scanfieldsdict[band]=scanfieldsdict_temp.copy()
        scannfieldsdict[band]=scannfieldsdict_temp.copy()
        scanstartsdict[band]=scanstartsdict_temp.copy()
        scanendsdict[band]=scanendsdict_temp.copy()
        integrationsdict[band]=integrationsdict_temp.copy()
        mosaic_field_dict[band]=mosaic_field_temp.copy()
        integrationtimesdict[band]=integrationtimesdict_temp.copy()
        if n_spws_temp == -99:
           for vis in vislist:
              band_properties[vis].pop(band)
              band_properties[vis]['bands'].remove(band)
              print('Removing '+band+' bands from list due to no observations')
           bands_to_remove.append(band)
        loopcount=0
        for vis in vislist:
           for target in all_targets:
              check_target=len(integrationsdict[band][vis][target])
              if check_target == 0:
                 integrationsdict[band][vis].pop(target)
                 integrationtimesdict[band][vis].pop(target)
                 scantimesdict[band][vis].pop(target)
                 scanfieldsdict[band][vis].pop(target)
                 scannfieldsdict[band][vis].pop(target)
                 scanstartsdict[band][vis].pop(target)
                 scanendsdict[band][vis].pop(target) 
                 #handle case of multiMS mosaic data; assumes mosaic info is the same for MSes
                 if loopcount == 0:
                    mosaic_field_dict[band].pop(target)
           loopcount+=1        
   if len(bands_to_remove) > 0:
      for delband in bands_to_remove:
         bands.remove(delband)
   
   ## Load the gain calibrator information.

   gaincalibrator_dict = {}
   for vis in vislist:
       if "targets" in vis:
           vis_string = "_targets"
       else:
           vis_string = "_target"

       viskey = vis.replace(vis_string+".ms",vis_string+".selfcal.ms")

       gaincalibrator_dict[viskey] = {}
       if os.path.exists(vis.replace(vis_string+".ms",".ms").replace(vis_string+".selfcal.ms",".ms")):
           msmd.open(vis.replace(vis_string+".ms",".ms").replace(vis_string+".selfcal.ms",".ms"))
   
           for field in msmd.fieldsforintent("*CALIBRATE_PHASE*"):
               scans_for_field = msmd.scansforfield(field)
               scans_for_gaincal = msmd.scansforintent("*CALIBRATE_PHASE*")
               field_name = msmd.fieldnames()[field]
               gaincalibrator_dict[viskey][field_name] = {}
               gaincalibrator_dict[viskey][field_name]["scans"] = np.intersect1d(scans_for_field, scans_for_gaincal)
               gaincalibrator_dict[viskey][field_name]["phasecenter"] = msmd.phasecenter(field)
               gaincalibrator_dict[viskey][field_name]["intent"] = "phase"
               gaincalibrator_dict[viskey][field_name]["times"] = np.array([np.mean(msmd.timesforscan(scan)) for scan in \
                       gaincalibrator_dict[viskey][field_name]["scans"]])
   
           msmd.close()

   return listdict,bands,band_properties,scantimesdict,scanfieldsdict,scannfieldsdict,scanstartsdict,scanendsdict,integrationsdict,integrationtimesdict,spwslist,spwstring,spwsarray,mosaic_field_dict,gaincalibrator_dict,spectral_scan,spws_set

def flag_spectral_lines(vislist,all_targets,spwsarray):
   print("# cont.dat file found, flagging lines identified by the pipeline.")
   contdotdat = parse_contdotdat('cont.dat',all_targets[0])
   spwvisref=get_spwnum_refvis(vislist,all_targets[0],contdotdat,spwsarray)
   for vis in vislist:
      if not os.path.exists(vis+".flagversions/flags.before_line_flags"):
         flagmanager(vis=vis, mode = 'save', versionname = 'before_line_flags', comment = 'Flag states at start of reduction')
      else:
         flagmanager(vis=vis,mode='restore',versionname='before_line_flags')
      for target in all_targets:
         contdot_dat_flagchannels_string = flagchannels_from_contdotdat(vis,target,spwsarray,vislist,spwvisref,contdotdat)
         flagdata(vis=vis, mode='manual', spw=contdot_dat_flagchannels_string[:-2], flagbackup=False, field = target)


def split_to_selfcal_ms(vislist,band_properties,bands,spectral_average):
   for vis in vislist:
       os.system('rm -rf '+vis.replace('.ms','.selfcal.ms')+'*')
       spwstring=''
       chan_widths=[]
       if spectral_average:
          initweights(vis=vis,wtmode='weight',dowtsp=True) # initialize channelized weights
          for band in bands:
             desiredWidth=get_desired_width(band_properties[vis][band]['meanfreq'])
             print(band,desiredWidth)
             widtharray,bwarray,nchanarray=get_spw_chanwidths(vis,band_properties[vis][band]['spwarray'])
             band_properties[vis][band]['chan_widths']=get_spw_chanavg(vis,widtharray,bwarray,nchanarray,desiredWidth=desiredWidth)
             print(band_properties[vis][band]['chan_widths'])
             chan_widths=chan_widths+band_properties[vis][band]['chan_widths'].astype('int').tolist()
             if spwstring =='':
                spwstring=band_properties[vis][band]['spwstring']+''
             else:
                spwstring=spwstring+','+band_properties[vis][band]['spwstring']
          mstransform(vis=vis,chanaverage=True,chanbin=chan_widths,spw=spwstring,outputvis=vis.replace('.ms','.selfcal.ms'),datacolumn='data',reindex=False)
          initweights(vis=vis,wtmode='delwtsp') # remove channelized weights
       else:
          mstransform(vis=vis,outputvis=vis.replace('.ms','.selfcal.ms'),datacolumn='data',reindex=False)


def check_mosaic(vislist,target):
   msmd.open(vis[0])
   fieldid=msmd.fieldsforname(field)
   msmd.done()
   if len(fieldid) > 1:
      mosaic=True
   else:
      mosaic=False
   return mosaic

def get_phasecenter(vis,field):
   msmd.open(vis)
   fieldid=msmd.fieldsforname(field)
   ra_phasecenter_arr=np.zeros(len(fieldid))
   dec_phasecenter_arr=np.zeros(len(fieldid))
   for i in range(len(fieldid)):
      phasecenter=msmd.phasecenter(fieldid[i])
      ra_phasecenter_arr[i]=phasecenter['m0']['value']
      dec_phasecenter_arr[i]=phasecenter['m1']['value']

   msmd.done()

   ra_phasecenter=np.median(ra_phasecenter_arr)
   dec_phasecenter=np.median(dec_phasecenter_arr)
   phasecenter_string='ICRS {:0.8f}rad {:0.8f}rad '.format(ra_phasecenter,dec_phasecenter)
   return phasecenter_string

def get_flagged_solns_per_spw(spwlist,gaintable):
     # Get the antenna names and offsets.
     msmd = casatools.msmetadata()
     tb = casatools.table()

     # Calculate the number of flags for each spw.
     #gaintable='"'+gaintable+'"'
     os.system('cp -r '+gaintable.replace(' ','\ ')+' tempgaintable.g')
     gaintable='tempgaintable.g'
     nflags = [tb.calc('[select from '+gaintable+' where SPECTRAL_WINDOW_ID=='+\
             spwlist[i]+' giving  [ntrue(FLAG)]]')['0'].sum() for i in \
             range(len(spwlist))]
     nunflagged = [tb.calc('[select from '+gaintable+' where SPECTRAL_WINDOW_ID=='+\
             spwlist[i]+' giving  [nfalse(FLAG)]]')['0'].sum() for i in \
             range(len(spwlist))]
     os.system('rm -rf tempgaintable.g')
     fracflagged=np.array(nflags)/(np.array(nflags)+np.array(nunflagged))
     # Calculate a score based on those two.
     return nflags, nunflagged,fracflagged


def analyze_inf_EB_flagging(selfcal_library,band,spwlist,gaintable,vis,target,spw_combine_test_gaintable,spectral_scan):
   # if more than two antennas are fully flagged relative to the combinespw results, fallback to combinespw
   max_flagged_ants_combspw=2.0
   # if only a single (or few) spw(s) has flagging, allow at most this number of antennas to be flagged before mapping
   max_flagged_ants_spwmap=1.0
   fallback=''
   map_index=-1
   min_spwmap_bw=0.0
   spwmap=[False]*len(spwlist)
   nflags,nunflagged,fracflagged=get_flagged_solns_per_spw(spwlist,gaintable)
   nflags_spwcomb,nunflagged_spwcomb,fracflagged_spwcomb=get_flagged_solns_per_spw(spwlist[0],spw_combine_test_gaintable)
   eff_bws=np.zeros(len(spwlist))
   total_bws=np.zeros(len(spwlist))
   keylist=list(selfcal_library[target][band]['per_spw_stats'].keys())
   for i in range(len(spwlist)):
      eff_bws[i]=selfcal_library[target][band]['per_spw_stats'][keylist[i]]['effective_bandwidth']
      total_bws[i]=selfcal_library[target][band]['per_spw_stats'][keylist[i]]['bandwidth']
   minimum_flagged_ants_per_spw=np.min(nflags)/2.0
   minimum_flagged_ants_spwcomb=np.min(nflags_spwcomb)/2.0 # account for the fact that some antennas might be completely flagged and give 
                                                           # the impression of a lot of flagging
   maximum_flagged_ants_per_spw=np.max(nflags)/2.0
   delta_nflags=np.array(nflags)/2.0-minimum_flagged_ants_spwcomb #minimum_flagged_ants_per_spw

   # if there are more than 3 flagged antennas for all spws (minimum_flagged_ants_spwcomb, fallback to doing spw combine for inf_EB fitting
   # use the spw combine number of flagged ants to set the minimum otherwise could misinterpret fully flagged antennas for flagged solutions
   # captures case where no one spws has sufficient S/N, only together do they have enough
   if (minimum_flagged_ants_per_spw-minimum_flagged_ants_spwcomb) > max_flagged_ants_combspw:
      fallback='combinespw'
   
   #if certain spws have more than max_flagged_ants_spwmap flagged solutions that the least flagged spws, set those to spwmap
   for i in range(len(spwlist)):
      if np.min(delta_nflags[i]) > max_flagged_ants_spwmap:
         fallback='spwmap'
         spwmap[i]=True
         if total_bws[i] > min_spwmap_bw:
            min_spwmap_bw=total_bws[i]
   #also spwmap spws with similar bandwidths to the others that are getting mapped, avoid low S/N solutions
   if fallback=='spwmap':
      for i in range(len(spwlist)):
         if total_bws[i] <= min_spwmap_bw:
            spwmap[i]=True
      if all(spwmap):
         fallback='combinespw'
   #want the widest bandwidth window that also has the minimum flags to use for spw mapping
   applycal_spwmap=[]
   if fallback=='spwmap':
      minflagged_index=(np.array(nflags)/2.0 == minimum_flagged_ants_per_spw).nonzero()
      max_bw_index = (eff_bws == np.max(eff_bws[minflagged_index[0]])).nonzero()
      max_bw_min_flags_index=np.intersect1d( minflagged_index[0],max_bw_index[0])
      #if len(max_bw_min_flags_index) > 1:
      #don't need the conditional since this works with array lengths of 1
      map_index=max_bw_min_flags_index[np.argmax(eff_bws[max_bw_min_flags_index])]   
      #else:
      #   map_index=max_bw_min_flags_index[0]
      
      #make spwmap list that first maps everything to itself, need max spw to make that list
      maxspw=np.max(selfcal_library[target][band][vis]['spwsarray']+1)
      applycal_spwmap_int_list=list(np.arange(maxspw))
      for i in range(len(applycal_spwmap_int_list)):
         applycal_spwmap.append(applycal_spwmap_int_list[i])

      #replace the elements that require spwmapping (spwmap[i] == True
      for i in range(len(spwmap)):
         print(i,spwlist[i],spwmap[i])
         if spwmap[i]:
            applycal_spwmap[int(spwlist[i])]=int(spwlist[map_index])
      # always fallback to combinespw for spectral scans
      if fallback !='' and spectral_scan:
         fallback='combinespw'
   return fallback,map_index,spwmap,applycal_spwmap



def unflag_failed_antennas(vis, caltable, flagged_fraction=0.25, only_long_baselines=False, solnorm=True, calonly_max_flagged=0., spwmap=[], 
        fb_to_prev_solint=False, solints=[], iteration=0):
    tb.open(caltable, nomodify=False)
    antennas = tb.getcol("ANTENNA1")
    flags = tb.getcol("FLAG")
    cals = tb.getcol("CPARAM")
    snr = tb.getcol("SNR")

    if len(spwmap) > 0:
        spws = tb.getcol("SPECTRAL_WINDOW_ID")
        good_spws = np.repeat(False, spws.size)
        for spw in np.unique(spwmap):
            good_spws = np.logical_or(good_spws, spws == spw)
    else:
        good_spws = np.repeat(True, antennas.size)

    msmd.open(vis)
    good_antenna_ids = msmd.antennasforscan(msmd.scansforintent("*OBSERVE_TARGET*")[0])
    good_antennas = np.repeat(False, antennas.size)
    for ant in np.unique(antennas):
        if ant in good_antenna_ids:
            good_antennas[antennas == ant] = True

    good_spws = np.logical_and(good_spws, good_antennas)
 
    antennas = antennas[good_spws]
    flags = flags[:,:,good_spws]
    cals = cals[:,:,good_spws]
    snr = snr[:,:,good_spws]

    # Get the percentage of flagged solutions for each antenna.
    unique_antennas = np.unique(antennas)
    nants = unique_antennas.size
    ordered_flags = flags.reshape(flags.shape[0:2] + (flags.shape[2]//nants, nants))
    percentage_flagged = (ordered_flags.sum(axis=2) / ordered_flags.shape[2]).mean(axis=0).mean(axis=0)
 
    # Load in the positions of the antennas and calculate their offsets from the geometric center.
    msmd.open(vis)
    offsets = [msmd.antennaoffset(a) for a in antennas]
    unique_offsets = [msmd.antennaoffset(a) for a in unique_antennas]
    msmd.close()
 
    mean_longitude = np.mean([offsets[i]["longitude offset"]['value'] for i in range(nants)])
    mean_latitude = np.mean([offsets[i]["latitude offset"]['value'] for i in range(nants)])
    offsets = np.array([np.sqrt((offsets[i]["longitude offset"]['value'] - \
            mean_longitude)**2 + (offsets[i]["latitude offset"]['value'] - mean_latitude)**2) for i in range(len(antennas))])
    unique_offsets = np.array([np.sqrt((unique_offsets[i]["longitude offset"]['value'] - \
            mean_longitude)**2 + (unique_offsets[i]["latitude offset"]['value'] - mean_latitude)**2) for i in range(len(unique_antennas))])
 
    # Get a smoothed number of antennas flagged as a function of offset.
    test_r = np.linspace(0., offsets.max(), 1000)
    neff = (nants)**(-1./(1+4))
    kernal2 = scipy.stats.gaussian_kde(offsets, bw_method=neff)

    flagged_offsets = offsets[np.any(flags, axis=(0,1))]
    if len(np.unique(flagged_offsets)) == 1:
        flagged_offsets = np.concatenate((flagged_offsets, flagged_offsets*1.05))
    elif len(flagged_offsets) == 0:
        tb.close()
        print("Not unflagging any antennas because there are no flags! The beam size probably changed because of calwt=True.")
        return
    kernel = scipy.stats.gaussian_kde(flagged_offsets,
            bw_method=kernal2.factor*offsets.std()/flagged_offsets.std())
    normalized = kernel(test_r) * len(flagged_offsets) / np.trapz(kernel(test_r), test_r)
    normalized2 = kernal2(test_r) * antennas.size / np.trapz(kernal2(test_r), test_r)
    fraction_flagged_antennas = normalized / normalized2

    # Calculate the derivatives to see where flagged fraction is sharply changing.

    derivative = np.gradient(fraction_flagged_antennas, test_r)
    second_derivative = np.gradient(derivative, test_r)

    # Check which minima include enough antennas to explain the beam ratio.

    maxima = scipy.signal.argrelextrema(second_derivative, np.greater)[0]
    # We only want positive accelerations and positive velocities, i.e. flagging increasing. That said, if you happen to have the
    # case of a significantly flagged short baseline antenna and a lot of minimally flagged long baseline antennas, the velocity
    # might be negative because you have a shallow gap at the intersection of the two. So we need to do a check, and if there's no
    # peaks that satisfy this condition, ignore the velocity criterion.
    positive_velocity_maxima = maxima[np.logical_and(second_derivative[maxima] > 0, derivative[maxima] > 0)]
    maxima = maxima[second_derivative[maxima] > 0]
    # If we have enough peaks (i.e. the whole thing isn't flagged, then take only the peaks outside the inner 5%.
    if len(maxima) > 1:
        maxima = maxima[test_r[maxima] > test_r.max()*0.1]
    # Pick the shortest baseline "significant" maximum.
    if len(positive_velocity_maxima) > 0:
        good = second_derivative[maxima] / second_derivative[positive_velocity_maxima].max() > 0.5
    else:
        good = second_derivative[maxima] / second_derivative[maxima].max() > 0.5
    m = maxima[good].min()
    # If thats not the shortest baseline maximum, we can go one lower as long as the velocity doesn't go below 0.
    if m != maxima.min():
        index = np.where(maxima == m)[0][0]
        m_test = maxima[index-1]
        if np.all(derivative[m_test:m]/derivative.max() > -0.05):
            m = m_test

    offset_limit = test_r[m]
    max_velocity = derivative[m]
    flagged_fraction = fraction_flagged_antennas[m]

    if only_long_baselines:
        ok_to_flag_antennas = unique_antennas[unique_offsets > offset_limit]
    else:
        ok_to_flag_antennas = unique_antennas

    # Make a plot of all of this info

    import matplotlib.pyplot as plt

    fig, ax1 = plt.subplots()
    ax2 = ax1.twinx()

    ax1.plot(unique_offsets, percentage_flagged, "o")

    ax1.plot(test_r, fraction_flagged_antennas, "k-")
    ax2.plot(test_r, derivative / derivative.max(), "g-")
    if len(positive_velocity_maxima) > 0:
        ax2.plot(test_r, second_derivative / second_derivative[positive_velocity_maxima].max(), "r-")
    else:
        ax2.plot(test_r, second_derivative / second_derivative[maxima].max(), "r-")

    for m in maxima[::-1]:
        if second_derivative[m] < 0:
            continue

        # Estimated change ine the size of the beam.
        beam_change = np.percentile(offsets, 80) / np.percentile(offsets[np.logical_or(flags.any(axis=0).any(axis=0) == False, \
                offsets > test_r[m])], 80)

        #if beam_change < 1.05:
        if test_r[m] == offset_limit:
            ax1.axvline(test_r[m], linestyle="--")
            ax1.axhline(fraction_flagged_antennas[m], linestyle="--")
        else:
            ax1.axvline(test_r[m])

    fig.savefig(caltable.replace(".g",".pass.png"))
    plt.close(fig)

    # Now combine the cluster of antennas with high flagging fraction with the antennas that actually have enough
    # flagging to warrant passing through to get the list of pass through antennas.
    bad_antennas = unique_antennas[percentage_flagged >= flagged_fraction]

    pass_through_antennas = np.intersect1d(ok_to_flag_antennas, bad_antennas)

    # For the antennas we just identified, we just pass them through without doing anything. I.e. we set flags to False and the caltable value to 1.0+0j.
    for a in pass_through_antennas:
        indices = np.where(antennas == a)

        flagged_fraction_double_snr = (snr[:,:,indices] < 10).sum() / snr[:,:,indices].size
        if flagged_fraction_double_snr < calonly_max_flagged: 
            flags[:,:,indices] = False
        else:
            flags[:,:,indices] = False
            cals[:,:,indices] = 1.0+0j

    if solnorm:
        scale = np.mean(np.abs(cals[flags == False])**2)**0.5
        print("Normalizing the amplitudes by a factor of ", scale)
        cals = cals / scale

    modified_flags = tb.getcol("FLAG")
    modified_cals = tb.getcol("CPARAM")

    modified_flags[:,:,good_spws] = flags
    modified_cals[:,:,good_spws] = cals

    tb.putcol("FLAG", modified_flags)
    tb.putcol("CPARAM", modified_cals)
    tb.flush()

    tb.close()

    # Check whether earlier solints have acceptable solutions, and if so use, those instead.

    if fb_to_prev_solint:
        if "ap" in solints[iteration]:
            for i in range(len(solints)):
                if "ap" in solints[i]:
                    min_iter = i
                    break
        else:
            min_iter = 1

        for i, solint in enumerate(solints[min_iter:iteration][::-1]):
            print("Testing solint ", solint)
            print("Opening gaintable ", caltable.replace(solints[iteration]+"_"+str(iteration), solint+"_"+str(iteration-i-1)))
            tb.open(caltable.replace(solints[iteration]+"_"+str(iteration), solint+"_"+str(iteration-i-1)))
            antennas = tb.getcol("ANTENNA1")
            flags = tb.getcol("FLAG")
            cals = tb.getcol("CPARAM")
            snr = tb.getcol("SNR")
            tb.close()

            new_pass_through_antennas = []
            print(list(pass_through_antennas))
            for ant in pass_through_antennas:
                good = antennas == ant
                if np.all(cals[:,:,good].real == 1) and np.all(cals[:,:,good].imag == 0) and np.all(flags[:,:,good] == False):
                    new_pass_through_antennas.append(ant)
                    print("Skipping ant ",ant," because it was passed through in solint = ", solint)
                else:
                    tb.open(caltable, nomodify=False)
                    bad_rows = np.where(tb.getcol("ANTENNA1") == ant)[0]
                    tb.removerows(rownrs=bad_rows)
                    tb.flush()
                    tb.close()

                    tb.open(caltable.replace(solints[iteration]+"_"+str(iteration), solint+"_"+str(iteration-i-1)))
                    good_rows = np.where(tb.getcol("ANTENNA1") == ant)[0]
                    print("Copying these rows into ", caltable, ":")
                    print(good_rows)
                    for row in good_rows:
                        tb.copyrows(outtable=caltable, startrowin=row, nrow=1)
                    tb.close()

            pass_through_antennas = new_pass_through_antennas

        tb.open(caltable)
        rownumbers = tb.rownumbers()
        subt = tb.query("OBSERVATION_ID==0", sortlist="TIME,ANTENNA1")
        tb.close()

        subt.copyrows(outtable=caltable)
        tb.open(caltable, nomodify=False)
        tb.removerows(rownrs=rownumbers)
        tb.flush()
        tb.close()
        subt.close()<|MERGE_RESOLUTION|>--- conflicted
+++ resolved
@@ -2643,13 +2643,8 @@
    spwstring=','.join(str(spw) for spw in spwslist)
    nspws_sets=spws_set.shape[0]
    if 'VLA' in telescope:
-<<<<<<< HEAD
-      bands,band_properties=get_VLA_bands(vislist)
-   
-=======
-     bands,band_properties=get_VLA_bands(vislist,all_targets)
-
->>>>>>> 8b011006
+      bands,band_properties=get_VLA_bands(vislist,all_targets)
+  
    if telescope=='ALMA' or telescope =='ACA':
       bands,band_properties=get_ALMA_bands(vislist,spwstring,spwsarray)
       if nspws_sets > 1:
