import numpy as np
import numpy 
import math
from PIL import Image
def tclean_wrapper(vis, imagename, band_properties,band,telescope='undefined',scales=[0], smallscalebias = 0.6, mask = '',\
                   nsigma=5.0, imsize = None, cellsize = None, interactive = False, robust = 0.5, gain = 0.1, niter = 50000,\
                   cycleniter = 300, uvtaper = [], savemodel = 'none',gridder='standard', sidelobethreshold=3.0,smoothfactor=1.0,noisethreshold=5.0,\
                   lownoisethreshold=1.5,parallel=False,nterms=1,cyclefactor=3,uvrange='',threshold='0.0Jy',phasecenter='',\
<<<<<<< HEAD
                   startmodel='',pblimit=0.1,pbmask=0.1,field='',datacolumn='',spw='',obstype='single-point',\
                   resume=False):
=======
                   startmodel='',pblimit=0.1,pbmask=0.1,field='',datacolumn='',spw='',obstype='single-point', \
                   savemodel_only=False):
>>>>>>> 8a032e5a
    """
    Wrapper for tclean with keywords set to values desired for the Large Program imaging
    See the CASA 6.1.1 documentation for tclean to get the definitions of all the parameters
    """
    msmd.open(vis[0])
    fieldid=msmd.fieldsforname(field)
    msmd.done()
    tb.open(vis[0]+'/FIELD')
    ephem_column=tb.getcol('EPHEMERIS_ID')
    tb.close()
    if ephem_column[fieldid[0]] !=-1:
       phasecenter='TRACKFIELD'

    if obstype=='mosaic':
       phasecenter=get_phasecenter(vis[0],field)


    if mask == '':
       usemask='auto-multithresh'
    else:
       usemask='user'
    if threshold != '0.0Jy':
       nsigma=0.0
    if telescope=='ALMA':
       sidelobethreshold=3.0
       smoothfactor=1.0
       noisethreshold=5.0
       lownoisethreshold=1.5
       cycleniter=-1
       cyclefactor=1.0
       print(band_properties)
       if band_properties[vis[0]][band]['75thpct_uv'] > 2000.0:
          sidelobethreshold=2.0

    if telescope=='ACA':
       sidelobethreshold=1.25
       smoothfactor=1.0
       noisethreshold=5.0
       lownoisethreshold=2.0
       cycleniter=-1
       cyclefactor=1.0

    elif 'VLA' in telescope:
       sidelobethreshold=2.0
       smoothfactor=1.0
       noisethreshold=5.0
       lownoisethreshold=1.5    
       pblimit=-0.1
       cycleniter=-1
       cyclefactor=3.0
       pbmask=0.0
    wprojplanes=1
    if band=='EVLA_L' or band =='EVLA_S':
       gridder='wproject'
       wprojplanes=-1
    if (band=='EVLA_L' or band =='EVLA_S') and obstype=='mosaic':
       print('WARNING DETECTED VLA L- OR S-BAND MOSAIC; WILL USE gridder="mosaic" IGNORING W-TERM')
    if obstype=='mosaic':
       gridder='mosaic'
    else:
       if gridder !='wproject':
          gridder='standard' 

    if gridder=='mosaic' and startmodel!='':
       parallel=False
<<<<<<< HEAD
    if not resume:
        for ext in ['.image*', '.mask', '.model*', '.pb*', '.psf*', '.residual*', '.sumwt*','.gridwt*']:
            os.system('rm -rf '+ imagename + ext)
    tclean(vis= vis, 
           imagename = imagename, 
           field=field,
           specmode = 'mfs', 
           deconvolver = 'mtmfs',
           scales = scales, 
           gridder=gridder,
           weighting='briggs', 
           robust = robust,
           gain = gain,
           imsize = imsize,
           cell = cellsize, 
           smallscalebias = smallscalebias, #set to CASA's default of 0.6 unless manually changed
           niter = niter, #we want to end on the threshold
           interactive = interactive,
           nsigma=nsigma,    
           cycleniter = cycleniter,
           cyclefactor = cyclefactor, 
           uvtaper = uvtaper, 
           savemodel = 'none',
           mask=mask,
           usemask=usemask,
           sidelobethreshold=sidelobethreshold,
           smoothfactor=smoothfactor,
           pbmask=pbmask,
           pblimit=pblimit,
           nterms = nterms,
           uvrange=uvrange,
           threshold=threshold,
           parallel=parallel,
           phasecenter=phasecenter,
           startmodel=startmodel,
           datacolumn=datacolumn,spw=spw,wprojplanes=wprojplanes)
=======
    if not savemodel_only:
        for ext in ['.image*', '.mask', '.model*', '.pb*', '.psf*', '.residual*', '.sumwt*','.gridwt*']:
            os.system('rm -rf '+ imagename + ext)
        tclean(vis= vis, 
               imagename = imagename, 
               field=field,
               specmode = 'mfs', 
               deconvolver = 'mtmfs',
               scales = scales, 
               gridder=gridder,
               weighting='briggs', 
               robust = robust,
               gain = gain,
               imsize = imsize,
               cell = cellsize, 
               smallscalebias = smallscalebias, #set to CASA's default of 0.6 unless manually changed
               niter = niter, #we want to end on the threshold
               interactive = interactive,
               nsigma=nsigma,    
               cycleniter = cycleniter,
               cyclefactor = cyclefactor, 
               uvtaper = uvtaper, 
               savemodel = 'none',
               mask=mask,
               usemask=usemask,
               sidelobethreshold=sidelobethreshold,
               smoothfactor=smoothfactor,
               pbmask=pbmask,
               pblimit=pblimit,
               nterms = nterms,
               uvrange=uvrange,
               threshold=threshold,
               parallel=parallel,
               phasecenter=phasecenter,
               startmodel=startmodel,
               datacolumn=datacolumn,spw=spw,wprojplanes=wprojplanes)
>>>>>>> 8a032e5a
     #this step is a workaround a bug in tclean that doesn't always save the model during multiscale clean. See the "Known Issues" section for CASA 5.1.1 on NRAO's website
    if savemodel=='modelcolumn':
          print("")
          print("Running tclean a second time to save the model...")
          tclean(vis= vis, 
                 imagename = imagename, 
                 field=field,
                 specmode = 'mfs', 
                 deconvolver = 'mtmfs',
                 scales = scales, 
                 gridder=gridder,
                 weighting='briggs', 
                 robust = robust,
                 gain = gain,
                 imsize = imsize,
                 cell = cellsize, 
                 smallscalebias = smallscalebias, #set to CASA's default of 0.6 unless manually changed
                 niter = 0, 
                 interactive = False,
                 nsigma=0.0, 
                 cycleniter = cycleniter,
                 cyclefactor = cyclefactor, 
                 uvtaper = uvtaper, 
                 usemask='user',
                 savemodel = savemodel,
                 sidelobethreshold=sidelobethreshold,
                 smoothfactor=smoothfactor,
                 pbmask=pbmask,
                 pblimit=pblimit,
                 calcres = False,
                 calcpsf = False,
                 restoration = False,
                 nterms = nterms,
                 uvrange=uvrange,
                 threshold=threshold,
                 parallel=False,
                 phasecenter=phasecenter,spw=spw,wprojplanes=wprojplanes)
    


def collect_listobs_per_vis(vislist):
   listdict={}
   for vis in vislist:
      listdict[vis]=listobs(vis)
   return listdict

def fetch_scan_times(vislist,targets,listdict):
   scantimesdict={}
   integrationsdict={}
   integrationtimesdict={}
   integrationtime=np.array([])
   n_spws=np.array([])
   min_spws=np.array([])
   spwslist=np.array([])
   for vis in vislist:
      scantimesdict[vis]={}
      integrationsdict[vis]={}
      integrationtimesdict[vis]={}
      keylist=list(listdict[vis].keys())  
      for target in targets:
         countscans=0
         scantimes=np.array([])
         integrations=np.array([])
         for key in keylist:
            if 'scan' in key and listdict[vis][key]['0']['FieldName']==target:
               countscans+=1
               scantime=(listdict[vis][key]['0']['EndTime']- listdict[vis][key]['0']['BeginTime'])*86400.0
               ints_per_scan=np.round(scantime/listdict[vis][key]['0']['IntegrationTime'])
               integrationtime=np.append(integrationtime,np.array([listdict[vis][key]['0']['IntegrationTime']]))
               #print('Key:', key,scantime)
               scantimes=np.append(scantimes,np.array([scantime]))
               integrations=np.append(integrations,np.array([ints_per_scan]))
               n_spws=np.append(len(listdict[vis][key]['0']['SpwIds']),n_spws)
               min_spws=np.append(np.min(listdict[vis][key]['0']['SpwIds']),min_spws)
               spwslist=np.append(listdict[vis][key]['0']['SpwIds'],spwslist)
               #print(scantimes)

         scantimesdict[vis][target]=scantimes.copy()
         #assume each band only has a single integration time
         integrationtimesdict[vis][target]=np.median(integrationtime)
         integrationsdict[vis][target]=integrations.copy()
   if np.mean(n_spws) != np.max(n_spws):
      print('WARNING, INCONSISTENT NUMBER OF SPWS IN SCANS/MSes')
   if np.max(min_spws) != np.min(min_spws):
      print('WARNING, INCONSISTENT MINIMUM SPW IN SCANS/MSes')
   spwslist=np.unique(spwslist).astype(int)
   return scantimesdict,integrationsdict,integrationtimesdict, integrationtime,np.max(n_spws),np.min(min_spws),spwslist

def fetch_scan_times_band_aware(vislist,targets,listdict,band_properties,band):
   scantimesdict={}
   scanstartsdict={}
   scanendsdict={}
   integrationsdict={}
   integrationtimesdict={}
   integrationtime=np.array([])
   n_spws=np.array([])
   min_spws=np.array([])
   spwslist=np.array([])
   mosaic_field={}
   for vis in vislist:
      scantimesdict[vis]={}
      scanstartsdict[vis]={}
      scanendsdict[vis]={}
      integrationsdict[vis]={}
      integrationtimesdict[vis]={}
      keylist=list(listdict[vis].keys())  
      for target in targets:
         mosaic_field[target]={}
         mosaic_field[target]['field_ids']=[]
         mosaic_field[target]['mosaic']=False
         countscans=0
         scantimes=np.array([])
         integrations=np.array([])
         scanstarts=np.array([])
         scanends=np.array([])
         for key in keylist:
            if ('scan' in key) and (listdict[vis][key]['0']['FieldName']==target) and np.all(np.in1d(np.array(listdict[vis][key]['0']['SpwIds']),band_properties[vis][band]['spwarray'])):
               countscans+=1
               scantime=(listdict[vis][key]['0']['EndTime']- listdict[vis][key]['0']['BeginTime'])*86400.0
               ints_per_scan=np.round(scantime/listdict[vis][key]['0']['IntegrationTime'])
               integrationtime=np.append(integrationtime,np.array([listdict[vis][key]['0']['IntegrationTime']]))
               #print('Key:', key,scantime)
               scanstarts=np.append(scanstarts,np.array([listdict[vis][key]['0']['BeginTime']]))
               scanends=np.append(scanends,np.array([listdict[vis][key]['0']['EndTime']]))
               scantimes=np.append(scantimes,np.array([scantime]))
               integrations=np.append(integrations,np.array([ints_per_scan]))
               n_spws=np.append(len(listdict[vis][key]['0']['SpwIds']),n_spws)
               min_spws=np.append(np.min(listdict[vis][key]['0']['SpwIds']),min_spws)
               spwslist=np.append(listdict[vis][key]['0']['SpwIds'],spwslist)
               subscanlist=listdict[vis][key].keys()
               for subscan in subscanlist:
                  mosaic_field[target]['field_ids'].append(listdict[vis][key][subscan]['FieldId'])

               mosaic_field[target]['field_ids']=list(set(mosaic_field[target]['field_ids']))
               if len(mosaic_field[target]['field_ids']) > 1:
                  mosaic_field[target]['mosaic']=True
               
               #print(scantimes)

         scantimesdict[vis][target]=scantimes.copy()
         scanstartsdict[vis][target]=scanstarts.copy()
         scanendsdict[vis][target]=scanends.copy()
         #assume each band only has a single integration time
         integrationtimesdict[vis][target]=np.median(integrationtime)
         integrationsdict[vis][target]=integrations.copy()
   if len(n_spws) > 0:
      if np.mean(n_spws) != np.max(n_spws):
         print('WARNING, INCONSISTENT NUMBER OF SPWS IN SCANS/MSes')
      if np.max(min_spws) != np.min(min_spws):
         print('WARNING, INCONSISTENT MINIMUM SPW IN SCANS/MSes')
      spwslist=np.unique(spwslist).astype(int)
   else:
     return scantimesdict,scanstartsdict,scanendsdict,integrationsdict,integrationtimesdict, integrationtime,-99,-99,spwslist,mosaic_field
   return scantimesdict,scanstartsdict,scanendsdict,integrationsdict,integrationtimesdict, integrationtime,np.max(n_spws),np.min(min_spws),spwslist,mosaic_field


def fetch_spws(vislist,targets,listdict):
   scantimesdict={}
   n_spws=np.array([])
   min_spws=np.array([])
   spwslist=np.array([])
   for vis in vislist:
      listdict[vis]=listobs(vis)
      keylist=list(listdict[vis].keys())  
      for target in targets:
         countscans=0
         for key in keylist:
            if 'scan' in key and listdict[vis][key]['0']['FieldName']==target:
               countscans+=1
               n_spws=np.append(len(listdict[vis][key]['0']['SpwIds']),n_spws)
               min_spws=np.append(np.min(listdict[vis][key]['0']['SpwIds']),min_spws)
               spwslist=np.append(listdict[vis][key]['0']['SpwIds'],spwslist)
               #print(scantimes)
   if len(n_spws) > 1:
      if np.mean(n_spws) != np.max(n_spws):
         print('WARNING, INCONSISTENT NUMBER OF SPWS IN SCANS/MSes')
      if np.max(min_spws) != np.min(min_spws):
         print('WARNING, INCONSISTENT MINIMUM SPW IN SCANS/MSes')
   spwslist=np.unique(spwslist).astype(int)
   if len(n_spws) == 1:
      return n_spws,min_spws,spwslist
   else:
      return np.max(n_spws),np.min(min_spws),spwslist


def fetch_scan_times_target(vislist,target,listdict):
   scantimesdict={}
   integrationsdict={}
   integrationtimesdict={}
   integrationtime=np.array([])
   n_spws=np.array([])
   min_spws=np.array([])
   spwslist=np.array([])
   allscantimes=np.array([])
   for vis in vislist:
      listdict[vis]=listobs(vis)
      keylist=list(listdict[vis].keys())       
      countscans=0
      scantimes=np.array([])
      integrations=np.array([])
      for key in keylist:
         if 'scan' in key:
            if listdict[vis][key]['0']['FieldName'] == target:
               countscans+=1
               scantime=(listdict[vis][key]['0']['EndTime']- listdict[vis][key]['0']['BeginTime'])*86400.0
               scantimes=np.append(scantimes,np.array([scantime]))

      allscantimes=np.append(allscantimes,scantimes)

   return allscantimes

#deprecated function
def get_common_intervals(vis,integrationsdict,integrationtime):
   allintegrations=np.array([])

   #for vis in vislist:
   allintegrations=np.append(allintegrations,integrationsdict)

   unique_integrations=np.unique(allintegrations)
   common_multiples=np.array([])
   common_multiple=True
   for i in range(1,int(np.max(unique_integrations))):
      for number in unique_integrations:
         multiple=number/i
         #print(multiple,number ,i,multiple.is_integer())
         if multiple.is_integer():
            common_multiple=True
         else:
            common_multiple=False
            break
      if common_multiple:
         common_multiples=np.append(common_multiples,np.array([i]))
      common_multiple=True
   solints=[]
   for multiple in common_multiples:
      solint='{:0.2f}s'.format(multiple*integrationtime)
      solints.append(solint)
   return common_multiples,solints

#deprecated function
def get_solints_vla(vis,scantimesdict,integrationtime):
   allscantimes=np.array([])

   #for vis in vislist: # use if we put all scan times from all MSes into single array
   #mix of short and long baseline data could have differing integration times and hence solints
   allscantimes=np.append(allscantimes,scantimesdict)

   medianscantime=np.median(allscantimes)
   integrations_per_scan=np.round(medianscantime/integrationtime)
   non_integer_multiple=True
   i=0
   while non_integer_multiple:
      integrations_per_scan=integrations_per_scan+i
      integrations_per_scan_div4=integrations_per_scan/4.0
      print(integrations_per_scan,integrations_per_scan_div4,i)
      if integrations_per_scan_div4.is_integer():
         non_integer_multiple=False
         n_ints_increment=i
      else:
         i+=1

   max_integrations_per_sol=integrations_per_scan
   print('Max integrations per solution',max_integrations_per_sol,n_ints_increment)
   common_multiples=np.array([])

   for i in range(1,int(max_integrations_per_sol)):
         multiple=max_integrations_per_sol/i
         #print(multiple,number ,i,multiple.is_integer())
         if multiple.is_integer():
            common_multiple=True
         else:
            common_multiple=False
         if common_multiple:
            common_multiples=np.append(common_multiples,np.array([i]))

   solints=[]
   for multiple in common_multiples:
      solint='{:0.2f}s'.format(multiple*integrationtime)
      solints.append(solint)

   return solints

    

#actual routine used for getting solints
def get_solints_simple(vislist,scantimesdict,scanstartsdict,scanendsdict,integrationtimes,\
                       inf_EB_gaincal_combine,spwcombine=True,solint_decrement='fixed',solint_divider=2.0,n_solints=4.0,do_amp_selfcal=False):
   all_integrations=np.array([])
   all_nscans_per_obs=np.array([])
   all_time_between_scans=np.array([])
   all_times_per_obs=np.array([])
   allscantimes=np.array([]) # we put all scan times from all MSes into single array
   #mix of short and long baseline data could have differing integration times and hence solints
   #could do solints per vis file, but too complex for now at least use perhaps keep scan groups different
   #per MOUS
   nscans_per_obs={}
   time_per_vis={}
   time_between_scans={}
   for vis in vislist:
      nscans_per_obs[vis]={}
      time_between_scans[vis]={}
      time_per_vis[vis]=0.0
      targets=integrationtimes[vis].keys()
      earliest_start=1.0e10
      latest_end=0.0
      for target in targets:
         nscans_per_obs[vis][target]=len(scantimesdict[vis][target])
         allscantimes=np.append(allscantimes,scantimesdict[vis][target])
         for i in range(len(scanstartsdict[vis][target])):# way to get length of an EB with multiple targets without writing new functions; I could be more clever with np.where()
            if scanstartsdict[vis][target][i] < earliest_start: 
               earliest_start=scanstartsdict[vis][target][i]
            if scanendsdict[vis][target][i] > latest_end:
               latest_end=scanstartsdict[vis][target][i]
         if np.isfinite(integrationtimes[vis][target]):
            all_integrations=np.append(all_integrations,integrationtimes[vis][target])
         all_nscans_per_obs=np.append(all_nscans_per_obs,nscans_per_obs[vis][target])
         #determine time between scans
         delta_scan=np.zeros(len(scanstartsdict[vis][target])-1)
         sortedstarts=np.sort(scanstartsdict[vis][target]) #scan list isn't sorted, so sort these so they're in order and we can subtract them from each other
         sortedends=np.sort(scanstartsdict[vis][target])
         #delta_scan=(sortedends[:-1]-sortedstarts[1:])*86400.0*-1.0
         delta_scan=np.zeros(len(sortedends)-1)
         for i in range(len(sortedstarts)-1):
            delta_scan[i]=(sortedends[i]-sortedstarts[i+1])*86400.0*-1.0
         all_time_between_scans=np.append(all_time_between_scans,delta_scan)
      time_per_vis[vis]= (latest_end - earliest_start)*86400.0    # calculate length of EB
      all_times_per_obs=np.append(all_times_per_obs,np.array([time_per_vis[vis]]))
   integration_time=np.max(all_integrations) # use the longest integration time from all MS files

   max_scantime=np.median(allscantimes)
   median_scantime=np.max(allscantimes)
   min_scantime=np.min(allscantimes)
   median_scans_per_obs=np.median(all_nscans_per_obs)
   median_time_per_obs=np.median(all_times_per_obs)
   median_time_between_scans=np.median(all_time_between_scans)
   print('median scan length: ',median_scantime)
   print('median time between target scans: ',median_time_between_scans)
   print('median scans per observation: ',median_scans_per_obs)
   print('median length of observation: ',median_time_per_obs)

   solints_gt_scan=np.array([])
   gaincal_combine=[]
   
   # commented completely, no solints between inf_EB and inf
   #make solints between inf_EB and inf if more than one scan per source and scans are short
   #if median_scans_per_obs > 1 and median_scantime < 150.0:
   #   # add one solint that is meant to combine 2 short scans, otherwise go to inf_EB
   #   solint=(median_scantime*2.0+median_time_between_scans)*1.1
   #   if solint < 300.0:  # only allow solutions that are less than 5 minutes in duration
   #      solints_gt_scan=np.append(solints_gt_scan,[solint])

   #code below would make solints between inf_EB and inf by combining scans
   #sometimes worked ok, but many times selfcal would quit before solint=inf
   '''
   solint=median_time_per_obs/4.05 # divides slightly unevenly if lengths of observation are exactly equal, but better than leaving a small out of data remaining
   while solint > (median_scantime*2.0+median_time_between_scans)*1.05:      #solint should be greater than the length of time between two scans + time between to be better than inf
      solints_gt_scan=np.append(solints_gt_scan,[solint])                       # add solint to list of solints now that it is an integer number of integrations
      solint = solint/2.0  
      #print('Next solint: ',solint)                                        #divide solint by 2.0 for next solint
   '''
   print(max_scantime,integration_time)
   if solint_decrement == 'fixed':
      solint_divider=np.round(np.exp(1.0/n_solints*np.log(max_scantime/integration_time)))
   #division never less than 2.0
   if solint_divider < 2.0:
      solint_divider=2.0
   solints_lt_scan=np.array([])
   n_scans=len(allscantimes)
   solint=max_scantime/solint_divider  
   while solint > 1.90*integration_time:      #1.1*integration_time will ensure that a single int will not be returned such that solint='int' can be appended to the final list.
      ints_per_solint=solint/integration_time
      if ints_per_solint.is_integer():
         solint=solint
      else:
         remainder=ints_per_solint-float(int(ints_per_solint))     # calculate delta_T greater than an a fixed multile of integrations
         solint=solint-remainder*integration_time # add remainder to make solint a fixed number of integrations

      ints_per_solint=float(int(ints_per_solint))
      print('Checking solint = ',ints_per_solint*integration_time)
      delta=test_truncated_scans(ints_per_solint, allscantimes,integration_time) 
      solint=(ints_per_solint+delta)*integration_time
      if solint > 1.90*integration_time:
         solints_lt_scan=np.append(solints_lt_scan,[solint])                       # add solint to list of solints now that it is an integer number of integrations

      solint = solint/solint_divider  
      #print('Next solint: ',solint)                                        #divide solint by 2.0 for next solint

      

   solints_list=[]
   if len(solints_gt_scan) > 0:
      for solint in solints_gt_scan:
         solint_string='{:0.2f}s'.format(solint)
         solints_list.append(solint_string)
         if spwcombine:
            gaincal_combine.append('spw,scan')
         else:
            gaincal_combine.append('scan')



 # insert inf_EB
   solints_list.insert(0,'inf_EB')
   gaincal_combine.insert(0,inf_EB_gaincal_combine)

   #insert solint = inf
   if median_scans_per_obs > 1:                    # if only a single scan per target, redundant with inf_EB and do not include
      solints_list.append('inf')
      if spwcombine:
         gaincal_combine.append('spw')
      else:
         gaincal_combine.append('')

   for solint in solints_lt_scan:
      solint_string='{:0.2f}s'.format(solint)
      solints_list.append(solint_string)
      if spwcombine:
         gaincal_combine.append('spw')
      else:
         gaincal_combine.append('')



   #append solint = int to end
   solints_list.append('int')
   if spwcombine:
      gaincal_combine.append('spw')
   else:
      gaincal_combine.append('')
   solmode_list=['p']*len(solints_list)
   if do_amp_selfcal:
      if median_time_between_scans >150.0 or np.isnan(median_time_between_scans):
         amp_solints_list=['inf_ap']
         if spwcombine:
            amp_gaincal_combine=['spw']
         else:
            amp_gaincal_combine=['']
      else:
         amp_solints_list=['300s_ap','inf_ap']
         if spwcombine:
            amp_gaincal_combine=['scan,spw','spw']
         else:
            amp_gaincal_combine=['scan','']
      solints_list=solints_list+amp_solints_list
      gaincal_combine=gaincal_combine+amp_gaincal_combine
      solmode_list=solmode_list+['ap']*len(amp_solints_list)

      
         

   return solints_list,integration_time,gaincal_combine,solmode_list



def test_truncated_scans(ints_per_solint, allscantimes,integration_time ):
   delta_ints_per_solint=[0 , -1, 1,-2,2]
   n_truncated_scans=np.zeros(len(delta_ints_per_solint))
   n_remaining_ints=np.zeros(len(delta_ints_per_solint))
   min_index=0
   for i in range(len(delta_ints_per_solint)):
      diff_ints_per_scan=((allscantimes-((ints_per_solint+delta_ints_per_solint[i])*integration_time))/integration_time)+0.5
      diff_ints_per_scan=diff_ints_per_scan.astype(int)
      trimmed_scans=( (diff_ints_per_scan > 0.0)  & (diff_ints_per_scan < ints_per_solint+delta_ints_per_solint[i])).nonzero()
      if len(trimmed_scans[0]) >0:
         n_remaining_ints[i]=np.max(diff_ints_per_scan[trimmed_scans[0]])
      else:
         n_remaining_ints[i]=0.0
      #print((ints_per_solint+delta_ints_per_solint[i])*integration_time,ints_per_solint+delta_ints_per_solint[i],  diff_ints_per_scan)
      
      #print('Max ints remaining: ', n_remaining_ints[i])
      #print('N truncated scans: ', len(trimmed_scans[0]))
      n_truncated_scans[i]=len(trimmed_scans[0])
      # check if there are fewer truncated scans in the current trial and if
      # if one trial has more scans left off or fewer. Favor more left off, such that remainder might be able to 
      # find a solution
      # if ((i > 0) and (n_truncated_scans[i] <= n_truncated_scans[min_index]):   # if we don't care about the amount of 
      #if ((i > 0) and (n_truncated_scans[i] <= n_truncated_scans[min_index]) and (n_remaining_ints[i] > n_remaining_ints[min_index])):
      if ((i > 0) and (n_truncated_scans[i] <= n_truncated_scans[min_index]) and (n_remaining_ints[i] < n_remaining_ints[min_index])):
         min_index=i
      #print(delta_ints_per_solint[min_index])
   return delta_ints_per_solint[min_index]
   
def fetch_targets_old(vis):
      fields=[]
      listdict=listobs(vis)
      listobskeylist=listdict.keys()
      for listobskey in listobskeylist:
         if 'field_' in listobskey:
            fields.append(listdict[listobskey]['name'])
      fields=list(set(fields)) # convert to set to only get unique items
      return fields

def fetch_targets(vis):
      fields=[]
      tb.open(vis+'/FIELD')
      names=list(tb.getcol('NAME'))
      tb.close()
      listdict=listobs(vis)
      listobskeylist=listdict.keys()
      for listobskey in listobskeylist:
         if 'field_' in listobskey:
            fieldnum=int(listobskey.split('_')[1])
            fields.append(names[fieldnum])
      fields=list(set(fields)) # convert to set to only get unique items
      return fields

def checkmask(imagename):
   maskImage=imagename.replace('image','mask').replace('.tt0','')
   image_stats= imstat(maskImage)
   if image_stats['max'][0] == 0:
      return False
   else:
      return True

def estimate_SNR(imagename,maskname=None,verbose=True):
    MADtoRMS =  1.4826
    headerlist = imhead(imagename, mode = 'list')
    beammajor = headerlist['beammajor']['value']
    beamminor = headerlist['beamminor']['value']
    beampa = headerlist['beampa']['value']
    image_stats= imstat(imagename = imagename)
    if maskname is None:
       maskImage=imagename.replace('image','mask').replace('.tt0','')
    else:
       maskImage=maskname
    residualImage=imagename.replace('image','residual')
    os.system('rm -rf temp.mask temp.residual')
    if os.path.exists(maskImage):
       os.system('cp -r '+maskImage+ ' temp.mask')
       maskImage='temp.mask'
    os.system('cp -r '+residualImage+ ' temp.residual')
    residualImage='temp.residual'
    if 'dirty' not in imagename:
       goodMask=checkmask(imagename)
    else:
       goodMask=False
    if os.path.exists(maskImage) and goodMask:
       ia.close()
       ia.done()
       ia.open(residualImage)
       #ia.calcmask(maskImage+" <0.5"+"&& mask("+residualImage+")",name='madpbmask0')
       ia.calcmask("'"+maskImage+"'"+" <0.5"+"&& mask("+residualImage+")",name='madpbmask0')
       mask0Stats = ia.statistics(robust=True,axes=[0,1])
       ia.maskhandler(op='set',name='madpbmask0')
       rms = mask0Stats['medabsdevmed'][0] * MADtoRMS
       residualMean = mask0Stats['median'][0]
    else:
       residual_stats=imstat(imagename=imagename.replace('image','residual'),algorithm='chauvenet')
       rms = residual_stats['rms'][0]
    peak_intensity = image_stats['max'][0]
    SNR = peak_intensity/rms
    if verbose:
           print("#%s" % imagename)
           print("#Beam %.3f arcsec x %.3f arcsec (%.2f deg)" % (beammajor, beamminor, beampa))
           print("#Peak intensity of source: %.2f mJy/beam" % (peak_intensity*1000,))
           print("#rms: %.2e mJy/beam" % (rms*1000,))
           print("#Peak SNR: %.2f" % (SNR,))
    ia.close()
    ia.done()
    os.system('rm -rf temp.mask temp.residual')
    return SNR,rms



def estimate_near_field_SNR(imagename,maskname=None,verbose=True):
    MADtoRMS =  1.4826
    headerlist = imhead(imagename, mode = 'list')
    beammajor = headerlist['beammajor']['value']
    beamminor = headerlist['beamminor']['value']
    beampa = headerlist['beampa']['value']
    image_stats= imstat(imagename = imagename)
    if maskname is None:
       maskImage=imagename.replace('image','mask').replace('.tt0','')
    else:
       maskImage=maskname
    if not os.path.exists(maskImage):
       print('Does not exist')
       return np.float64(-99.0),np.float64(-99.0)
    goodMask=checkmask(maskImage)
    if not goodMask:
       print('checkmask')
       return np.float64(-99.0),np.float64(-99.0)
    residualImage=imagename.replace('image','residual')
    os.system('rm -rf temp.mask temp.residual temp.border.mask temp.smooth.ceiling.mask temp.smooth.mask temp.nearfield.mask temp.big.smooth.ceiling.mask temp.big.smooth.mask')
    os.system('cp -r '+maskImage+ ' temp.mask')
    os.system('cp -r '+residualImage+ ' temp.residual')
    residualImage='temp.residual'
    maskStats=imstat(imagename='temp.mask')
    imsmooth(imagename='temp.mask',kernel='gauss',major=str(beammajor*3.0)+'arcsec',minor=str(beammajor*3.0)+'arcsec', pa='0deg',outfile='temp.smooth.mask')
    immath(imagename=['temp.smooth.mask'],expr='iif(IM0 > 0.1,1.0,0.0)',outfile='temp.smooth.ceiling.mask')
    imsmooth(imagename='temp.smooth.ceiling.mask',kernel='gauss',major=str(beammajor*5.0)+'arcsec',minor=str(beammajor*5.0)+'arcsec', pa='0deg',outfile='temp.big.smooth.mask')
    immath(imagename=['temp.big.smooth.mask'],expr='iif(IM0 > 0.1,1.0,0.0)',outfile='temp.big.smooth.ceiling.mask')
    #immath(imagename=['temp.smooth.ceiling.mask','temp.mask'],expr='((IM0-IM1)-1.0)*-1.0',outfile='temp.border.mask')
    immath(imagename=['temp.big.smooth.ceiling.mask','temp.smooth.ceiling.mask'],expr='((IM0-IM1)-1.0)*-1.0',outfile='temp.nearfield.mask')
    maskImage='temp.nearfield.mask'
    ia.close()
    ia.done()
    ia.open(residualImage)
    #ia.calcmask(maskImage+" <0.5"+"&& mask("+residualImage+")",name='madpbmask0')
    ia.calcmask("'"+maskImage+"'"+" <0.5"+"&& mask("+residualImage+")",name='madpbmask0')
    mask0Stats = ia.statistics(robust=True,axes=[0,1])
    ia.maskhandler(op='set',name='madpbmask0')
    rms = mask0Stats['medabsdevmed'][0] * MADtoRMS
    residualMean = mask0Stats['median'][0]
    peak_intensity = image_stats['max'][0]
    SNR = peak_intensity/rms
    if verbose:
           print("#%s" % imagename)
           print("#Beam %.3f arcsec x %.3f arcsec (%.2f deg)" % (beammajor, beamminor, beampa))
           print("#Peak intensity of source: %.2f mJy/beam" % (peak_intensity*1000,))
           print("#Near Field rms: %.2e mJy/beam" % (rms*1000,))
           print("#Peak Near Field SNR: %.2f" % (SNR,))
    ia.close()
    ia.done()
    os.system('rm -rf temp.mask temp.residual temp.border.mask temp.smooth.ceiling.mask temp.smooth.mask temp.nearfield.mask temp.big.smooth.ceiling.mask temp.big.smooth.mask')
    return SNR,rms


def get_intflux(imagename,rms,maskname=None):
   headerlist = imhead(imagename, mode = 'list')
   beammajor = headerlist['beammajor']['value']
   beamminor = headerlist['beamminor']['value']
   beampa = headerlist['beampa']['value']
   cell = headerlist['cdelt2']*180.0/3.14159*3600.0
   beamarea=3.14159*beammajor*beamminor/(4.0*np.log(2.0))
   pix_per_beam=beamarea/(cell**2)
   if maskname is None:
      maskname=imagename.replace('image.tt0','mask')
   imagestats=imstat(imagename=imagename,mask=maskname)
   flux=imagestats['flux'][0]
   n_beams=imagestats['npts'][0]/pix_per_beam
   e_flux=(n_beams)**0.5*rms
   return flux,e_flux

def get_n_ants(vislist):
   #Examines number of antennas in each ms file and returns the minimum number of antennas
   msmd = casatools.msmetadata()
   tb = casatools.table()
   n_ants=50.0
   for vis in vislist:
      msmd.open(vis)
      names = msmd.antennanames()
      msmd.close()
      n_ant_vis=len(names)
      if n_ant_vis < n_ants:
         n_ants=n_ant_vis
   return n_ants
    
def get_ant_list(vis):
   #Examines number of antennas in each ms file and returns the minimum number of antennas
   msmd = casatools.msmetadata()
   tb = casatools.table()
   n_ants=50.0
   msmd.open(vis)
   names = msmd.antennanames()
   msmd.close()
   return names

def rank_refants(vis):
     # Get the antenna names and offsets.

     msmd = casatools.msmetadata()
     tb = casatools.table()

     msmd.open(vis)
     names = msmd.antennanames()
     offset = [msmd.antennaoffset(name) for name in names]
     msmd.close()

     # Calculate the mean longitude and latitude.

     mean_longitude = numpy.mean([offset[i]["longitude offset"]\
             ['value'] for i in range(len(names))])
     mean_latitude = numpy.mean([offset[i]["latitude offset"]\
             ['value'] for i in range(len(names))])

     # Calculate the offsets from the center.

     offsets = [numpy.sqrt((offset[i]["longitude offset"]['value'] -\
             mean_longitude)**2 + (offset[i]["latitude offset"]\
             ['value'] - mean_latitude)**2) for i in \
             range(len(names))]

     # Calculate the number of flags for each antenna.

     nflags = [tb.calc('[select from '+vis+' where ANTENNA1=='+\
             str(i)+' giving  [ntrue(FLAG)]]')['0'].sum() for i in \
             range(len(names))]

     # Calculate a score based on those two.

     score = [offsets[i] / max(offsets) + nflags[i] / max(nflags) \
             for i in range(len(names))]

     # Print out the antenna scores.

     print("Refant list for "+vis)
     #for i in numpy.argsort(score):
     #    print(names[i], score[i])
     print(','.join(numpy.array(names)[numpy.argsort(score)]))
     # Return the antenna names sorted by score.

     return ','.join(numpy.array(names)[numpy.argsort(score)])


def get_SNR_self(all_targets,bands,vislist,selfcal_library,n_ant,solints,integration_time,inf_EB_gaincal_combine,inf_EB_gaintype):
   solint_snr={}
   solint_snr_per_spw={}
   if inf_EB_gaintype=='G':
      polscale=2.0
   else:
      polscale=1.0
   for target in all_targets:
    solint_snr[target]={}
    solint_snr_per_spw[target]={}
    for band in selfcal_library[target].keys():
      solint_snr[target][band]={}
      solint_snr_per_spw[target][band]={}
      for solint in solints[band]:
         solint_snr[target][band][solint]=0.0
         solint_snr_per_spw[target][band][solint]={}       
         if solint == 'inf_EB':
            SNR_self_EB=np.zeros(len(vislist))
            SNR_self_EB_spw=np.zeros([len(vislist),len(selfcal_library[target][band][vislist[0]]['spwsarray'])])
            SNR_self_EB_spw_mean=np.zeros([len(selfcal_library[target][band][vislist[0]]['spwsarray'])])
            SNR_self_EB_spw={}
            for i in range(len(vislist)):
               SNR_self_EB[i]=selfcal_library[target][band]['SNR_orig']/((n_ant)**0.5*(selfcal_library[target][band]['Total_TOS']/selfcal_library[target][band][vislist[i]]['TOS'])**0.5)
               SNR_self_EB_spw[vislist[i]]={}
               for spw in selfcal_library[target][band][vislist[i]]['spwsarray']:
                  SNR_self_EB_spw[vislist[i]][str(spw)]=(polscale)**-0.5*selfcal_library[target][band]['SNR_orig']/((n_ant-3)**0.5*(selfcal_library[target][band]['Total_TOS']/selfcal_library[target][band][vislist[i]]['TOS'])**0.5)*(selfcal_library[target][band]['per_spw_stats'][str(spw)]['effective_bandwidth']/selfcal_library[target][band]['total_effective_bandwidth'])**0.5
            for spw in selfcal_library[target][band][vislist[0]]['spwsarray']:
               mean_SNR=0.0
               for j in range(len(vislist)):
                  mean_SNR+=SNR_self_EB_spw[vislist[j]][str(spw)]
               mean_SNR=mean_SNR/len(vislist) 
               solint_snr_per_spw[target][band][solint][str(spw)]=mean_SNR
            solint_snr[target][band][solint]=np.mean(SNR_self_EB)
            selfcal_library[target][band]['per_EB_SNR']=np.mean(SNR_self_EB)
         elif solint =='inf' or solint == 'inf_ap':
               selfcal_library[target][band]['per_scan_SNR']=selfcal_library[target][band]['SNR_orig']/((n_ant-3)**0.5*(selfcal_library[target][band]['Total_TOS']/selfcal_library[target][band]['Median_scan_time'])**0.5)
               solint_snr[target][band][solint]=selfcal_library[target][band]['per_scan_SNR']
               for spw in selfcal_library[target][band][vislist[0]]['spwsarray']:
                  solint_snr_per_spw[target][band][solint][str(spw)]=selfcal_library[target][band]['SNR_orig']/((n_ant-3)**0.5*(selfcal_library[target][band]['Total_TOS']/selfcal_library[target][band]['Median_scan_time'])**0.5)*(selfcal_library[target][band]['per_spw_stats'][str(spw)]['effective_bandwidth']/selfcal_library[target][band]['total_effective_bandwidth'])**0.5
         elif solint == 'int':
               solint_snr[target][band][solint]=selfcal_library[target][band]['SNR_orig']/((n_ant-3)**0.5*(selfcal_library[target][band]['Total_TOS']/integration_time)**0.5)
               for spw in selfcal_library[target][band][vislist[0]]['spwsarray']:
                  solint_snr_per_spw[target][band][solint][str(spw)]=selfcal_library[target][band]['SNR_orig']/((n_ant-3)**0.5*(selfcal_library[target][band]['Total_TOS']/integration_time)**0.5)*(selfcal_library[target][band]['per_spw_stats'][str(spw)]['effective_bandwidth']/selfcal_library[target][band]['total_effective_bandwidth'])**0.5
         else:
               solint_float=float(solint.replace('s','').replace('_ap',''))
               solint_snr[target][band][solint]=selfcal_library[target][band]['SNR_orig']/((n_ant-3)**0.5*(selfcal_library[target][band]['Total_TOS']/solint_float)**0.5)
               for spw in selfcal_library[target][band][vislist[0]]['spwsarray']:
                  solint_snr_per_spw[target][band][solint][str(spw)]=selfcal_library[target][band]['SNR_orig']/((n_ant-3)**0.5*(selfcal_library[target][band]['Total_TOS']/solint_float)**0.5)*(selfcal_library[target][band]['per_spw_stats'][str(spw)]['effective_bandwidth']/selfcal_library[target][band]['total_effective_bandwidth'])**0.5
   return solint_snr,solint_snr_per_spw

def get_SNR_self_update(all_targets,band,vislist,selfcal_library,n_ant,solint_curr,solint_next,integration_time,solint_snr):
   for target in all_targets:
      if solint_next == 'inf' or solint_next == 'inf_ap':
         selfcal_library[target][band]['per_scan_SNR']=selfcal_library[target][band][vislist[0]][solint_curr]['SNR_post']/((n_ant-3)**0.5*(selfcal_library[target][band]['Total_TOS']/selfcal_library[target][band]['Median_scan_time'])**0.5)
         solint_snr[target][band][solint_next]=selfcal_library[target][band]['per_scan_SNR']
      elif solint_next == 'int':
         solint_snr[target][band][solint_next]=selfcal_library[target][band][vislist[0]][solint_curr]['SNR_post']/((n_ant-3)**0.5*(selfcal_library[target][band]['Total_TOS']/integration_time)**0.5)
      else:
         solint_float=float(solint_next.replace('s','').replace('_ap',''))
         solint_snr[target][band][solint_next]=selfcal_library[target][band][vislist[0]][solint_curr]['SNR_post']/((n_ant-3)**0.5*(selfcal_library[target][band]['Total_TOS']/solint_float)**0.5)


def get_sensitivity(vislist,selfcal_library,specmode='mfs',spwstring='',spw=[],chan=0,cellsize='0.025arcsec',imsize=1600,robust=0.5,uvtaper=''):
   sensitivities=np.zeros(len(vislist))
   TOS=np.zeros(len(vislist))
   counter=0
   scalefactor=1.0
   for vis in vislist:
      im.open(vis)
      im.selectvis(field='',spw=spwstring)
      im.defineimage(mode=specmode,stokes='I',spw=spw,cellx=cellsize,celly=cellsize,nx=imsize,ny=imsize)  
      im.weight(type='briggs',robust=robust)  
      if uvtaper != '':
         if 'klambda' in uvtaper:
            uvtaper=uvtaper.replace('klambda','')
            uvtaperflt=float(uvtaper)
            bmaj=str(206.0/uvtaperflt)+'arcsec'
            bmin=bmaj
            bpa='0.0deg'
         if 'arcsec' in uvtaper:
            bmaj=uvtaper
            bmin=uvtaper
            bpa='0.0deg'
         print('uvtaper: '+bmaj+' '+bmin+' '+bpa)
         im.filter(type='gaussian', bmaj=bmaj, bmin=bmin, bpa=bpa)
      try:
          sens=im.apparentsens()
      except:
          print('#')
          print('# Sensisitivity Calculation failed for '+vis)
          print('# Continuing to next MS') 
          print('# Data in this spw/MS may be flagged')
          print('#')
          continue
      #print(sens)
      #print(vis,'Briggs Sensitivity = ', sens[1])
      #print(vis,'Relative to Natural Weighting = ', sens[2])  
      sensitivities[counter]=sens[1]*scalefactor
      TOS[counter]=selfcal_library[vis]['TOS']
      counter+=1
   #estsens=np.sum(sensitivities)/float(counter)/(float(counter))**0.5
   #print(estsens)
   estsens=np.sum(sensitivities*TOS)/np.sum(TOS)
   print('Estimated Sensitivity: ',estsens)
   return estsens

def LSRKfreq_to_chan(msfile, field, spw, LSRKfreq,spwsarray):
    """
    Identifies the channel(s) corresponding to input LSRK frequencies. 
    Useful for choosing which channels to split out or flag if a line has been identified by the pipeline.

    Parameters
    ==========
    msfile: Name of measurement set (string)
    spw: Spectral window number (int)
    obsid: Observation ID corresponding to the selected spectral window 
    restfreq: Rest frequency in Hz (float)
    LSRKvelocity: input velocity in LSRK frame in km/s (float or array of floats)

    Returns
    =======
    Channel number most closely corresponding to input LSRK frequency.
    """
    tb.open(msfile)
    spw_col = tb.getcol('DATA_DESC_ID')
    obs_col = tb.getcol('OBSERVATION_ID')
    #work around the fact that spws in DATA_DESC_ID don't match listobs
    uniquespws=np.unique(spw_col)
    matching_index=np.where(spw==spwsarray)
    alt_spw=uniquespws[matching_index[0]]
    tb.close()
    obsid = np.unique(obs_col[np.where(spw_col==alt_spw)]) 
    
    tb.open(msfile+'/SPECTRAL_WINDOW')
    chanfreqs = tb.getcol('CHAN_FREQ', startrow = spw, nrow = 1)
    tb.close()
    tb.open(msfile+'/FIELD')
    fieldnames = tb.getcol('NAME')
    tb.close()
    tb.open(msfile+'/OBSERVATION')
    obstime = np.squeeze(tb.getcol('TIME_RANGE', startrow = obsid, nrow = 1))[0]
    tb.close()
    nchan = len(chanfreqs)
    ms.open(msfile)
    
    lsrkfreqs = ms.cvelfreqs(spwids = [spw], fieldids = int(np.where(fieldnames==field)[0][0]), mode = 'channel', nchan = nchan, \
            obstime = str(obstime)+'s', start = 0, outframe = 'LSRK') / 1e9
    ms.close()

    if type(LSRKfreq)==np.ndarray:
        outchans = np.zeros_like(LSRKfreq)
        for i in range(len(LSRKfreq)):
            outchans[i] = np.argmin(np.abs(lsrkfreqs - LSRKfreq[i]))
        return outchans
    else:
        return np.argmin(np.abs(lsrkfreqs - LSRKfreq))

def parse_contdotdat(contdotdat_file,target):
    """
    Parses the cont.dat file that includes line emission automatically identified by the ALMA pipeline.

    Parameters
    ==========
    msfile: Name of the cont.dat file (string)

    Returns
    =======
    Dictionary with the boundaries of the frequency range including line emission. The dictionary keys correspond to the spectral windows identified 
    in the cont.dat file, and the entries include numpy arrays with shape (nline, 2), with the 2 corresponding to min and max frequencies identified.
    """
    f = open(contdotdat_file,'r')
    lines = f.readlines()
    f.close()

    while '\n' in lines:
        lines.remove('\n')

    contdotdat = {}
    desiredTarget=False
    for i, line in enumerate(lines):
        if 'ALL' in line:
           continue
        if 'Field' in line:
            field=line.split()[-1]
            if field == target:
               desiredTarget=True
               continue
            else:
               desiredTarget=False
               continue
        if desiredTarget==True:
           if 'SpectralWindow' in line:
              spw = int(line.split()[-1])
              contdotdat[spw] = []
           else:
              contdotdat[spw] += [line.split()[0].split("G")[0].split("~")]

    for spw in contdotdat:
        contdotdat[spw] = np.array(contdotdat[spw], dtype=float)

    return contdotdat

def flagchannels_from_contdotdat(vis,target,spwsarray):
    """
    Generates a string with the list of lines identified by the cont.dat file from the ALMA pipeline, that need to be flagged.

    Parameters
    ==========
    ms_dict: Dictionary of information about measurement set

    Returns
    =======
    String of channels to be flagged, in a format that can be passed to the spw parameter in CASA's flagdata task. 
    """
    contdotdat = parse_contdotdat('cont.dat',target)

    flagchannels_string = ''
    for j,spw in enumerate(contdotdat):
        flagchannels_string += '%d:' % (spw)

        tb.open(vis+'/SPECTRAL_WINDOW')
        nchan = tb.getcol('CHAN_FREQ', startrow = spw, nrow = 1).size
        tb.close()

        chans = np.array([])
        for k in range(contdotdat[spw].shape[0]):
            print(spw, contdotdat[spw][k])

            chans = np.concatenate((LSRKfreq_to_chan(vis, target, spw, contdotdat[spw][k],spwsarray),chans))

            """
            if flagchannels_string == '':
                flagchannels_string+='%d:%d~%d' % (spw, np.min([chans[0], chans[1]]), np.max([chans[0], chans[1]]))
            else:
                flagchannels_string+=', %d:%d~%d' % (spw, np.min([chans[0], chans[1]]), np.max([chans[0], chans[1]]))
            """

        chans = np.sort(chans)

        flagchannels_string += '0~%d;' % (chans[0])
        for i in range(1,chans.size-1,2):
            flagchannels_string += '%d~%d;' % (chans[i], chans[i+1])
        flagchannels_string += '%d~%d, ' % (chans[-1], nchan-1)

    print("# Flagchannels input string for %s in %s from cont.dat file: \'%s\'" % (target, vis, flagchannels_string))

    return flagchannels_string

def get_spw_chanwidths(vis,spwarray):
   widtharray=np.zeros(len(spwarray))
   bwarray=np.zeros(len(spwarray))
   nchanarray=np.zeros(len(spwarray))
   for i in range(len(spwarray)):
      tb.open(vis+'/SPECTRAL_WINDOW')
      widtharray[i]=np.abs(np.unique(tb.getcol('CHAN_WIDTH', startrow = spwarray[i], nrow = 1)))
      bwarray[i]=np.abs(np.unique(tb.getcol('TOTAL_BANDWIDTH', startrow = spwarray[i], nrow = 1)))
      nchanarray[i]=np.abs(np.unique(tb.getcol('NUM_CHAN', startrow = spwarray[i], nrow = 1)))
      tb.close()

   return widtharray,bwarray,nchanarray

def get_spw_bandwidth(vis,spwsarray,target):
   spwbws={}
   for spw in spwsarray:
      tb.open(vis+'/SPECTRAL_WINDOW')
      spwbws[str(spw)]=np.abs(np.unique(tb.getcol('TOTAL_BANDWIDTH', startrow = spw, nrow = 1)))[0]/1.0e9 # put bandwidths into GHz
      tb.close()
   spweffbws=spwbws.copy()
   if os.path.exists("cont.dat"):
      spweffbws=get_spw_eff_bandwidth(vis,target)

   return spwbws,spweffbws


def get_spw_eff_bandwidth(vis,target):
   spweffbws={}
   contdotdat=parse_contdotdat('cont.dat',target)
   for key in contdotdat.keys():
      cumulat_bw=0.0
      for i in range(len(contdotdat[key])):
         cumulat_bw+=np.abs(contdotdat[key][i][1]-contdotdat[key][i][0])
      spweffbws[str(key)]=cumulat_bw+0.0
   return spweffbws
   



def get_spw_chanavg(vis,widtharray,bwarray,chanarray,desiredWidth=15.625e6):
   avgarray=np.zeros(len(widtharray))
   for i in range(len(widtharray)):
      nchan=bwarray[i]/desiredWidth
      nchan=np.round(nchan)
      avgarray[i]=chanarray[i]/nchan   
      if avgarray[i] < 1.0:
         avgarray[i]=1.0
   return avgarray


def largest_prime_factor(n):
    i = 2
    while i * i <= n:
        if n % i:
            i += 1
        else:
            n //= i
    return n


def get_image_parameters(vislist,telescope,band,band_properties):
   cells=np.zeros(len(vislist))
   for i in range(len(vislist)):
      #im.open(vislist[i])
      im.selectvis(vis=vislist[i],spw=band_properties[vislist[i]][band]['spwarray'])
      adviseparams= im.advise() 
      cells[i]=adviseparams[2]['value']/2.0
      im.close()
   cell=np.min(cells)
   cellsize='{:0.3f}arcsec'.format(cell)
   nterms=1
   if band_properties[vislist[0]][band]['fracbw'] > 0.1:
      nterms=2
   if 'VLA' in telescope:
      fov=45.0e9/band_properties[vislist[0]][band]['meanfreq']*60.0*1.5
      if band_properties[vislist[0]][band]['meanfreq'] < 12.0e9:
         fov=fov*2.0
   if telescope=='ALMA':
      fov=63.0*100.0e9/band_properties[vislist[0]][band]['meanfreq']*1.5
   if telescope=='ACA':
      fov=108.0*100.0e9/band_properties[vislist[0]][band]['meanfreq']*1.5
   npixels=int(np.ceil(fov/cell / 100.0)) * 100
   if npixels > 16384:
      npixels=16384

   while largest_prime_factor(npixels) >= 7:
       npixels += 2

   return cellsize,npixels,nterms


def get_mean_freq(vislist,spwsarray):
   tb.open(vislist[0]+'/SPECTRAL_WINDOW')
   freqarray=tb.getcol('REF_FREQUENCY')
   tb.close()
   meanfreq=np.mean(freqarray[spwsarray])
   minfreq=np.min(freqarray[spwsarray])
   maxfreq=np.max(freqarray[spwsarray])
   fracbw=np.abs(maxfreq-minfreq)/meanfreq
   return meanfreq, maxfreq,minfreq,fracbw

def get_desired_width(meanfreq):
   if meanfreq >= 50.0e9:
      desiredWidth=15.625e6
   elif (meanfreq < 50.0e9) and (meanfreq >=40.0e9):
      desiredWidth=16.0e6
   elif (meanfreq < 40.0e9) and (meanfreq >=26.0e9):
      desiredWidth=8.0e6
   elif (meanfreq < 26.0e9) and (meanfreq >=18.0e9):
      desiredWidth=16.0e6
   elif (meanfreq < 18.0e9) and (meanfreq >=8.0e9):
      desiredWidth=8.0e6
   elif (meanfreq < 8.0e9) and (meanfreq >=4.0e9):
      desiredWidth=4.0e6
   elif (meanfreq < 4.0e9) and (meanfreq >=2.0e9):
      desiredWidth=4.0e6
   elif (meanfreq < 4.0e9):
      desiredWidth=2.0e6
   return desiredWidth


def get_ALMA_bands(vislist,spwstring,spwarray):
   meanfreq, maxfreq,minfreq,fracbw=get_mean_freq(vislist,spwarray)
   observed_bands={}
   if (meanfreq < 950.0e9) and (meanfreq >=787.0e9):
      band='Band_10'
   elif (meanfreq < 720.0e9) and (meanfreq >=602.0e9):
      band='Band_9'
   elif (meanfreq < 500.0e9) and (meanfreq >=385.0e9):
      band='Band_8'
   elif (meanfreq < 373.0e9) and (meanfreq >=275.0e9):
      band='Band_7'
   elif (meanfreq < 275.0e9) and (meanfreq >=211.0e9):
      band='Band_6'
   elif (meanfreq < 211.0e9) and (meanfreq >=163.0e9):
      band='Band_5'
   elif (meanfreq < 163.0e9) and (meanfreq >=125.0e9):
      band='Band_4'
   elif (meanfreq < 116.0e9) and (meanfreq >=84.0e9):
      band='Band_3'
   elif (meanfreq < 84.0e9) and (meanfreq >=67.0e9):
      band='Band_2'
   elif (meanfreq < 50.0e9) and (meanfreq >=30.0e9):
      band='Band_1'
   bands=[band]
   for vis in vislist:
      observed_bands[vis]={}
      observed_bands[vis]['bands']=[band]
      for band in bands:
         observed_bands[vis][band]={}
         observed_bands[vis][band]['spwarray']=spwarray
         observed_bands[vis][band]['spwstring']=spwstring+''
         observed_bands[vis][band]['meanfreq']=meanfreq
         observed_bands[vis][band]['maxfreq']=maxfreq
         observed_bands[vis][band]['minfreq']=minfreq
         observed_bands[vis][band]['fracbw']=fracbw
   get_max_uvdist(vislist,observed_bands[vislist[0]]['bands'].copy(),observed_bands)
   return bands,observed_bands


def get_VLA_bands(vislist):
   observed_bands={}
   for vis in vislist:
      observed_bands[vis]={}
      #visheader=vishead(vis,mode='list',listitems=[])
      tb.open(vis+'/SPECTRAL_WINDOW') 
      spw_names=tb.getcol('NAME')
      tb.close()
      #spw_names=visheader['spw_name'][0]
      spw_names_band=spw_names.copy()
      spw_names_bb=spw_names.copy()
      spw_names_spw=np.zeros(len(spw_names_band)).astype('int')
      for i in range(len(spw_names)):
         spw_names_band[i]=spw_names[i].split('#')[0]
         spw_names_bb[i]=spw_names[i].split('#')[1]
         spw_names_spw[i]=i
      all_bands=np.unique(spw_names_band)
      observed_bands[vis]['n_bands']=len(all_bands)
      observed_bands[vis]['bands']=all_bands.tolist()
      for band in all_bands:
         index=np.where(spw_names_band==band)
         if (band == 'EVLA_X') and (len(index[0]) == 2): # ignore pointing band
            observed_bands[vis]['n_bands']=observed_bands[vis]['n_bands']-1
            observed_bands[vis]['bands'].remove('EVLA_X')
            continue
         elif (band == 'EVLA_X') and (len(index[0]) > 2): # ignore pointing band
            observed_bands[vis][band]={}
            observed_bands[vis][band]['spwarray']=spw_names_spw[index[0]]
            indices_to_remove=np.array([])
            for i in range(len(observed_bands[vis][band]['spwarray'])):
                meanfreq,maxfreq,minfreq,fracbw=get_mean_freq([vis],np.array([observed_bands[vis][band]['spwarray'][i]]))
                if (meanfreq==8.332e9) or (meanfreq==8.460e9):
                   indices_to_remove=np.append(indices_to_remove,[i])
            observed_bands[vis][band]['spwarray']=np.delete(observed_bands[vis][band]['spwarray'],indices_to_remove.astype(int))
            spwslist=observed_bands[vis][band]['spwarray'].tolist()
            spwstring=','.join(str(spw) for spw in spwslist)
            observed_bands[vis][band]['spwstring']=spwstring+''
            observed_bands[vis][band]['meanfreq'],observed_bands[vis][band]['maxfreq'],observed_bands[vis][band]['minfreq'],observed_bands[vis][band]['fracbw']=get_mean_freq([vis],observed_bands[vis][band]['spwarray'])
         elif (band == 'EVLA_C') and (len(index[0]) == 2): # ignore pointing band
            observed_bands[vis]['n_bands']=observed_bands[vis]['n_bands']-1
            observed_bands[vis]['bands'].remove('EVLA_C')
            continue
         elif (band == 'EVLA_C') and (len(index[0]) > 2): # ignore pointing band
            observed_bands[vis][band]={}
            observed_bands[vis][band]['spwarray']=spw_names_spw[index[0]]
            indices_to_remove=np.array([])
            for i in range(len(observed_bands[vis][band]['spwarray'])):
                meanfreq,maxfreq,minfreq,fracbw=get_mean_freq([vis],np.array([observed_bands[vis][band]['spwarray'][i]]))
                if (meanfreq==4.832e9) or (meanfreq==4.960e9):
                   indices_to_remove=np.append(indices_to_remove,[i])
            observed_bands[vis][band]['spwarray']=np.delete(observed_bands[vis][band]['spwarray'],indices_to_remove.astype(int))
            spwslist=observed_bands[vis][band]['spwarray'].tolist()
            spwstring=','.join(str(spw) for spw in spwslist)
            observed_bands[vis][band]['spwstring']=spwstring+''
            observed_bands[vis][band]['meanfreq'],observed_bands[vis][band]['maxfreq'],observed_bands[vis][band]['minfreq'],observed_bands[vis][band]['fracbw']=get_mean_freq([vis],observed_bands[vis][band]['spwarray'])
         else:
            observed_bands[vis][band]={}
            observed_bands[vis][band]['spwarray']=spw_names_spw[index[0]]
            spwslist=observed_bands[vis][band]['spwarray'].tolist()
            spwstring=','.join(str(spw) for spw in spwslist)
            observed_bands[vis][band]['spwstring']=spwstring+''
            observed_bands[vis][band]['meanfreq'],observed_bands[vis][band]['maxfreq'],observed_bands[vis][band]['minfreq'],observed_bands[vis][band]['fracbw']=get_mean_freq([vis],observed_bands[vis][band]['spwarray'])
   bands_match=True
   for i in range(len(vislist)):
      for j in range(i+1,len(vislist)):
         bandlist_match=(observed_bands[vislist[i]]['bands'] ==observed_bands[vislist[i+1]]['bands'])
         if not bandlist_match:
            bands_match=False
   if not bands_match:
     print('WARNING: INCONSISTENT BANDS IN THE MSFILES')
   get_max_uvdist(vislist,observed_bands[vislist[0]]['bands'].copy(),observed_bands)
   return observed_bands[vislist[0]]['bands'].copy(),observed_bands



def get_telescope(vis):
   visheader=vishead(vis,mode='list',listitems=[])
   telescope=visheader['telescope'][0][0]
   if telescope == 'ALMA':
      tb.open(vis+'/ANTENNA')
      ant_diameter=np.unique(tb.getcol('DISH_DIAMETER'))[0]
      if ant_diameter==7.0:
         telescope='ACA'
   return telescope
      
def get_dr_correction(telescope,dirty_peak,theoretical_sens,vislist):
   dirty_dynamic_range=dirty_peak/theoretical_sens
   n_dr_max=2.5
   n_dr=1.0
   tlimit=2.0
   if telescope=='ALMA':
      if dirty_dynamic_range > 150.:
                    maxSciEDR = 150.0
                    new_threshold = np.max([n_dr_max * theoretical_sens, dirty_peak / maxSciEDR * tlimit])
                    n_dr=new_threshold/theoretical_sens
      else:
                    if dirty_dynamic_range > 100.:
                        n_dr = 2.5
                    elif 50. < dirty_dynamic_range <= 100.:
                        n_dr = 2.0
                    elif 20. < dirty_dynamic_range <= 50.:
                        n_dr = 1.5
                    elif dirty_dynamic_range <= 20.:
                        n_dr = 1.0
   if telescope=='ACA':
      numberEBs = len(vislist)
      if numberEBs == 1:
         # single-EB 7m array datasets have limited dynamic range
         maxSciEDR = 30
         dirtyDRthreshold = 30
         n_dr_max = 2.5
      else:
         # multi-EB 7m array datasets will have better dynamic range and can be cleaned somewhat deeper
         maxSciEDR = 55
         dirtyDRthreshold = 75
         n_dr_max = 3.5

      if dirty_dynamic_range > dirtyDRthreshold:
         new_threshold = np.max([n_dr_max * theoretical_sens, dirty_peak / maxSciEDR * tlimit])
         n_dr=new_threshold/theoretical_sens
      else:
         if dirty_dynamic_range > 40.:
            n_dr = 3.0
         elif dirty_dynamic_range > 20.:
            n_dr = 2.5
         elif 10. < dirty_dynamic_range <= 20.:
            n_dr = 2.0
         elif 4. < dirty_dynamic_range <= 10.:
            n_dr = 1.5
         elif dirty_dynamic_range <= 4.:
            n_dr = 1.0
   return n_dr


def get_baseline_dist(vis):
     # Get the antenna names and offsets.

     msmd = casatools.msmetadata()

     msmd.open(vis)
     names = msmd.antennanames()
     offset = [msmd.antennaoffset(name) for name in names]
     msmd.close()
     baselines=np.array([])
     for i in range(len(offset)):
        for j in range(i+1,len(offset)):
           baseline = numpy.sqrt((offset[i]["longitude offset"]['value'] -\
             offset[j]["longitude offset"]['value'])**2 + (offset[i]["latitude offset"]\
             ['value'] - offset[j]["latitude offset"]['value'])**2)
           
           baselines=np.append(baselines,np.array([baseline]))
     return baselines



def get_max_uvdist(vislist,bands,band_properties):
   for band in bands:   
      all_baselines=np.array([])
      for vis in vislist:
         baselines=get_baseline_dist(vis)
         all_baselines=np.append(all_baselines,baselines)
      max_baseline=np.max(all_baselines)
      baseline_75=numpy.percentile(all_baselines,75.0)
      baseline_median=numpy.percentile(all_baselines,50.0)
      for vis in vislist:
         meanlam=3.0e8/band_properties[vis][band]['meanfreq']
         max_uv_dist=max_baseline/meanlam/1000.0
         band_properties[vis][band]['maxuv']=max_uv_dist
         band_properties[vis][band]['75thpct_uv']=baseline_75
         band_properties[vis][band]['median_uv']=baseline_median


def get_uv_range(band,band_properties,vislist):
   if (band == 'EVLA_C') or (band == 'EVLA_X') or (band == 'EVLA_S') or (band == 'EVLA_L'):
      n_vis=len(vislist)
      mean_max_uv=0.0
      for vis in vislist:
         mean_max_uv+=band_properties[vis][band]['maxuv']
      mean_max_uv=mean_max_uv/float(n_vis)
      min_uv=0.05*mean_max_uv
      uvrange='>{:0.2f}klambda'.format(min_uv)
   else:
      uvrange=''
   return uvrange

def sanitize_string(string):
   sani_string=string.replace('-','_').replace(' ','_').replace('+','_')
   sani_string='Target_'+sani_string
   return sani_string


def compare_beams(image1, image2):
    header_1 = imhead(image1, mode = 'list')
    beammajor_1 = header_1['beammajor']['value']
    beamminor_1 = header_1['beamminor']['value']
    beampa_1 = header_1['beampa']['value']

    header_2 = imhead(image2, mode = 'list')
    beammajor_2 = header_2['beammajor']['value']
    beamminor_2 = header_2['beamminor']['value']
    beampa_2 = header_2['beampa']['value']
    beamarea_1=beammajor_1*beamminor_1
    beamarea_2=beammajor_2*beamminor_2
    delta_beamarea=(beamarea_2-beamarea_1)/beamarea_1
    return delta_beamarea


def generate_weblog_old(sclib,solints,bands):
   os.system('rm -rf weblog')
   os.system('mkdir weblog')
   os.system('mkdir weblog/images')
   htmlOut=open('weblog/index.html','w')
   htmlOut.writelines('<html>\n')
   htmlOut.writelines('<title>SelfCal Weblog</title>\n')
   htmlOut.writelines('<head>\n')
   htmlOut.writelines('</head>\n')
   htmlOut.writelines('<body>\n')
   htmlOut.writelines('<a name="top"></a>\n')
   htmlOut.writelines('<h1>SelfCal Weblog</h1>\n')
   htmlOut.writelines('<h2>Targets:</h2>\n')
   targets=list(sclib.keys())
   for target in targets:
      htmlOut.writelines('<a href="#'+target+'">'+target+'</a><br>\n')
   htmlOut.writelines('<h2>Bands:</h2>\n')
   bands_string=', '.join([str(elem) for elem in bands])
   htmlOut.writelines(''+bands_string+'\n')
   htmlOut.writelines('<h2>Solints to Attempt:</h2>\n')
   for band in bands:
      solints_string=', '.join([str(elem) for elem in solints[band]])
      htmlOut.writelines('<br>'+band+': '+solints_string)

   for target in targets:
      htmlOut.writelines('<a name="'+target+'"></a>\n')
      htmlOut.writelines('<h2>'+target+' Summary</h2>\n')
      htmlOut.writelines('<a href="#top">Back to Top</a><br>\n')
      htmlOut.writelines('<a href="#'+target+'_plots">Phase vs. Time Plots</a><br>\n')
      bands_obsd=list(sclib[target].keys())

      for band in bands_obsd:
         print(target,band)
         htmlOut.writelines('<a href="#'+target+'_'+band+'_plots">'+band+'</a><br>\n')
         htmlOut.writelines('Selfcal Success?: '+str(sclib[target][band]['SC_success'])+'<br>\n')
         keylist=sclib[target][band].keys()
         if 'Stop_Reason' not in keylist:
            htmlOut.writelines('Stop Reason: Estimated Selfcal S/N too low for solint<br><br>\n')
            if sclib[target][band]['SC_success']==False:
               plot_image(sanitize_string(target)+'_'+band+'_initial.image.tt0',\
                            'weblog/images/'+sanitize_string(target)+'_'+band+'_initial.image.tt0.png') 
               plot_image(sanitize_string(target)+'_'+band+'_final.image.tt0',\
                            'weblog/images/'+sanitize_string(target)+'_'+band+'_final.image.tt0.png')
               htmlOut.writelines('<a href="images/'+sanitize_string(target)+'_'+band+'_initial.image.tt0.png"><img src="images/'+sanitize_string(target)+'_'+band+'_initial.image.tt0.png" ALT="pre-SC-solint image" WIDTH=400 HEIGHT=400></a>\n') 
               htmlOut.writelines('<a href="images/'+sanitize_string(target)+'_'+band+'_final.image.tt0.png"><img src="images/'+sanitize_string(target)+'_'+band+'_final.image.tt0.png" ALT="pre-SC-solint image" WIDTH=400 HEIGHT=400></a><br>\n')
               continue
         else:   
            htmlOut.writelines('Stop Reason: '+str(sclib[target][band]['Stop_Reason'])+'<br><br>\n')
            print(target,band,sclib[target][band]['Stop_Reason'])
            if (('Estimated_SNR_too_low_for_solint' in sclib[target][band]['Stop_Reason']) or ('Selfcal_Not_Attempted' in sclib[target][band]['Stop_Reason'])) and sclib[target][band]['final_solint']=='None':
               plot_image(sanitize_string(target)+'_'+band+'_initial.image.tt0',\
                            'weblog/images/'+sanitize_string(target)+'_'+band+'_initial.image.tt0.png') 
               plot_image(sanitize_string(target)+'_'+band+'_final.image.tt0',\
                            'weblog/images/'+sanitize_string(target)+'_'+band+'_final.image.tt0.png')
               htmlOut.writelines('<a href="images/'+sanitize_string(target)+'_'+band+'_initial.image.tt0.png"><img src="images/'+sanitize_string(target)+'_'+band+'_initial.image.tt0.png" ALT="pre-SC-solint image" WIDTH=400 HEIGHT=400></a>\n') 
               htmlOut.writelines('<a href="images/'+sanitize_string(target)+'_'+band+'_final.image.tt0.png"><img src="images/'+sanitize_string(target)+'_'+band+'_final.image.tt0.png" ALT="pre-SC-solint image" WIDTH=400 HEIGHT=400></a><br>\n')
               continue

         htmlOut.writelines('Final Successful solint: '+str(sclib[target][band]['final_solint'])+'<br>\n')
         htmlOut.writelines('Final SNR: {:0.2f}'.format(sclib[target][band]['SNR_final'])+'<br>Initial SNR: {:0.2f}'.format(sclib[target][band]['SNR_orig'])+'<br><br>\n')
         htmlOut.writelines('Final RMS: {:0.7f}'.format(sclib[target][band]['RMS_final'])+' Jy/beam<br>Initial RMS: {:0.7f}'.format(sclib[target][band]['RMS_orig'])+' Jy/beam<br>\n')
         htmlOut.writelines('Final Beam: {:0.2f}"x{:0.2f}" {:0.2f} deg'.format(sclib[target][band]['Beam_major_final'],sclib[target][band]['Beam_minor_final'],sclib[target][band]['Beam_PA_final'])+'<br>\n')
         htmlOut.writelines('Initial Beam: {:0.2f}"x{:0.2f}" {:0.2f} deg'.format(sclib[target][band]['Beam_major_orig'],sclib[target][band]['Beam_minor_orig'],sclib[target][band]['Beam_PA_orig'])+'<br><br>\n')
         plot_image(sanitize_string(target)+'_'+band+'_final.image.tt0',\
                      'weblog/images/'+sanitize_string(target)+'_'+band+'_final.image.tt0.png')
         image_stats=imstat(sanitize_string(target)+'_'+band+'_final.image.tt0')
         
         plot_image(sanitize_string(target)+'_'+band+'_initial.image.tt0',\
                      'weblog/images/'+sanitize_string(target)+'_'+band+'_initial.image.tt0.png',min=image_stats['min'][0],max=image_stats['max'][0]) 
         os.system('rm -rf '+sanitize_string(target)+'_'+band+'_final_initial_div_final.image.tt0')
         immath(imagename=[sanitize_string(target)+'_'+band+'_final.image.tt0',sanitize_string(target)+'_'+band+'_initial.image.tt0'],\
                mode='evalexpr',expr='(IM0-IM1)/IM0',outfile=sanitize_string(target)+'_'+band+'_final_initial_div_final.image.tt0')
         plot_image(sanitize_string(target)+'_'+band+'_final_initial_div_final.image.tt0',\
                      'weblog/images/'+sanitize_string(target)+'_'+band+'_final_initial_div_final.image.tt0.png',\
                       min=-1.5,max=1.0) 

         htmlOut.writelines('Initial, Final, and  Images with scales set by Final Image<br>\n')
         htmlOut.writelines('<a href="images/'+sanitize_string(target)+'_'+band+'_initial.image.tt0.png"><img src="images/'+sanitize_string(target)+'_'+band+'_initial.image.tt0.png" ALT="pre-SC-solint image" WIDTH=400 HEIGHT=400></a>\n') 
         htmlOut.writelines('<a href="images/'+sanitize_string(target)+'_'+band+'_final.image.tt0.png"><img src="images/'+sanitize_string(target)+'_'+band+'_final.image.tt0.png" ALT="pre-SC-solint image" WIDTH=400 HEIGHT=400></a>\n')
         htmlOut.writelines('<a href="images/'+sanitize_string(target)+'_'+band+'_final_initial_div_final.image.tt0.png"><img src="images/'+sanitize_string(target)+'_'+band+'_final_initial_div_final.image.tt0.png" ALT="pre-SC-solint image" WIDTH=400 HEIGHT=400></a><br>\n')
 

         if 'per_spw_stats' in sclib[target][band].keys():
            spwlist=list(sclib[target][band]['per_spw_stats'].keys())
            htmlOut.writelines('<br>Per SPW stats: <br>\n')
            for spw in spwlist:
               htmlOut.writelines(spw+': Pre SNR: {:0.2f}, Post SNR: {:0.2f} Pre RMS: {:0.7f}, Post RMS: {:0.7f}<br>\n'\
                                  .format(sclib[target][band]['per_spw_stats'][spw]['SNR_orig'],sclib[target][band]['per_spw_stats'][spw]['SNR_final'],\
                                          sclib[target][band]['per_spw_stats'][spw]['RMS_orig'],sclib[target][band]['per_spw_stats'][spw]['RMS_final']))
               if sclib[target][band]['per_spw_stats'][spw]['delta_SNR'] < 0.0:
                  htmlOut.writelines('WARNING SPW '+spw+' HAS LOWER SNR POST SELFCAL<br>')
               if sclib[target][band]['per_spw_stats'][spw]['delta_RMS'] > 0.0:
                  htmlOut.writelines('WARNING SPW '+spw+' HAS HIGHER RMS POST SELFCAL<br>')
               if sclib[target][band]['per_spw_stats'][spw]['delta_beamarea'] > 0.05:
                  htmlOut.writelines('WARNING SPW '+spw+' HAS A >0.05 CHANGE IN BEAM AREA POST SELFCAL<br>')

   for target in targets:
      bands_obsd=list(sclib[target].keys())
      htmlOut.writelines('<h2>'+target+' Plots</h2>\n')
      htmlOut.writelines('<a name="'+target+'_plots"></a>\n')
      for band in bands_obsd:
         htmlOut.writelines('<a name="'+target+'_'+band+'_plots"></a>\n')
         htmlOut.writelines('<h3>'+band+'</h3>\n')
         if sclib[target][band]['final_solint'] == 'None':
            final_solint_index=0
         else:
            final_solint_index=solints[band].index(sclib[target][band]['final_solint']) 

         vislist=sclib[target][band]['vislist']
         index_addition=1
         if sclib[target][band]['final_solint'] != 'int' and sclib[target][band]['final_solint'] != 'None':
            index_addition=2

         final_solint_to_plot=solints[band][final_solint_index+index_addition-1]
         keylist=sclib[target][band][vislist[0]].keys()
         if index_addition == 2 and final_solint_to_plot not in keylist:
           index_addition=index_addition-1

         solints_string=''
         for i in range(final_solint_index+index_addition):
               solints_string+='<a href="#'+target+'_'+band+'_'+solints[band][i]+'_plots">'+solints[band][i]+'  </a><br>\n'
         
         htmlOut.writelines('<br>Solints: '+solints_string)
         
         for i in range(final_solint_index+index_addition):
            keylist=sclib[target][band][vislist[0]].keys()
            if solints[band][i] not in keylist:
               continue
            htmlOut.writelines('<a name="'+target+'_'+band+'_'+solints[band][i]+'_plots"></a>\n')
            htmlOut.writelines('<h3>Solint: '+solints[band][i]+'</h3>\n')
            htmlOut.writelines('<a href="#'+target+'_'+band+'_plots">Back to Target/Band</a><br>\n')

            keylist_top=sclib[target][band].keys()
            #must select last key for pre Jan 14th runs since they only wrote pass to the last MS dictionary entry
            passed=sclib[target][band][vislist[len(vislist)-1]][solints[band][i]]['Pass']
            '''
            if (i > final_solint_index) or ('Estimated_SNR_too_low_for_solint' not in sclib[target][band]['Stop_Reason']):
               htmlOut.writelines('<h4>Passed: <font color="red">False</font></h4>\n')
            elif 'Stop_Reason' in keylist_top:
               if (i == final_solint_index) and ('Estimated_SNR_too_low_for_solint' not in sclib[target][band]['Stop_Reason']):
                    htmlOut.writelines('<h4>Passed: <font color="red">False</font></h4>\n') 
            else:
               htmlOut.writelines('<h4>Passed: <font color="blue">True</font></h4>\n')
            '''
            if passed:
               htmlOut.writelines('<h4>Passed: <font color="blue">True</font></h4>\n')
            else:
               htmlOut.writelines('<h4>Passed: <font color="red">False</font></h4>\n')
            htmlOut.writelines('Pre and Post Selfcal images with scales set to Post image<br>\n')
            plot_image(sanitize_string(target)+'_'+band+'_'+solints[band][i]+'_'+str(i)+'_post.image.tt0',\
                      'weblog/images/'+sanitize_string(target)+'_'+band+'_'+solints[band][i]+'_'+str(i)+'_post.image.tt0.png') 
            image_stats=imstat(sanitize_string(target)+'_'+band+'_'+solints[band][i]+'_'+str(i)+'_post.image.tt0')
            plot_image(sanitize_string(target)+'_'+band+'_'+solints[band][i]+'_'+str(i)+'.image.tt0',\
                      'weblog/images/'+sanitize_string(target)+'_'+band+'_'+solints[band][i]+'_'+str(i)+'.image.tt0.png',min=image_stats['min'][0],max=image_stats['max'][0]) 

            htmlOut.writelines('<a href="images/'+sanitize_string(target)+'_'+band+'_'+solints[band][i]+'_'+str(i)+'.image.tt0.png"><img src="images/'+sanitize_string(target)+'_'+band+'_'+solints[band][i]+'_'+str(i)+'.image.tt0.png" ALT="pre-SC-solint image" WIDTH=400 HEIGHT=400></a>\n')
            htmlOut.writelines('<a href="images/'+sanitize_string(target)+'_'+band+'_'+solints[band][i]+'_'+str(i)+'_post.image.tt0.png"><img src="images/'+sanitize_string(target)+'_'+band+'_'+solints[band][i]+'_'+str(i)+'_post.image.tt0.png" ALT="pre-SC-solint image" WIDTH=400 HEIGHT=400></a><br>\n')
            htmlOut.writelines('Post SC SNR: {:0.2f}'.format(sclib[target][band][vislist[0]][solints[band][i]]['SNR_post'])+'<br>Pre SC SNR: {:0.2f}'.format(sclib[target][band][vislist[0]][solints[band][i]]['SNR_pre'])+'<br><br>\n')
            htmlOut.writelines('Post SC RMS: {:0.7f}'.format(sclib[target][band][vislist[0]][solints[band][i]]['RMS_post'])+' Jy/beam<br>Pre SC RMS: {:0.7f}'.format(sclib[target][band][vislist[0]][solints[band][i]]['RMS_pre'])+' Jy/beam<br>\n')
            htmlOut.writelines('Post Beam: {:0.2f}"x{:0.2f}" {:0.2f} deg'.format(sclib[target][band][vislist[0]][solints[band][i]]['Beam_major_post'],sclib[target][band][vislist[0]][solints[band][i]]['Beam_minor_post'],sclib[target][band][vislist[0]][solints[band][i]]['Beam_PA_post'])+'<br>\n')
            htmlOut.writelines('Pre Beam: {:0.2f}"x{:0.2f}" {:0.2f} deg'.format(sclib[target][band][vislist[0]][solints[band][i]]['Beam_major_pre'],sclib[target][band][vislist[0]][solints[band][i]]['Beam_minor_pre'],sclib[target][band][vislist[0]][solints[band][i]]['Beam_PA_pre'])+'<br><br>\n')



            htmlOut.writelines('<h3>Phase vs. Time Plots:</h3>\n')

            for vis in vislist:
               htmlOut.writelines('<h4>MS: '+vis+'</h4>\n')
               ant_list=get_ant_list(vis)
               gaintable=sclib[target][band][vis][solints[band][i]]['gaintable']
               nflagged_sols, nsols=get_sols_flagged_solns(gaintable)
               frac_flagged_sols=nflagged_sols/nsols
               plot_ants_flagging_colored('weblog/images/plot_ants_'+gaintable+'.png',vis,gaintable)
               htmlOut.writelines('<a href="images/plot_ants_'+gaintable+'.png"><img src="images/plot_ants_'+gaintable+'.png" ALT="antenna positions with flagging plot" WIDTH=400 HEIGHT=400></a><br>\n')
               htmlOut.writelines('N Gain solutions: {:0.0f}<br>'.format(nsols))
               htmlOut.writelines('Flagged solutions: {:0.0f}<br>'.format(nflagged_sols))
               htmlOut.writelines('Fraction Flagged Solutions: {:0.3f} <br>'.format(frac_flagged_sols))
               for ant in ant_list:
                  sani_target=sanitize_string(target)
                  try:
                     plotms(vis=gaintable,xaxis='time', yaxis='phase',showgui=False,\
                         xselfscale=True,plotrange=[0,0,-180,180], antenna=ant,customflaggedsymbol=True,title=ant,\
                         plotfile='weblog/images/plot_'+ant+'_'+gaintable.replace('.g','.png'),overwrite=True)
                     #htmlOut.writelines('<img src="images/plot_'+ant+'_'+gaintable.replace('.g','.png')+'" ALT="gaintable antenna '+ant+'" WIDTH=200 HEIGHT=200>')
                     htmlOut.writelines('<a href="images/plot_'+ant+'_'+gaintable.replace('.g','.png')+'"><img src="images/plot_'+ant+'_'+gaintable.replace('.g','.png')+'" ALT="gaintable antenna '+ant+'" WIDTH=200 HEIGHT=200></a>\n')
                  except:
                     continue
   htmlOut.writelines('</body>\n')
   htmlOut.writelines('</html>\n')
   htmlOut.close()

def get_sols_flagged_solns(gaintable):
   tb.open(gaintable)
   flags=tb.getcol('FLAG').squeeze()
   nsols=flags.size
   flagged_sols=np.where(flags==True)
   nflagged_sols=flagged_sols[0].size
   return nflagged_sols, nsols

def plot_ants_flagging_colored(filename,vis,gaintable):
   names, offset_x,offset_y, offsets, nflags, nunflagged,fracflagged=get_flagged_solns_per_ant(gaintable,vis)
   import matplotlib
   matplotlib.use('Agg')
   import matplotlib.pyplot as plt
   ants_zero_flagging=np.where(fracflagged == 0.0)
   ants_lt10pct_flagging=((fracflagged <= 0.1) & (fracflagged > 0.0)).nonzero()
   ants_lt25pct_flagging=((fracflagged <= 0.25) & (fracflagged > 0.10)).nonzero()
   ants_lt50pct_flagging=((fracflagged <= 0.5) & (fracflagged > 0.25)).nonzero()
   ants_lt75pct_flagging=((fracflagged <= 0.75) & (fracflagged > 0.5)).nonzero()
   ants_gt75pct_flagging=np.where(fracflagged > 0.75)
   fig, ax = plt.subplots(1,1,figsize=(12, 12))
   ax.scatter(offset_x[ants_zero_flagging[0]],offset_y[ants_zero_flagging[0]],marker='o',color='green',label='No Flagging',s=120)
   ax.scatter(offset_x[ants_lt10pct_flagging[0]],offset_y[ants_lt10pct_flagging[0]],marker='o',color='blue',label='<10% Flagging',s=120)
   ax.scatter(offset_x[ants_lt25pct_flagging[0]],offset_y[ants_lt25pct_flagging[0]],marker='o',color='yellow',label='<25% Flagging',s=120)
   ax.scatter(offset_x[ants_lt50pct_flagging[0]],offset_y[ants_lt50pct_flagging[0]],marker='o',color='magenta',label='<50% Flagging',s=120)
   ax.scatter(offset_x[ants_lt75pct_flagging[0]],offset_y[ants_lt75pct_flagging[0]],marker='o',color='cyan',label='<75% Flagging',s=120)
   ax.scatter(offset_x[ants_gt75pct_flagging[0]],offset_y[ants_gt75pct_flagging[0]],marker='o',color='black',label='>75% Flagging',s=120)
   ax.legend(fontsize=20)
   for i in range(len(names)):
      ax.text(offset_x[i],offset_y[i],names[i])
   ax.set_xlabel('Latitude Offset (m)',fontsize=20)
   ax.set_ylabel('Longitude Offset (m)',fontsize=20)
   ax.set_title('Antenna Positions colorized by Selfcal Flagging',fontsize=20)
   plt.savefig(filename,dpi=200.0)
   plt.close()

def plot_image(filename,outname,min=None,max=None):
   header=imhead(filename)
   size=np.max(header['shape'])
   if os.path.exists(filename.replace('image.tt0','mask')): #if mask exists draw it as a contour, else don't use contours
      if min == None:
         imview(raster={'file': filename, 'scaling': -1, 'colorwedge': True},\
               contour={'file': filename.replace('image.tt0','mask'), 'levels': [1] },\
             zoom={'blc': [int(size/4),int(size/4)],\
                   'trc': [int(size-size/4),int(size-size/4)]},\
             out={'file': outname, 'orient': 'landscape'})
      else:
         imview(raster={'file': filename, 'scaling': -1, 'range': [min,max], 'colorwedge': True},\
               contour={'file': filename.replace('image.tt0','mask'), 'levels': [1] },\
             zoom={'blc': [int(size/4),int(size/4)],\
                   'trc': [int(size-size/4),int(size-size/4)]},\
             out={'file': outname, 'orient': 'landscape'})
   else:
      if min == None:
         imview(raster={'file': filename, 'scaling': -1, 'colorwedge': True},\
             zoom={'blc': [int(size/4),int(size/4)],\
                   'trc': [int(size-size/4),int(size-size/4)]},\
             out={'file': outname, 'orient': 'landscape'})
      else:
         imview(raster={'file': filename, 'scaling': -1, 'range': [min,max], 'colorwedge': True},\
             zoom={'blc': [int(size/4),int(size/4)],\
                   'trc': [int(size-size/4),int(size-size/4)]},\
             out={'file': outname, 'orient': 'landscape'})
   #make image square since imview makes it a strange dimension
   im = Image.open(outname)
   width, height = im.size
   if height > width:
      remainder=height-width
      trim_amount=int(remainder/2.0)
      im1=im.crop((0,trim_amount,width-1,height-trim_amount-1))
   else:
      remainder=width-height
      trim_amount=int(remainder/2.0)
      im1=im.crop((trim_amount,height-1,width,width-trim_amount-1,0))
   im1.save(outname)

def get_flagged_solns_per_ant(gaintable,vis):
     # Get the antenna names and offsets.

     msmd = casatools.msmetadata()
     tb = casatools.table()

     msmd.open(vis)
     names = msmd.antennanames()
     offset = [msmd.antennaoffset(name) for name in names]
     msmd.close()

     # Calculate the mean longitude and latitude.

     mean_longitude = numpy.mean([offset[i]["longitude offset"]\
             ['value'] for i in range(len(names))])
     mean_latitude = numpy.mean([offset[i]["latitude offset"]\
             ['value'] for i in range(len(names))])

     # Calculate the offsets from the center.

     offsets = [numpy.sqrt((offset[i]["longitude offset"]['value'] -\
             mean_longitude)**2 + (offset[i]["latitude offset"]\
             ['value'] - mean_latitude)**2) for i in \
             range(len(names))]
     offset_y=[(offset[i]["latitude offset"]['value']) for i in \
             range(len(names))]
     offset_x=[(offset[i]["longitude offset"]['value']) for i in \
             range(len(names))]
     # Calculate the number of flags for each antenna.
     #gaintable='"'+gaintable+'"'
     os.system('cp -r '+gaintable.replace(' ','\ ')+' tempgaintable.g')
     gaintable='tempgaintable.g'
     nflags = [tb.calc('[select from '+gaintable+' where ANTENNA1=='+\
             str(i)+' giving  [ntrue(FLAG)]]')['0'].sum() for i in \
             range(len(names))]
     nunflagged = [tb.calc('[select from '+gaintable+' where ANTENNA1=='+\
             str(i)+' giving  [nfalse(FLAG)]]')['0'].sum() for i in \
             range(len(names))]
     os.system('rm -rf tempgaintable.g')
     fracflagged=np.array(nflags)/(np.array(nflags)+np.array(nunflagged))
     # Calculate a score based on those two.
     return names, np.array(offset_x),np.array(offset_y),offsets, nflags, nunflagged,fracflagged



def create_noise_histogram(imagename):
    MADtoRMS =  1.4826
    headerlist = imhead(imagename, mode = 'list')
    telescope=headerlist['telescope']
    beammajor = headerlist['beammajor']['value']
    beamminor = headerlist['beamminor']['value']
    beampa = headerlist['beampa']['value']
    image_stats= imstat(imagename = imagename)
    maskImage=imagename.replace('image','mask').replace('.tt0','')
    residualImage=imagename.replace('image','residual')
    os.system('rm -rf temp.mask temp.residual')
    if os.path.exists(maskImage):
       os.system('cp -r '+maskImage+ ' temp.mask')
       maskImage='temp.mask'
    os.system('cp -r '+residualImage+ ' temp.residual')
    residualImage='temp.residual'
    if os.path.exists(maskImage):
       ia.close()
       ia.done()
       ia.open(residualImage)
       #ia.calcmask(maskImage+" <0.5"+"&& mask("+residualImage+")",name='madpbmask0')
       ia.calcmask("'"+maskImage+"'"+" <0.5"+"&& mask("+residualImage+")",name='madpbmask0')
       mask0Stats = ia.statistics(robust=True,axes=[0,1])
       ia.maskhandler(op='set',name='madpbmask0')
       rms = mask0Stats['medabsdevmed'][0] * MADtoRMS
       residualMean = mask0Stats['median'][0]
       pix=np.squeeze(ia.getchunk())
       mask=np.squeeze(ia.getchunk(getmask=True))
       dimensions=mask.ndim
       if dimensions ==4:
          mask=mask[:,:,0,0]
       if dimensions == 3:
          mask=mask[:,:,0]
       unmasked=(mask == True).nonzero()
       pix_unmasked=pix[unmasked]
       N,intensity=np.histogram(pix_unmasked,bins=50)
       ia.close()
       ia.done()
    elif telescope == 'ALMA':
       ia.close()
       ia.done()
       ia.open(residualImage)
       #ia.calcmask(maskImage+" <0.5"+"&& mask("+residualImage+")",name='madpbmask0')
       ia.calcmask("mask("+residualImage+")",name='madpbmask0')
       mask0Stats = ia.statistics(robust=True,axes=[0,1])
       ia.maskhandler(op='set',name='madpbmask0')
       rms = mask0Stats['medabsdevmed'][0] * MADtoRMS
       residualMean = mask0Stats['median'][0]
       pix=np.squeeze(ia.getchunk())
       mask=np.squeeze(ia.getchunk(getmask=True))
       mask=mask[:,:,0,0]
       unmasked=(mask == True).nonzero()
       pix_unmasked=pix[unmasked]
       ia.close()
       ia.done()
    elif telescope=='VLA':
       residual_stats=imstat(imagename=imagename.replace('image','residual'),algorithm='chauvenet')
       rms = residual_stats['rms'][0]
       ia.open(residualImage)
       pix_unmasked=np.squeeze(ia.getchunk())
       ia.close()
       ia.done()

    N,intensity=np.histogram(pix_unmasked,bins=100)
    intensity=np.diff(intensity)+intensity[:-1]  
    ia.close()
    ia.done()
    os.system('rm -rf temp.mask temp.residual')
    return N,intensity,rms 


def create_noise_histogram_plots(N_1,N_2,intensity_1,intensity_2,rms_1,rms_2,outfile,rms_theory=0.0):
   import matplotlib
   matplotlib.use('Agg')
   import matplotlib.pyplot as plt 
   bins=50.0
   max_N_1=np.max(N_1)
   max_N_2=np.max(N_2)
   fig, ax = plt.subplots(1,1,figsize=(12, 12))
   ax.set_yscale('log')
   plt.ylim([0.0001,2.0])
   ax.step(intensity_1,N_1/np.max(N_1),label='Initial Data')
   ax.step(intensity_2,N_2/np.max(N_2),label='Final Data')
   ax.plot(intensity_1,gaussian_norm(intensity_1,0,rms_1),label='Initial Gaussian')
   ax.plot(intensity_2,gaussian_norm(intensity_2,0,rms_2),label='Final Gaussian')
   if rms_theory !=0.0:
      ax.plot([-1.0*rms_theory,rms_theory],[0.606,0.606],label='Theoretical Sensitivity')
   ax.legend(fontsize=20)
   ax.set_xlabel('Intensity (mJy/Beam)',fontsize=20)
   ax.set_ylabel('N',fontsize=20)
   ax.set_title('Initial vs. Final Noise (Unmasked Pixels)',fontsize=20)
   plt.savefig(outfile,dpi=200.0)
   plt.close()


def gaussian_norm(x, mean, sigma):
   gauss_dist=np.exp(-(x-mean)**2/(2*sigma**2))
   norm_gauss_dist=gauss_dist/np.max(gauss_dist)
   return norm_gauss_dist

def generate_weblog(sclib,solints,bands):
   from datetime import datetime
   os.system('rm -rf weblog')
   os.system('mkdir weblog')
   os.system('mkdir weblog/images')
   htmlOut=open('weblog/index.html','w')
   htmlOut.writelines('<html>\n')
   htmlOut.writelines('<title>SelfCal Weblog</title>\n')
   htmlOut.writelines('<head>\n')
   htmlOut.writelines('</head>\n')
   htmlOut.writelines('<body>\n')
   htmlOut.writelines('<a name="top"></a>\n')
   htmlOut.writelines('<h1>SelfCal Weblog</h1>\n')
   htmlOut.writelines('<h4>Date Executed:'+datetime.today().strftime('%Y-%m-%d')+'</h4>\n')
   htmlOut.writelines('<h2>Targets:</h2>\n')
   targets=list(sclib.keys())
   for target in targets:
      htmlOut.writelines('<a href="#'+target+'">'+target+'</a><br>\n')
   htmlOut.writelines('<h2>Bands:</h2>\n')
   bands_string=', '.join([str(elem) for elem in bands])
   htmlOut.writelines(''+bands_string+'\n')
   htmlOut.writelines('<h2>Solints to Attempt:</h2>\n')
   for band in bands:
      solints_string=', '.join([str(elem) for elem in solints[band]])
      htmlOut.writelines('<br>'+band+': '+solints_string)

   for target in targets:
      htmlOut.writelines('<a name="'+target+'"></a>\n')
      htmlOut.writelines('<h2>'+target+' Summary</h2>\n')
      htmlOut.writelines('<a href="#top">Back to Top</a><br>\n')
      bands_obsd=list(sclib[target].keys())

      for band in bands_obsd:
         htmlOut.writelines('<h2>'+band+'</h2>\n')
         htmlOut.writelines('<a name="'+target+'_'+band+'"></a>\n')
         htmlOut.writelines('Selfcal Success?: '+str(sclib[target][band]['SC_success'])+'<br>\n')
         keylist=sclib[target][band].keys()
         if 'Stop_Reason' not in keylist:
            htmlOut.writelines('Stop Reason: Estimated Selfcal S/N too low for solint<br><br>\n')
            if sclib[target][band]['SC_success']==False:
               render_summary_table(htmlOut,sclib,target,band)
               continue
         else:   
            htmlOut.writelines('Stop Reason: '+str(sclib[target][band]['Stop_Reason'])+'<br><br>\n')
            print(target,band,sclib[target][band]['Stop_Reason'])
            if (('Estimated_SNR_too_low_for_solint' in sclib[target][band]['Stop_Reason']) or ('Selfcal_Not_Attempted' in sclib[target][band]['Stop_Reason'])) and sclib[target][band]['final_solint']=='None':
               render_summary_table(htmlOut,sclib,target,band)
               continue
         htmlOut.writelines('Final Successful solint: '+str(sclib[target][band]['final_solint'])+'<br><br>\n')
         # Summary table for before/after SC
         render_summary_table(htmlOut,sclib,target,band)

         #Noise Summary plot
         N_initial,intensity_initial,rms_inital=create_noise_histogram(sanitize_string(target)+'_'+band+'_initial.image.tt0')
         N_final,intensity_final,rms_final=create_noise_histogram(sanitize_string(target)+'_'+band+'_final.image.tt0')
         if 'theoretical_sensitivity' in keylist:
            rms_theory=sclib[target][band]['theoretical_sensitivity']
            if rms_theory != -99.0:
               rms_theory=sclib[target][band]['theoretical_sensitivity']
            else:
               rms_theory=0.0
         else:
            rms_theory=0.0
         create_noise_histogram_plots(N_initial,N_final,intensity_initial,intensity_final,rms_inital,rms_final,\
                                      'weblog/images/'+sanitize_string(target)+'_'+band+'_noise_plot.png',rms_theory)
         htmlOut.writelines('<br>Initial vs. Final Noise Characterization<br>')
         htmlOut.writelines('<a href="images/'+sanitize_string(target)+'_'+band+'_noise_plot.png"><img src="images/'+sanitize_string(target)+'_'+band+'_noise_plot.png" ALT="Noise Characteristics" WIDTH=300 HEIGHT=300></a><br>\n')
         
         # Solint summary table
         render_selfcal_solint_summary_table(htmlOut,sclib,target,band,solints)

         # PER SPW STATS TABLE
         if 'per_spw_stats' in sclib[target][band].keys():
            render_spw_stats_summary_table(htmlOut,sclib,target,band)

   # Close main weblog file
   htmlOut.writelines('</body>\n')
   htmlOut.writelines('</html>\n')
   htmlOut.close()
   
   # Pages for each solint
   render_per_solint_QA_pages(sclib,solints,bands)
 

def render_summary_table(htmlOut,sclib,target,band):
         plot_image(sanitize_string(target)+'_'+band+'_final.image.tt0',\
                      'weblog/images/'+sanitize_string(target)+'_'+band+'_final.image.tt0.png')
         image_stats=imstat(sanitize_string(target)+'_'+band+'_final.image.tt0')
         
         plot_image(sanitize_string(target)+'_'+band+'_initial.image.tt0',\
                      'weblog/images/'+sanitize_string(target)+'_'+band+'_initial.image.tt0.png',min=image_stats['min'][0],max=image_stats['max'][0]) 
         os.system('rm -rf '+sanitize_string(target)+'_'+band+'_final_initial_div_final.image.tt0 '+sanitize_string(target)+'_'+band+'_final_initial_div_final.temp.image.tt0')

         ### Hacky way to suppress stuff outside mask in ratio images.
         immath(imagename=[sanitize_string(target)+'_'+band+'_final.image.tt0',sanitize_string(target)+'_'+band+'_initial.image.tt0',sanitize_string(target)+'_'+band+'_final.mask'],\
                mode='evalexpr',expr='((IM0-IM1)/IM0)*IM2',outfile=sanitize_string(target)+'_'+band+'_final_initial_div_final.temp.image.tt0')
         immath(imagename=[sanitize_string(target)+'_'+band+'_final_initial_div_final.temp.image.tt0'],\
                mode='evalexpr',expr='iif(IM0==0.0,-99.0,IM0)',outfile=sanitize_string(target)+'_'+band+'_final_initial_div_final.image.tt0')
         plot_image(sanitize_string(target)+'_'+band+'_final_initial_div_final.image.tt0',\
                      'weblog/images/'+sanitize_string(target)+'_'+band+'_final_initial_div_final.image.tt0.png',\
                       min=-1.0,max=1.0) 
         '''
         htmlOut.writelines('Initial, Final, and  Images with scales set by Final Image<br>\n')
         htmlOut.writelines('<a href="images/'+sanitize_string(target)+'_'+band+'_initial.image.tt0.png"><img src="images/'+sanitize_string(target)+'_'+band+'_initial.image.tt0.png" ALT="pre-SC-solint image" WIDTH=400 HEIGHT=400></a>\n') 
         htmlOut.writelines('<a href="images/'+sanitize_string(target)+'_'+band+'_final.image.tt0.png"><img src="images/'+sanitize_string(target)+'_'+band+'_final.image.tt0.png" ALT="pre-SC-solint image" WIDTH=400 HEIGHT=400></a>\n')
         htmlOut.writelines('<a href="images/'+sanitize_string(target)+'_'+band+'_final_initial_div_final.image.tt0.png"><img src="images/'+sanitize_string(target)+'_'+band+'_final_initial_div_final.image.tt0.png" ALT="pre-SC-solint image" WIDTH=400 HEIGHT=400></a><br>\n')
         '''
         # SUMMARY TABLE FOR FINAL IMAGES
         htmlOut.writelines('<table cellspacing="0" cellpadding="0" border="0" bgcolor="#000000">\n')
         htmlOut.writelines('	<tr>\n')
         htmlOut.writelines('		<td>\n')
         line='<table>\n  <tr bgcolor="#ffffff">\n    <th>Data:</th>\n    '
         for data_type in ['Initial', 'Final', 'Comparison']:
            line+='<th>'+data_type+'</th>\n    '
         line+='</tr>\n'
         htmlOut.writelines(line)
         quantities=['Image','intflux','SNR','SNR_NF','RMS','RMS_NF','Beam']
         for key in quantities:
            if key =='Image':
               line='<tr bgcolor="#ffffff">\n    <td>Image: </td>\n'
            if key =='SNR':
               line='<tr bgcolor="#ffffff">\n    <td>SNR: </td>\n'
            if key =='intflux':
               line='<tr bgcolor="#ffffff">\n    <td>Integrated Flux: </td>\n'
            if key =='RMS':
               line='<tr bgcolor="#ffffff">\n    <td>RMS: </td>\n'
            if key =='SNR_NF':
               line='<tr bgcolor="#ffffff">\n    <td>SNR (near-field): </td>\n'
            if key =='RMS_NF':
               line='<tr bgcolor="#ffffff">\n    <td>RMS (near-field): </td>\n'
            if key =='Beam':
               line='<tr bgcolor="#ffffff">\n    <td>Beam: </td>\n'

            for data_type in ['orig', 'final', 'comp']:
               if data_type !='comp':
                  if key =='Image':
                     if data_type=='orig':
                        line+='<td><a href="images/'+sanitize_string(target)+'_'+band+'_initial.image.tt0.png"><img src="images/'+sanitize_string(target)+'_'+band+'_initial.image.tt0.png" ALT="pre-SC-solint image" WIDTH=400 HEIGHT=400></a> </td>\n'
                     if data_type=='final':
                        line+='<td><a href="images/'+sanitize_string(target)+'_'+band+'_final.image.tt0.png"><img src="images/'+sanitize_string(target)+'_'+band+'_final.image.tt0.png" ALT="pre-SC-solint image" WIDTH=400 HEIGHT=400></a> </td>\n'
                  if key =='SNR':
                     line+='    <td>{:0.2f} </td>\n'.format(sclib[target][band][key+'_'+data_type])
                  if key =='intflux':
                     line+='    <td>{:0.2f} +/- {:0.2f} mJy</td>\n'.format(sclib[target][band][key+'_'+data_type]*1000.0,sclib[target][band]['e_'+key+'_'+data_type]*1000.0)
                  if key =='SNR_NF':
                     line+='    <td>{:0.2f} </td>\n'.format(sclib[target][band][key+'_'+data_type])
                  if key =='RMS':
                     line+='    <td>{:0.2f} mJy/beam </td>\n'.format(sclib[target][band][key+'_'+data_type]*1000.0)
                  if key =='RMS_NF':
                     line+='    <td>{:0.2f} mJy/beam </td>\n'.format(sclib[target][band][key+'_'+data_type]*1000.0)
                  if key=='Beam':
                     line+='    <td>{:0.2f}"x{:0.2f}" {:0.2f} deg </td>\n'.format(sclib[target][band][key+'_major'+'_'+data_type],sclib[target][band][key+'_minor'+'_'+data_type],sclib[target][band][key+'_PA'+'_'+data_type])
               else:
                  if key =='Image':
                        line+='<td><a href="images/'+sanitize_string(target)+'_'+band+'_final_initial_div_final.image.tt0.png"><img src="images/'+sanitize_string(target)+'_'+band+'_final_initial_div_final.image.tt0.png" ALT="pre-SC-solint image" WIDTH=400 HEIGHT=400></a> </td>\n'
                  if key =='intflux':
                     line+='    <td>{:0.2f} </td>\n'.format(sclib[target][band][key+'_final']/sclib[target][band][key+'_orig'])
                  if key =='SNR':
                     line+='    <td>{:0.2f} </td>\n'.format(sclib[target][band][key+'_final']/sclib[target][band][key+'_orig'])
                  if key =='SNR_NF':
                     line+='    <td>{:0.2f} </td>\n'.format(sclib[target][band][key+'_final']/sclib[target][band][key+'_orig'])
                  if key =='RMS':
                     line+='    <td>{:0.2f} </td>\n'.format(sclib[target][band][key+'_orig']/sclib[target][band][key+'_final'])
                  if key =='RMS_NF':
                     line+='    <td>{:0.2f} </td>\n'.format(sclib[target][band][key+'_orig']/sclib[target][band][key+'_final'])
                  if key=='Beam':
                     line+='    <td>{:0.2f}</td>\n'.format((sclib[target][band][key+'_major_final']*sclib[target][band][key+'_minor_final'])/(sclib[target][band][key+'_major_orig']*sclib[target][band][key+'_minor_orig']))
            line+='</tr>\n    '
            htmlOut.writelines(line)
         htmlOut.writelines('</table>\n')
         htmlOut.writelines('	</td>\n')
         htmlOut.writelines('	</tr>\n')
         htmlOut.writelines('</table>\n')

def render_selfcal_solint_summary_table(htmlOut,sclib,target,band,solints):
         #  SELFCAL SUMMARY TABLE   
         vislist=sclib[target][band]['vislist']
         solint_list=solints[band]
         htmlOut.writelines('<br>Per solint stats: <br>\n')
         htmlOut.writelines('<table cellspacing="0" cellpadding="0" border="0" bgcolor="#000000">\n')
         htmlOut.writelines('	<tr>\n')
         htmlOut.writelines('		<td>\n')
         line='<table>\n  <tr bgcolor="#ffffff">\n    <th>Solint:</th>\n    '
         for solint in solint_list:
            line+='<th>'+solint+'</th>\n    '
         line+='</tr>\n'
         htmlOut.writelines(line)
         vis_keys=list(sclib[target][band][vislist[len(vislist)-1]].keys())
         quantities=['Pass','intflux_final','intflux_improvement','SNR_final','SNR_Improvement','SNR_NF_final','SNR_NF_Improvement','RMS_final','RMS_Improvement','RMS_NF_final','RMS_NF_Improvement','Beam_Ratio','clean_threshold','Plots']
         for key in quantities:
            if key =='Pass':
               line='<tr bgcolor="#ffffff">\n    <td>Result: </td>\n'
            if key =='intflux_final':
               line='<tr bgcolor="#ffffff">\n    <td>Integrated Flux: </td>\n'
            if key =='intflux_improvement':
               line='<tr bgcolor="#ffffff">\n    <td>Integrated Flux Change: </td>\n'
            if key =='SNR_final':
               line='<tr bgcolor="#ffffff">\n    <td>Dynamic Range: </td>\n'
            if key =='SNR_Improvement':
               line='<tr bgcolor="#ffffff">\n    <td>DR Improvement: </td>\n'
            if key =='SNR_NF_final':
               line='<tr bgcolor="#ffffff">\n    <td>Dynamic Range (near-field): </td>\n'
            if key =='SNR_NF_Improvement':
               line='<tr bgcolor="#ffffff">\n    <td>DR Improvement (near-field): </td>\n'
            if key =='RMS_final':
               line='<tr bgcolor="#ffffff">\n    <td>RMS: </td>\n'
            if key =='RMS_Improvement':
               line='<tr bgcolor="#ffffff">\n    <td>RMS Improvement: </td>\n'
            if key =='RMS_NF_final':
               line='<tr bgcolor="#ffffff">\n    <td>RMS (near-field): </td>\n'
            if key =='RMS_NF_Improvement':
               line='<tr bgcolor="#ffffff">\n    <td>RMS Improvement (near-field): </td>\n'
            if key =='Beam_Ratio':
               line='<tr bgcolor="#ffffff">\n    <td>Ratio of Beam Area: </td>\n'
            if key =='clean_threshold':
               line='<tr bgcolor="#ffffff">\n    <td>Clean Threshold: </td>\n'
            if key =='Plots':
               line='<tr bgcolor="#ffffff">\n    <td>Plots: </td>\n'
            for solint in solint_list:
               if solint in vis_keys:
                  vis_solint_keys=sclib[target][band][vislist[len(vislist)-1]][solint].keys()
                  if key=='Pass':
                     if sclib[target][band][vislist[len(vislist)-1]][solint]['Pass'] == False:
                        line+='    <td><font color="red">{}</font> {}</td>\n'.format('Fail',sclib[target][band]['Stop_Reason'])
                     else:
                        line+='    <td><font color="blue">{}</font></td>\n'.format('Pass')
                  if key=='intflux_final':
                     line+='    <td>{:0.2f} +/- {:0.2f} mJy</td>\n'.format(sclib[target][band][vislist[len(vislist)-1]][solint]['intflux_post']*1000.0,sclib[target][band][vislist[len(vislist)-1]][solint]['e_intflux_post']*1000.0)
                  if key=='intflux_improvement':
                     line+='    <td>{:0.2f}</td>\n'.format(sclib[target][band][vislist[len(vislist)-1]][solint]['intflux_post']/sclib[target][band][vislist[len(vislist)-1]][solint]['intflux_pre'])                      
                  if key=='SNR_final':
                     line+='    <td>{:0.2f}</td>\n'.format(sclib[target][band][vislist[len(vislist)-1]][solint]['SNR_post'])
                  if key=='SNR_Improvement':
                     line+='    <td>{:0.2f}</td>\n'.format(sclib[target][band][vislist[len(vislist)-1]][solint]['SNR_post']/sclib[target][band][vislist[len(vislist)-1]][solint]['SNR_pre'])
                  if key=='SNR_NF_final':
                     line+='    <td>{:0.2f}</td>\n'.format(sclib[target][band][vislist[len(vislist)-1]][solint]['SNR_NF_post'])
                  if key=='SNR_NF_Improvement':
                     line+='    <td>{:0.2f}</td>\n'.format(sclib[target][band][vislist[len(vislist)-1]][solint]['SNR_NF_post']/sclib[target][band][vislist[len(vislist)-1]][solint]['SNR_NF_pre'])

                  if key=='RMS_final':
                     line+='    <td>{:0.2e} mJy/bm</td>\n'.format(sclib[target][band][vislist[len(vislist)-1]][solint]['RMS_post']*1000.0)
                  if key=='RMS_Improvement':
                     line+='    <td>{:0.2e}</td>\n'.format(sclib[target][band][vislist[len(vislist)-1]][solint]['RMS_pre']/sclib[target][band][vislist[len(vislist)-1]][solint]['RMS_post'])
                  if key=='RMS_NF_final':
                     line+='    <td>{:0.2e} mJy/bm</td>\n'.format(sclib[target][band][vislist[len(vislist)-1]][solint]['RMS_NF_post']*1000.0)
                  if key=='RMS_NF_Improvement':
                     line+='    <td>{:0.2e}</td>\n'.format(sclib[target][band][vislist[len(vislist)-1]][solint]['RMS_NF_pre']/sclib[target][band][vislist[len(vislist)-1]][solint]['RMS_NF_post'])

                  if key=='Beam_Ratio':
                     line+='    <td>{:0.2e}</td>\n'.format((sclib[target][band][vislist[len(vislist)-1]][solint]['Beam_major_post']*sclib[target][band][vislist[len(vislist)-1]][solint]['Beam_major_post'])/(sclib[target][band][vislist[len(vislist)-1]][solint]['Beam_major_pre']*sclib[target][band][vislist[len(vislist)-1]][solint]['Beam_major_pre']))
                  if key =='clean_threshold':
                     if key in vis_solint_keys:
                        line+='    <td>{:0.2e} mJy/bm</td>\n'.format(sclib[target][band][vislist[len(vislist)-1]][solint]['clean_threshold']*1000.0)
                     else:
                        line+='    <td>Not Available</td>\n'
                  if key =='Plots':
                     line+='    <td><a href="'+target+'_'+band+'_'+solint+'.html">QA Plots</a></td>\n'

               else:
                  line+='    <td> - </td>\n'
            line+='</tr>\n    '
            htmlOut.writelines(line)
         htmlOut.writelines('<tr bgcolor="#ffffff">\n    <td colspan="'+str(len(solint_list)+1)+'">Flagged solutions by antenna: </td></tr>\n')
         for vis in vislist:
            line='<tr bgcolor="#ffffff">\n    <td>'+vis+': </td>\n'
            for solint in solint_list:
               if solint in vis_keys:
                  # only evaluate last gaintable not the pre-apply table
                  gaintable=sclib[target][band][vis][solint]['gaintable'][len(sclib[target][band][vis][solint]['gaintable'])-1]
                  line+='<td><a href="images/plot_ants_'+gaintable+'.png"><img src="images/plot_ants_'+gaintable+'.png" ALT="antenna positions with flagging plot" WIDTH=200 HEIGHT=200></a></td>\n'
               else:
                   line+='<td>-</td>\n'
            line+='</tr>\n    '
            htmlOut.writelines(line)
            for quantity in ['Nsols','Flagged_Sols','Frac_Flagged']:
               line='<tr bgcolor="#ffffff">\n    <td>'+quantity+'</td>\n'
               for solint in solint_list:
                  if solint in vis_keys:
                     # only evaluate last gaintable not the pre-apply table
                     gaintable=sclib[target][band][vis][solint]['gaintable'][len(sclib[target][band][vis][solint]['gaintable'])-1]
                     nflagged_sols, nsols=get_sols_flagged_solns(gaintable)
                     if quantity =='Nsols':
                        line+='<td>'+str(nsols)+'</td>\n'
                     if quantity =='Flagged_Sols':
                        line+='<td>'+str(nflagged_sols)+'</td>\n'
                     if quantity =='Frac_Flagged':
                        line+='<td>'+'{:0.3f}'.format(nflagged_sols/nsols)+'</td>\n'
                  else:
                     line+='<td>-</td>\n'
               line+='</tr>\n    '

               htmlOut.writelines(line)
         htmlOut.writelines('</table>\n')
         htmlOut.writelines('	</td>\n')
         htmlOut.writelines('	</tr>\n')
         htmlOut.writelines('</table>\n')

def render_spw_stats_summary_table(htmlOut,sclib,target,band):
   spwlist=list(sclib[target][band]['per_spw_stats'].keys())
   htmlOut.writelines('<br>Per SPW stats: <br>\n')
   htmlOut.writelines('<table cellspacing="0" cellpadding="0" border="0" bgcolor="#000000">\n')
   htmlOut.writelines('	<tr>\n')
   htmlOut.writelines('		<td>\n')
   line='<table>\n  <tr bgcolor="#ffffff">\n    <th></th>\n    '
   for spw in spwlist:
      line+='<th>'+spw+'</th>\n    '
   line+='</tr>\n'
   htmlOut.writelines(line)

   quantities=['bandwidth','effective_bandwidth','SNR_orig','SNR_final','RMS_orig','RMS_final']
   for key in quantities:
      line='<tr bgcolor="#ffffff">\n    <td>'+key+': </td>\n'
      for spw in spwlist:
         spwkeys=sclib[target][band]['per_spw_stats'][spw].keys()
         if 'SNR' in key and key in spwkeys:
            line+='    <td>{:0.2f}</td>\n'.format(sclib[target][band]['per_spw_stats'][spw][key])
         if 'RMS' in key and key in spwkeys:
            line+='    <td>{:0.2e} mJy/bm</td>\n'.format(sclib[target][band]['per_spw_stats'][spw][key]*1000.0)
         if 'bandwidth' in key and key in spwkeys:
            line+='    <td>{:0.4f} GHz</td>\n'.format(sclib[target][band]['per_spw_stats'][spw][key])
      line+='</tr>\n    '
      htmlOut.writelines(line)
   htmlOut.writelines('</table>\n')
   htmlOut.writelines('	</td>\n')
   htmlOut.writelines('	</tr>\n')
   htmlOut.writelines('</table>\n')
   for spw in spwlist:
      spwkeys=sclib[target][band]['per_spw_stats'][spw].keys()
      if 'delta_SNR' in spwkeys or 'delta_RMS' in spwkeys or 'delta_beamarea' in spwkeys:
         if sclib[target][band]['per_spw_stats'][spw]['delta_SNR'] < 0.0:
            htmlOut.writelines('WARNING SPW '+spw+' HAS LOWER SNR POST SELFCAL<br>\n')
         if sclib[target][band]['per_spw_stats'][spw]['delta_RMS'] > 0.0:
            htmlOut.writelines('WARNING SPW '+spw+' HAS HIGHER RMS POST SELFCAL<br>\n')
         if sclib[target][band]['per_spw_stats'][spw]['delta_beamarea'] > 0.05:
            htmlOut.writelines('WARNING SPW '+spw+' HAS A >0.05 CHANGE IN BEAM AREA POST SELFCAL<br>\n')

def render_per_solint_QA_pages(sclib,solints,bands):
  ## Per Solint pages
   targets=list(sclib.keys())
   for target in targets:
      bands_obsd=list(sclib[target].keys())
      for band in bands_obsd:
         if sclib[target][band]['final_solint'] == 'None':
            final_solint_index=0
         else:
            final_solint_index=solints[band].index(sclib[target][band]['final_solint']) 

         vislist=sclib[target][band]['vislist']
         index_addition=1
         if sclib[target][band]['final_solint'] != 'inf_ap' and sclib[target][band]['final_solint'] != 'None':
            index_addition=2

         final_solint_to_plot=solints[band][final_solint_index+index_addition-1]
         keylist=sclib[target][band][vislist[0]].keys()
         if index_addition == 2 and final_solint_to_plot not in keylist:
           index_addition=index_addition-1


         
         #for i in range(final_solint_index+index_addition):
         for i in range(len(solints[band])):

            if solints[band][i] not in keylist:
               continue
            htmlOutSolint=open('weblog/'+target+'_'+band+'_'+solints[band][i]+'.html','w')
            htmlOutSolint.writelines('<html>\n')
            htmlOutSolint.writelines('<title>SelfCal Weblog</title>\n')
            htmlOutSolint.writelines('<head>\n')
            htmlOutSolint.writelines('</head>\n')
            htmlOutSolint.writelines('<body>\n')
            htmlOutSolint.writelines('<a name="top"></a>\n')
            htmlOutSolint.writelines('<h2>'+target+' Plots</h2>\n')
            htmlOutSolint.writelines('<h2>'+band+'</h2>\n')
            htmlOutSolint.writelines('<h2>Targets:</h2>\n')
            keylist=sclib[target][band][vislist[0]].keys()
            solints_string=''
            for j in range(final_solint_index+index_addition):
               if solints[band][j] not in keylist:
                  continue
               solints_string+='<a href="'+target+'_'+band+'_'+solints[band][j]+'.html">'+solints[band][j]+'  </a><br>\n'
            htmlOutSolint.writelines('<br>Solints: '+solints_string)

            htmlOutSolint.writelines('<h3>Solint: '+solints[band][i]+'</h3>\n')       
            keylist_top=sclib[target][band].keys()
            htmlOutSolint.writelines('<a href="index.html#'+target+'_'+band+'">Back to Main Target/Band</a><br>\n')


            #must select last key for pre Jan 14th runs since they only wrote pass to the last MS dictionary entry
            passed=sclib[target][band][vislist[len(vislist)-1]][solints[band][i]]['Pass']
            '''
            if (i > final_solint_index) or ('Estimated_SNR_too_low_for_solint' not in sclib[target][band]['Stop_Reason']):
               htmlOut.writelines('<h4>Passed: <font color="red">False</font></h4>\n')
            elif 'Stop_Reason' in keylist_top:
               if (i == final_solint_index) and ('Estimated_SNR_too_low_for_solint' not in sclib[target][band]['Stop_Reason']):
                    htmlOut.writelines('<h4>Passed: <font color="red">False</font></h4>\n') 
            else:
               htmlOut.writelines('<h4>Passed: <font color="blue">True</font></h4>\n')
            '''
            if passed:
               htmlOutSolint.writelines('<h4>Passed: <font color="blue">True</font></h4>\n')
            else:
               htmlOutSolint.writelines('<h4>Passed: <font color="red">False</font></h4>\n')

            htmlOutSolint.writelines('Pre and Post Selfcal images with scales set to Post image<br>\n')
            plot_image(sanitize_string(target)+'_'+band+'_'+solints[band][i]+'_'+str(i)+'_post.image.tt0',\
                      'weblog/images/'+sanitize_string(target)+'_'+band+'_'+solints[band][i]+'_'+str(i)+'_post.image.tt0.png') 
            image_stats=imstat(sanitize_string(target)+'_'+band+'_'+solints[band][i]+'_'+str(i)+'_post.image.tt0')
            plot_image(sanitize_string(target)+'_'+band+'_'+solints[band][i]+'_'+str(i)+'.image.tt0',\
                      'weblog/images/'+sanitize_string(target)+'_'+band+'_'+solints[band][i]+'_'+str(i)+'.image.tt0.png',min=image_stats['min'][0],max=image_stats['max'][0]) 

            htmlOutSolint.writelines('<a href="images/'+sanitize_string(target)+'_'+band+'_'+solints[band][i]+'_'+str(i)+'.image.tt0.png"><img src="images/'+sanitize_string(target)+'_'+band+'_'+solints[band][i]+'_'+str(i)+'.image.tt0.png" ALT="pre-SC-solint image" WIDTH=400 HEIGHT=400></a>\n')
            htmlOutSolint.writelines('<a href="images/'+sanitize_string(target)+'_'+band+'_'+solints[band][i]+'_'+str(i)+'_post.image.tt0.png"><img src="images/'+sanitize_string(target)+'_'+band+'_'+solints[band][i]+'_'+str(i)+'_post.image.tt0.png" ALT="pre-SC-solint image" WIDTH=400 HEIGHT=400></a><br>\n')
            htmlOutSolint.writelines('Post SC SNR: {:0.2f}'.format(sclib[target][band][vislist[0]][solints[band][i]]['SNR_post'])+'<br>Pre SC SNR: {:0.2f}'.format(sclib[target][band][vislist[0]][solints[band][i]]['SNR_pre'])+'<br><br>\n')
            htmlOutSolint.writelines('Post SC RMS: {:0.7f}'.format(sclib[target][band][vislist[0]][solints[band][i]]['RMS_post'])+' Jy/beam<br>Pre SC RMS: {:0.7f}'.format(sclib[target][band][vislist[0]][solints[band][i]]['RMS_pre'])+' Jy/beam<br>\n')
            htmlOutSolint.writelines('Post Beam: {:0.2f}"x{:0.2f}" {:0.2f} deg'.format(sclib[target][band][vislist[0]][solints[band][i]]['Beam_major_post'],sclib[target][band][vislist[0]][solints[band][i]]['Beam_minor_post'],sclib[target][band][vislist[0]][solints[band][i]]['Beam_PA_post'])+'<br>\n')
            htmlOutSolint.writelines('Pre Beam: {:0.2f}"x{:0.2f}" {:0.2f} deg'.format(sclib[target][band][vislist[0]][solints[band][i]]['Beam_major_pre'],sclib[target][band][vislist[0]][solints[band][i]]['Beam_minor_pre'],sclib[target][band][vislist[0]][solints[band][i]]['Beam_PA_pre'])+'<br><br>\n')


            if solints[band][i] =='inf_EB':
               htmlOutSolint.writelines('<h3>Phase vs. Frequency Plots:</h3>\n')
            else:
               htmlOutSolint.writelines('<h3>Phase vs. Time Plots:</h3>\n')
            for vis in vislist:
               htmlOutSolint.writelines('<h4>MS: '+vis+'</h4>\n')
               ant_list=get_ant_list(vis)
               gaintable=sclib[target][band][vis][solints[band][i]]['gaintable'][len(sclib[target][band][vis][solints[band][i]]['gaintable'])-1]
               print('******************'+gaintable+'***************')
               nflagged_sols, nsols=get_sols_flagged_solns(gaintable)
               frac_flagged_sols=nflagged_sols/nsols
               plot_ants_flagging_colored('weblog/images/plot_ants_'+gaintable+'.png',vis,gaintable)
               htmlOutSolint.writelines('<a href="images/plot_ants_'+gaintable+'.png"><img src="images/plot_ants_'+gaintable+'.png" ALT="antenna positions with flagging plot" WIDTH=400 HEIGHT=400></a><br>\n')
               htmlOutSolint.writelines('N Gain solutions: {:0.0f}<br>'.format(nsols))
               htmlOutSolint.writelines('Flagged solutions: {:0.0f}<br>'.format(nflagged_sols))
               htmlOutSolint.writelines('Fraction Flagged Solutions: {:0.3f} <br><br>'.format(frac_flagged_sols))
               if solints[band][i] =='inf_EB':
                  if 'fallback' in sclib[target][band][vis][solints[band][i]].keys():
                     if sclib[target][band][vis][solints[band][i]]['fallback'] == '':
                        fallback_mode='None'
                     if sclib[target][band][vis][solints[band][i]]['fallback'] == 'combinespw':
                        fallback_mode='Combine SPW'
                     if sclib[target][band][vis][solints[band][i]]['fallback'] == 'spwmap':
                        fallback_mode='SPWMAP'
                     htmlOutSolint.writelines('<h4>Fallback Mode: <font color="red">'+fallback_mode+'</font></h4>\n')
               htmlOutSolint.writelines('<h4>Spwmapping: ['+' '.join(map(str,sclib[target][band][vis][solints[band][i]]['spwmap']))+']</h4>\n')

               for ant in ant_list:
                  sani_target=sanitize_string(target)
                  if solints[band][i] =='inf_EB':
                     xaxis='frequency'
                  else:
                     xaxis='time'
                  if 'ap' in solints[band][i]:
                     yaxis='amp'
                     plotrange=[0,0,0,2.0]
                  else:
                     yaxis='phase'
                     plotrange=[0,0,-180,180]
                  try:
                     plotms(gridrows=2,plotindex=0,rowindex=0,vis=gaintable,xaxis=xaxis, yaxis=yaxis,showgui=False,\
                         xselfscale=True,plotrange=plotrange, antenna=ant,customflaggedsymbol=True,title=ant+' phase',\
                         plotfile='weblog/images/plot_'+ant+'_'+gaintable.replace('.g','.png'),overwrite=True, clearplots=True)
                     plotms(gridrows=2,rowindex=1,plotindex=1,vis=gaintable,xaxis=xaxis, yaxis='SNR',showgui=False,\
                         xselfscale=True, antenna=ant,customflaggedsymbol=True,title=ant+' SNR',\
                         plotfile='weblog/images/plot_'+ant+'_'+gaintable.replace('.g','.png'),overwrite=True, clearplots=False)
                     #htmlOut.writelines('<img src="images/plot_'+ant+'_'+gaintable.replace('.g','.png')+'" ALT="gaintable antenna '+ant+'" WIDTH=200 HEIGHT=200>')
                     htmlOutSolint.writelines('<a href="images/plot_'+ant+'_'+gaintable.replace('.g','.png')+'"><img src="images/plot_'+ant+'_'+gaintable.replace('.g','.png')+'" ALT="gaintable antenna '+ant+'" WIDTH=200 HEIGHT=200></a>\n')
                  except:
                     continue
            htmlOutSolint.writelines('</body>\n')
            htmlOutSolint.writelines('</html>\n')
            htmlOutSolint.close()

def importdata(vislist,all_targets,telescope):
   listdict=collect_listobs_per_vis(vislist)
   scantimesdict,integrationsdict,integrationtimesdict,integrationtimes,n_spws,minspw,spwsarray=fetch_scan_times(vislist,all_targets,listdict)
   spwslist=spwsarray.tolist()
   spwstring=','.join(str(spw) for spw in spwslist)

   if 'VLA' in telescope:
     bands,band_properties=get_VLA_bands(vislist)

   if telescope=='ALMA' or telescope =='ACA':
     bands,band_properties=get_ALMA_bands(vislist,spwstring,spwsarray)

   scantimesdict={}
   scanstartsdict={}
   scanendsdict={}
   integrationsdict={}
   integrationtimesdict
   mosaic_field_dict={}
   bands_to_remove=[]

   for band in bands:
        print(band)
        scantimesdict_temp,scanstartsdict_temp,scanendsdict_temp,integrationsdict_temp,integrationtimesdict_temp,\
        integrationtimes_temp,n_spws_temp,minspw_temp,spwsarray_temp,mosaic_field_temp=fetch_scan_times_band_aware(vislist,all_targets,listdict,band_properties,band)

        scantimesdict[band]=scantimesdict_temp.copy()
        scanstartsdict[band]=scanstartsdict_temp.copy()
        scanendsdict[band]=scanendsdict_temp.copy()
        integrationsdict[band]=integrationsdict_temp.copy()
        mosaic_field_dict[band]=mosaic_field_temp.copy()
        integrationtimesdict[band]=integrationtimesdict_temp.copy()
        if n_spws_temp == -99:
           for vis in vislist:
              band_properties[vis].pop(band)
              band_properties[vis]['bands'].remove(band)
              print('Removing '+band+' bands from list due to no observations')
           bands_to_remove.append(band)
        for vis in vislist:
           for target in all_targets:
              check_target=len(integrationsdict[band][vis][target])
              if check_target == 0:
                 integrationsdict[band][vis].pop(target)
                 integrationtimesdict[band][vis].pop(target)
                 scantimesdict[band][vis].pop(target)
                 scanstartsdict[band][vis].pop(target)
                 scanendsdict[band][vis].pop(target) 
                           
                 mosaic_field_dict[band].pop(target)           
   if len(bands_to_remove) > 0:
      for delband in bands_to_remove:
         bands.remove(delband)
   
   return listdict,bands,band_properties,scantimesdict,scanstartsdict,scanendsdict,integrationsdict,integrationtimesdict,spwslist,spwstring,spwsarray,mosaic_field_dict

def flag_spectral_lines(vislist,all_targets,spwsarray):
   print("# cont.dat file found, flagging lines identified by the pipeline.")
   for vis in vislist:
      if not os.path.exists(vis+".flagversions/flags.before_line_flags"):
         flagmanager(vis=vis, mode = 'save', versionname = 'before_line_flags', comment = 'Flag states at start of reduction')
      else:
         flagmanager(vis=vis,mode='restore',versionname='before_line_flags')
      for target in all_targets:
         contdot_dat_flagchannels_string = flagchannels_from_contdotdat(vis,target,spwsarray)
         flagdata(vis=vis, mode='manual', spw=contdot_dat_flagchannels_string[:-2], flagbackup=False, field = target)

def split_to_selfcal_ms(vislist,band_properties,bands,spectral_average):
   for vis in vislist:
       os.system('rm -rf '+vis.replace('.ms','.selfcal.ms')+'*')
       spwstring=''
       chan_widths=[]
       if spectral_average:
          initweights(vis=vis,wtmode='weight',dowtsp=True) # initialize channelized weights
          for band in bands:
             desiredWidth=get_desired_width(band_properties[vis][band]['meanfreq'])
             print(band,desiredWidth)
             widtharray,bwarray,nchanarray=get_spw_chanwidths(vis,band_properties[vis][band]['spwarray'])
             band_properties[vis][band]['chan_widths']=get_spw_chanavg(vis,widtharray,bwarray,nchanarray,desiredWidth=desiredWidth)
             print(band_properties[vis][band]['chan_widths'])
             chan_widths=chan_widths+band_properties[vis][band]['chan_widths'].astype('int').tolist()
             if spwstring =='':
                spwstring=band_properties[vis][band]['spwstring']+''
             else:
                spwstring=spwstring+','+band_properties[vis][band]['spwstring']
          mstransform(vis=vis,chanaverage=True,chanbin=chan_widths,spw=spwstring,outputvis=vis.replace('.ms','.selfcal.ms'),datacolumn='data',reindex=False)
          initweights(vis=vis,wtmode='delwtsp') # remove channelized weights
       else:
          mstransform(vis=vis,outputvis=vis.replace('.ms','.selfcal.ms'),datacolumn='data',reindex=False)


def check_mosaic(vislist,target):
   msmd.open(vis[0])
   fieldid=msmd.fieldsforname(field)
   msmd.done()
   if len(fieldid) > 1:
      mosaic=True
   else:
      mosaic=False
   return mosaic

def get_phasecenter(vis,field):
   msmd.open(vis)
   fieldid=msmd.fieldsforname(field)
   ra_phasecenter_arr=np.zeros(len(fieldid))
   dec_phasecenter_arr=np.zeros(len(fieldid))
   for i in range(len(fieldid)):
      phasecenter=msmd.phasecenter(fieldid[i])
      ra_phasecenter_arr[i]=phasecenter['m0']['value']
      dec_phasecenter_arr[i]=phasecenter['m1']['value']

   msmd.done()

   ra_phasecenter=np.median(ra_phasecenter_arr)
   dec_phasecenter=np.median(dec_phasecenter_arr)
   phasecenter_string='ICRS {:0.8f}rad {:0.8f}rad '.format(ra_phasecenter,dec_phasecenter)
   return phasecenter_string

def get_flagged_solns_per_spw(spwlist,gaintable):
     # Get the antenna names and offsets.
     msmd = casatools.msmetadata()
     tb = casatools.table()

     # Calculate the number of flags for each spw.
     #gaintable='"'+gaintable+'"'
     os.system('cp -r '+gaintable.replace(' ','\ ')+' tempgaintable.g')
     gaintable='tempgaintable.g'
     nflags = [tb.calc('[select from '+gaintable+' where SPECTRAL_WINDOW_ID=='+\
             spwlist[i]+' giving  [ntrue(FLAG)]]')['0'].sum() for i in \
             range(len(spwlist))]
     nunflagged = [tb.calc('[select from '+gaintable+' where SPECTRAL_WINDOW_ID=='+\
             spwlist[i]+' giving  [nfalse(FLAG)]]')['0'].sum() for i in \
             range(len(spwlist))]
     os.system('rm -rf tempgaintable.g')
     fracflagged=np.array(nflags)/(np.array(nflags)+np.array(nunflagged))
     # Calculate a score based on those two.
     return nflags, nunflagged,fracflagged


def analyze_inf_EB_flagging(selfcal_library,band,spwlist,gaintable,vis,target,spw_combine_test_gaintable):
   # if more than two antennas are fully flagged relative to the combinespw results, fallback to combinespw
   max_flagged_ants_combspw=2.0
   # if only a single (or few) spw(s) has flagging, allow at most this number of antennas to be flagged before mapping
   max_flagged_ants_spwmap=1.0
   fallback=''
   map_index=-1
   min_spwmap_bw=0.0
   spwmap=[False]*len(spwlist)
   nflags,nunflagged,fracflagged=get_flagged_solns_per_spw(spwlist,gaintable)
   nflags_spwcomb,nunflagged_spwcomb,fracflagged_spwcomb=get_flagged_solns_per_spw(spwlist[0],spw_combine_test_gaintable)
   eff_bws=np.zeros(len(spwlist))
   total_bws=np.zeros(len(spwlist))
   for i in range(len(spwlist)):
      eff_bws[i]=selfcal_library[target][band]['per_spw_stats'][spwlist[i]]['effective_bandwidth']
      total_bws[i]=selfcal_library[target][band]['per_spw_stats'][spwlist[i]]['bandwidth']
   minimum_flagged_ants_per_spw=np.min(nflags)/2.0
   minimum_flagged_ants_spwcomb=np.min(nflags_spwcomb)/2.0 # account for the fact that some antennas might be completely flagged and give 
                                                           # the impression of a lot of flagging
   maximum_flagged_ants_per_spw=np.max(nflags)/2.0
   delta_nflags=np.array(nflags)/2.0-minimum_flagged_ants_spwcomb #minimum_flagged_ants_per_spw

   # if there are more than 3 flagged antennas for all spws (minimum_flagged_ants_spwcomb, fallback to doing spw combine for inf_EB fitting
   # use the spw combine number of flagged ants to set the minimum otherwise could misinterpret fully flagged antennas for flagged solutions
   # captures case where no one spws has sufficient S/N, only together do they have enough
   if (minimum_flagged_ants_per_spw-minimum_flagged_ants_spwcomb) > max_flagged_ants_combspw:
      fallback='combinespw'
   
   #if certain spws have more than max_flagged_ants_spwmap flagged solutions that the least flagged spws, set those to spwmap
   for i in range(len(spwlist)):
      if np.min(delta_nflags[i]) > max_flagged_ants_spwmap:
         fallback='spwmap'
         spwmap[i]=True
         if total_bws[i] > min_spwmap_bw:
            min_spwmap_bw=total_bws[i]
   #also spwmap spws with similar bandwidths to the others that are getting mapped, avoid low S/N solutions
   if fallback=='spwmap':
      for i in range(len(spwlist)):
         if total_bws[i] <= min_spwmap_bw:
            spwmap[i]=True
      if all(spwmap):
         fallback='combinespw'
   #want the widest bandwidth window that also has the minimum flags to use for spw mapping
   applycal_spwmap=[]
   if fallback=='spwmap':
      minflagged_index=(np.array(nflags)/2.0 == minimum_flagged_ants_per_spw).nonzero()
      max_bw_index = (eff_bws == np.max(eff_bws[minflagged_index[0]])).nonzero()
      max_bw_min_flags_index=np.intersect1d( minflagged_index[0],max_bw_index[0])
      #if len(max_bw_min_flags_index) > 1:
      #don't need the conditional since this works with array lengths of 1
      map_index=max_bw_min_flags_index[np.argmax(eff_bws[max_bw_min_flags_index])]   
      #else:
      #   map_index=max_bw_min_flags_index[0]
      
      #make spwmap list that first maps everything to itself, need max spw to make that list
      maxspw=np.max(selfcal_library[target][band][vis]['spwsarray']+1)
      applycal_spwmap_int_list=list(np.arange(maxspw))
      for i in range(len(applycal_spwmap_int_list)):
         applycal_spwmap.append(applycal_spwmap_int_list[i])

      #replace the elements that require spwmapping (spwmap[i] == True
      for i in range(len(spwmap)):
         print(i,spwlist[i],spwmap[i])
         if spwmap[i]:
            applycal_spwmap[int(spwlist[i])]=int(spwlist[map_index])
   
   return fallback,map_index,spwmap,applycal_spwmap



<|MERGE_RESOLUTION|>--- conflicted
+++ resolved
@@ -6,13 +6,8 @@
                    nsigma=5.0, imsize = None, cellsize = None, interactive = False, robust = 0.5, gain = 0.1, niter = 50000,\
                    cycleniter = 300, uvtaper = [], savemodel = 'none',gridder='standard', sidelobethreshold=3.0,smoothfactor=1.0,noisethreshold=5.0,\
                    lownoisethreshold=1.5,parallel=False,nterms=1,cyclefactor=3,uvrange='',threshold='0.0Jy',phasecenter='',\
-<<<<<<< HEAD
-                   startmodel='',pblimit=0.1,pbmask=0.1,field='',datacolumn='',spw='',obstype='single-point',\
-                   resume=False):
-=======
                    startmodel='',pblimit=0.1,pbmask=0.1,field='',datacolumn='',spw='',obstype='single-point', \
-                   savemodel_only=False):
->>>>>>> 8a032e5a
+                   savemodel_only=False, resume=False):
     """
     Wrapper for tclean with keywords set to values desired for the Large Program imaging
     See the CASA 6.1.1 documentation for tclean to get the definitions of all the parameters
@@ -78,47 +73,10 @@
 
     if gridder=='mosaic' and startmodel!='':
        parallel=False
-<<<<<<< HEAD
-    if not resume:
-        for ext in ['.image*', '.mask', '.model*', '.pb*', '.psf*', '.residual*', '.sumwt*','.gridwt*']:
-            os.system('rm -rf '+ imagename + ext)
-    tclean(vis= vis, 
-           imagename = imagename, 
-           field=field,
-           specmode = 'mfs', 
-           deconvolver = 'mtmfs',
-           scales = scales, 
-           gridder=gridder,
-           weighting='briggs', 
-           robust = robust,
-           gain = gain,
-           imsize = imsize,
-           cell = cellsize, 
-           smallscalebias = smallscalebias, #set to CASA's default of 0.6 unless manually changed
-           niter = niter, #we want to end on the threshold
-           interactive = interactive,
-           nsigma=nsigma,    
-           cycleniter = cycleniter,
-           cyclefactor = cyclefactor, 
-           uvtaper = uvtaper, 
-           savemodel = 'none',
-           mask=mask,
-           usemask=usemask,
-           sidelobethreshold=sidelobethreshold,
-           smoothfactor=smoothfactor,
-           pbmask=pbmask,
-           pblimit=pblimit,
-           nterms = nterms,
-           uvrange=uvrange,
-           threshold=threshold,
-           parallel=parallel,
-           phasecenter=phasecenter,
-           startmodel=startmodel,
-           datacolumn=datacolumn,spw=spw,wprojplanes=wprojplanes)
-=======
     if not savemodel_only:
-        for ext in ['.image*', '.mask', '.model*', '.pb*', '.psf*', '.residual*', '.sumwt*','.gridwt*']:
-            os.system('rm -rf '+ imagename + ext)
+        if not resume:
+            for ext in ['.image*', '.mask', '.model*', '.pb*', '.psf*', '.residual*', '.sumwt*','.gridwt*']:
+                os.system('rm -rf '+ imagename + ext)
         tclean(vis= vis, 
                imagename = imagename, 
                field=field,
@@ -152,7 +110,6 @@
                phasecenter=phasecenter,
                startmodel=startmodel,
                datacolumn=datacolumn,spw=spw,wprojplanes=wprojplanes)
->>>>>>> 8a032e5a
      #this step is a workaround a bug in tclean that doesn't always save the model during multiscale clean. See the "Known Issues" section for CASA 5.1.1 on NRAO's website
     if savemodel=='modelcolumn':
           print("")
