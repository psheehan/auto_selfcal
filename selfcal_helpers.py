import numpy as np
import numpy 
import scipy.stats
import scipy.signal
import math
import os

import casatools
from casaplotms import plotms
from casatasks import *
from casatools import image, imager
from casatools import msmetadata as msmdtool
from casatools import table as tbtool
from casatools import ms as mstool
from casaviewer import imview
from PIL import Image

ms = mstool()
tb = tbtool()
msmd = msmdtool()
ia = image()
im = imager()

def tclean_wrapper(vis, imagename, band_properties,band,telescope='undefined',scales=[0], smallscalebias = 0.6, mask = '',\
                   nsigma=5.0, imsize = None, cellsize = None, interactive = False, robust = 0.5, gain = 0.1, niter = 50000,\
                   cycleniter = 300, uvtaper = [], savemodel = 'none',gridder='standard', sidelobethreshold=3.0,smoothfactor=1.0,noisethreshold=5.0,\
                   lownoisethreshold=1.5,parallel=False,nterms=1,cyclefactor=3,uvrange='',threshold='0.0Jy',phasecenter='',\
                   startmodel='',pblimit=0.1,pbmask=0.1,field='',datacolumn='',spw='',obstype='single-point', nfrms_multiplier=1.0, \
                   savemodel_only=False, resume=False, image_mosaic_fields_separately=False, mosaic_field_phasecenters={}, mosaic_field_fid_map={}):
    """
    Wrapper for tclean with keywords set to values desired for the Large Program imaging
    See the CASA 6.1.1 documentation for tclean to get the definitions of all the parameters
    """
    msmd.open(vis[0])
    fieldid=msmd.fieldsforname(field)
    msmd.done()
    tb.open(vis[0]+'/FIELD')
    try:
       ephem_column=tb.getcol('EPHEMERIS_ID')
       tb.close()
       if ephem_column[fieldid[0]] !=-1:
          phasecenter='TRACKFIELD'
    except:
       tb.close()
       phasecenter=''

    if obstype=='mosaic' and phasecenter != 'TRACKFIELD':
       phasecenter=get_phasecenter(vis[0],field)

    print('NF RMS Multiplier: ', nfrms_multiplier)
    # Minimize out the nfrms_multiplier at 1.
    nfrms_multiplier = max(nfrms_multiplier, 1.0)

    if mask == '':
       usemask='auto-multithresh'
    else:
       usemask='user'
    if threshold != '0.0Jy':
       nsigma=0.0
    if telescope=='ALMA':
       sidelobethreshold=2.5
       smoothfactor=1.0
       noisethreshold=5.0*nfrms_multiplier
       lownoisethreshold=1.5*nfrms_multiplier
       cycleniter=-1
       #cyclefactor=1.0
       print(band_properties)
       if band_properties[vis[0]][band]['75thpct_uv'] > 2000.0:
          sidelobethreshold=2.0

    if telescope=='ACA':
       sidelobethreshold=1.25
       smoothfactor=1.0
       noisethreshold=5.0*nfrms_multiplier
       lownoisethreshold=2.0*nfrms_multiplier
       cycleniter=-1
       #cyclefactor=1.0

    elif 'VLA' in telescope:
       sidelobethreshold=2.0
       smoothfactor=1.0
       noisethreshold=5.0*nfrms_multiplier
       lownoisethreshold=1.5*nfrms_multiplier
       pblimit=-0.1
       cycleniter=-1
       #cyclefactor=3.0
       pbmask=0.0
    wprojplanes=1
    if band=='EVLA_L' or band =='EVLA_S':
       gridder='wproject'
       wplanes=384 # normalized to S-band A-config
       #scale by 75th percentile uv distance divided by A-config value
       wplanes=wplanes * band_properties[vis[0]][band]['75thpct_uv']/20000.0
       if band=='EVLA_L':
          wplanes=wplanes*2.0 # compensate for 1.5 GHz being 2x longer than 3 GHz


       wprojplanes=int(wplanes)
    if (band=='EVLA_L' or band =='EVLA_S') and obstype=='mosaic':
       print('WARNING DETECTED VLA L- OR S-BAND MOSAIC; WILL USE gridder="mosaic" IGNORING W-TERM')
    if obstype=='mosaic':
       gridder='mosaic'
    else:
       if gridder !='wproject':
          gridder='standard' 

    if gridder=='mosaic' and startmodel!='':
       parallel=False
    if not savemodel_only:
        if not resume:
            for ext in ['.image*', '.mask', '.model*', '.pb*', '.psf*', '.residual*', '.sumwt*','.gridwt*']:
                os.system('rm -rf '+ imagename + ext)
        tclean(vis= vis, 
               imagename = imagename, 
               field=field,
               specmode = 'mfs', 
               deconvolver = 'mtmfs',
               scales = scales, 
               gridder=gridder,
               weighting='briggs', 
               robust = robust,
               gain = gain,
               imsize = imsize,
               cell = cellsize, 
               smallscalebias = smallscalebias, #set to CASA's default of 0.6 unless manually changed
               niter = niter, #we want to end on the threshold
               interactive = interactive,
               nsigma=nsigma,    
               cycleniter = cycleniter,
               cyclefactor = cyclefactor, 
               uvtaper = uvtaper, 
               savemodel = 'none',
               mask=mask,
               usemask=usemask,
               sidelobethreshold=sidelobethreshold,
               noisethreshold=noisethreshold,
               lownoisethreshold=lownoisethreshold,
               smoothfactor=smoothfactor,
               pbmask=pbmask,
               pblimit=pblimit,
               nterms = nterms,
               uvrange=uvrange,
               threshold=threshold,
               parallel=parallel,
               phasecenter=phasecenter,
               startmodel=startmodel,
               datacolumn=datacolumn,spw=spw,wprojplanes=wprojplanes, verbose=True)

        if image_mosaic_fields_separately:
            for field_id in mosaic_field_phasecenters:
                if 'VLA' in telescope:
                   fov=45.0e9/band_properties[vis[0]][band]['meanfreq']*60.0*1.5*0.5
                   if band_properties[vis[0]][band]['meanfreq'] < 12.0e9:
                      fov=fov*2.0
                if telescope=='ALMA':
                   fov=63.0*100.0e9/band_properties[vis[0]][band]['meanfreq']*1.5*0.5*1.15
                if telescope=='ACA':
                   fov=108.0*100.0e9/band_properties[vis[0]][band]['meanfreq']*1.5*0.5

                region = 'circle[[{0:f}rad, {1:f}rad], {2:f}arcsec]'.format(mosaic_field_phasecenters[field_id]['m0']['value'], \
                        mosaic_field_phasecenters[field_id]['m1']['value'], fov)

                for ext in [".image.tt0", ".mask", ".residual.tt0", ".psf.tt0",".pb.tt0"]:
                    target = sanitize_string(field)
                    os.system('rm -rf '+ imagename.replace(target,target+"_field_"+str(field_id)) + ext.replace("pb","mospb"))

                    if ext == ".psf.tt0":
                        os.system("cp -r "+imagename+ext+" "+imagename.replace(target,target+"_field_"+str(field_id))+ext)
                    else:
                        imsubimage(imagename+ext, outfile=imagename.replace(target,target+"_field_"+str(field_id))+\
                                ext.replace("pb","mospb.tmp"), region=region, overwrite=True)

                        if ext == ".pb.tt0":
                            immath(imagename=[imagename.replace(target,target+"_field_"+str(field_id))+ext.replace("pb","mospb.tmp")], \
                                    outfile=imagename.replace(target,target+"_field_"+str(field_id))+ext.replace("pb","mospb"), \
                                    expr="IIF(IM0 == 0, 0.1, IM0)")
                            os.system("rm -rf "+imagename.replace(target,target+"_field_"+str(field_id))+ext.replace("pb","mospb.tmp"))

                # Make an image of the primary beam for each sub-field.
                if type(vis) == list:
                    for v in vis:
                        # Since not every field is in every v, we need to check them all so that we don't accidentally get a v without a given field_id
                        if field_id in mosaic_field_fid_map[v]:
                            fid = mosaic_field_fid_map[v][field_id]
                            break

                    im.open(v)
                else:
                    fid = mosaic_field_fid_map[vis][field_id]
                    im.open(vis)

                nx, ny, nfreq, npol = imhead(imagename=imagename.replace(target,target+"_field_"+str(field_id))+".image.tt0", mode="get", \
                        hdkey="shape")

                im.selectvis(field=str(fid), spw=spw)
                im.defineimage(nx=nx, ny=ny, cellx=cellsize, celly=cellsize, phasecenter=fid, mode="mfs", spw=spw)
                im.setvp(dovp=True)
                im.makeimage(type="pb", image=imagename.replace(target,target+"_field_"+str(field_id)) + ".pb.tt0")
                im.close()


     #this step is a workaround a bug in tclean that doesn't always save the model during multiscale clean. See the "Known Issues" section for CASA 5.1.1 on NRAO's website
    if savemodel=='modelcolumn':
          print("")
          print("Running tclean a second time to save the model...")
          tclean(vis= vis, 
                 imagename = imagename, 
                 field=field,
                 specmode = 'mfs', 
                 deconvolver = 'mtmfs',
                 scales = scales, 
                 gridder=gridder,
                 weighting='briggs', 
                 robust = robust,
                 gain = gain,
                 imsize = imsize,
                 cell = cellsize, 
                 smallscalebias = smallscalebias, #set to CASA's default of 0.6 unless manually changed
                 niter = 0, 
                 interactive = False,
                 nsigma=0.0, 
                 cycleniter = cycleniter,
                 cyclefactor = cyclefactor, 
                 uvtaper = uvtaper, 
                 usemask='user',
                 savemodel = savemodel,
                 sidelobethreshold=sidelobethreshold,
                 noisethreshold=noisethreshold,
                 lownoisethreshold=lownoisethreshold,
                 smoothfactor=smoothfactor,
                 pbmask=pbmask,
                 pblimit=pblimit,
                 calcres = False,
                 calcpsf = False,
                 restoration = False,
                 nterms = nterms,
                 uvrange=uvrange,
                 threshold=threshold,
                 parallel=False,
                 phasecenter=phasecenter,spw=spw,wprojplanes=wprojplanes)
    


def collect_listobs_per_vis(vislist):
   listdict={}
   for vis in vislist:
      listdict[vis]=listobs(vis)
   return listdict

def fetch_scan_times(vislist,targets):
   scantimesdict={}
   integrationsdict={}
   integrationtimesdict={}
   integrationtimes=np.array([])
   n_spws=np.array([])
   min_spws=np.array([])
   spwslist_dict = {}
   spws_set_dict = {}
   scansdict={}
   for vis in vislist:
      scantimesdict[vis]={}
      integrationsdict[vis]={}
      integrationtimesdict[vis]={}
      scansdict[vis]={}
      spws_set_dict[vis]={}
      spwslist_dict[vis]=np.array([])
      msmd.open(vis)
      for target in targets:
         scansdict[vis][target]=msmd.scansforfield(target)

      for target in targets:
         scantimes=np.array([])
         integrations=np.array([])
         for scan in scansdict[vis][target]:
            spws_set_dict[vis][scan]=np.array([])
            spws=msmd.spwsforscan(scan)
            #print(scan, spws)
            spws_set_dict[vis][scan]=spws.copy()
            n_spws=np.append(len(spws),n_spws)
            min_spws=np.append(np.min(spws),min_spws)
            spwslist_dict[vis]=np.append(spws,spwslist_dict[vis])
            integrationtime=msmd.exposuretime(scan=scan,spwid=spws[0])['value']
            integrationtimes=np.append(integrationtimes,np.array([integrationtime]))
            times=msmd.timesforscan(scan)
            scantime=np.max(times)+integrationtime-np.min(times)
            ints_per_scan=np.round(scantime/integrationtimes[0])
            scantimes=np.append(scantimes,np.array([scantime]))
            integrations=np.append(integrations,np.array([ints_per_scan]))



         scantimesdict[vis][target]=scantimes.copy()
         #assume each band only has a single integration time
         integrationtimesdict[vis][target]=np.median(integrationtimes)
         integrationsdict[vis][target]=integrations.copy()
      msmd.close()
   if np.mean(n_spws) != np.max(n_spws):
      print('WARNING, INCONSISTENT NUMBER OF SPWS IN SCANS/MSes (Possibly expected if Multi-band VLA data or ALMA Spectral Scan)')
   if np.max(min_spws) != np.min(min_spws):
      print('WARNING, INCONSISTENT MINIMUM SPW IN SCANS/MSes (Possibly expected if Multi-band VLA data or ALMA Spectral Scan)')

   for vis in vislist:
      spwslist_dict[vis]=np.unique(spwslist_dict[vis]).astype(int)
   # jump through some hoops to get the dictionary that has spws per scan into a dictionary of unique
   # spw sets per vis file
   for vis in vislist:
      spws_set_list=[i for i in spws_set_dict[vis].values()]
      spws_set_list=[i.tolist() for i in spws_set_list]
      unique_spws_set_list=[list(i) for i in set(tuple(i) for i in spws_set_list)]
      spws_set_list=[np.array(i) for i in unique_spws_set_list]
      spws_set_dict[vis]=np.array(spws_set_list,dtype=object)

   return scantimesdict,integrationsdict,integrationtimesdict, integrationtimes,np.max(n_spws),np.min(min_spws),spwslist_dict,spws_set_dict

def fetch_scan_times_band_aware(vislist,targets,band_properties,band):
   scantimesdict={}
   scanfieldsdict={}
   scannfieldsdict={}
   scanstartsdict={}
   scanendsdict={}
   integrationsdict={}
   integrationtimesdict={}
   integrationtimes=np.array([])
   n_spws=np.array([])
   min_spws=np.array([])
   scansforspw=np.array([])
   spwslist=np.array([])
   spws_set_dict = {}
   mosaic_field={}
   scansdict={}
   for vis in vislist:
      mosaic_field[vis] = {}
      scantimesdict[vis]={}
      scanfieldsdict[vis]={}
      scannfieldsdict[vis]={}
      scanstartsdict[vis]={}
      scanendsdict[vis]={}
      integrationsdict[vis]={}
      integrationtimesdict[vis]={}
      spws_set_dict[vis] = {}
      scansdict[vis]={}
      msmd.open(vis)
      for target in targets:
         scansforfield=msmd.scansforfield(target)
         for spw in band_properties[vis][band]['spwarray']:
            scansforspw_temp=msmd.scansforspw(spw)
            scansforspw=np.append(scansforspw,np.array(scansforspw_temp,dtype=int))
         scansforspw=scansforspw.astype(int)
         scansdict[vis][target]=list(set(scansforfield) & set(scansforspw))
         scansdict[vis][target].sort()
      for target in targets:
         mosaic_field[vis][target]={}
         mosaic_field[vis][target]['field_ids']=[]
         mosaic_field[vis][target]['mosaic']=False

         mosaic_field[vis][target]['field_ids']=msmd.fieldsforscans(scansdict[vis][target]).tolist()
         mosaic_field[vis][target]['field_ids']=list(set(mosaic_field[vis][target]['field_ids']))
         mosaic_field[vis][target]['phasecenters'] = [msmd.phasecenter(fid) for fid in mosaic_field[vis][target]['field_ids']]
         if len(mosaic_field[vis][target]['field_ids']) > 1:
            mosaic_field[vis][target]['mosaic']=True
         scantimes=np.array([])
         scanfields=np.array([])
         scannfields=np.array([])
         integrations=np.array([])
         scanstarts=np.array([])
         scanends=np.array([])

         for scan in scansdict[vis][target]:
            spws=msmd.spwsforscan(scan)
            spws_set_dict[vis][scan]=spws.copy()
            n_spws=np.append(len(spws),n_spws)
            min_spws=np.append(np.min(spws),min_spws)
            spwslist=np.append(spws,spwslist)
            integrationtime=msmd.exposuretime(scan=scan,spwid=spws[0])['value']
            integrationtimes=np.append(integrationtimes,np.array([integrationtime]))
            times=msmd.timesforscan(scan)
            scantime=np.max(times)+integrationtime-np.min(times)
            scanstarts=np.append(scanstarts,np.array([np.min(times)/86400.0]))
            scanends=np.append(scanends,np.array([(np.max(times)+integrationtime)/86400.0]))
            ints_per_scan=np.round(scantime/integrationtimes[0])
            scantimes=np.append(scantimes,np.array([scantime]))
            integrations=np.append(integrations,np.array([ints_per_scan]))
            scanfields = np.append(scanfields,np.array([','.join(msmd.fieldsforscan(scan).astype(str))]))
            scannfields = np.append(scannfields,np.array([msmd.fieldsforscan(scan).size]))

               
         scantimesdict[vis][target]=scantimes.copy()
         scanfieldsdict[vis][target]=scanfields.copy()
         scannfieldsdict[vis][target]=scannfields.copy()
         scanstartsdict[vis][target]=scanstarts.copy()
         scanendsdict[vis][target]=scanends.copy()
         #assume each band only has a single integration time
         integrationtimesdict[vis][target]=np.median(integrationtimes)
         integrationsdict[vis][target]=integrations.copy()
   # jump through some hoops to get the dictionary that has spws per scan into a dictionary of unique
   # spw sets per vis file
   for vis in vislist:
      spws_set_list=[i for i in spws_set_dict[vis].values()]
      spws_set_list=[i.tolist() for i in spws_set_list]
      unique_spws_set_list=[list(i) for i in set(tuple(i) for i in spws_set_list)]
      spws_set_list=[np.array(i) for i in unique_spws_set_list]
      spws_set_dict[vis]=np.array(spws_set_list,dtype=object)
   if len(n_spws) > 0:
      if np.mean(n_spws) != np.max(n_spws):
         print('WARNING, INCONSISTENT NUMBER OF SPWS IN SCANS/MSes (Possibly expected if Multi-band VLA data or ALMA Spectral Scan)')
      if np.max(min_spws) != np.min(min_spws):
         print('WARNING, INCONSISTENT MINIMUM SPW IN SCANS/MSes (Possibly expected if Multi-band VLA data or ALMA Spectral Scan)')
      spwslist=np.unique(spwslist).astype(int)
   else:
     return scantimesdict,scanfieldsdict,scannfieldsdict,scanstartsdict,scanendsdict,integrationsdict,integrationtimesdict, integrationtimes,-99,-99,spwslist,mosaic_field
   return scantimesdict,scanfieldsdict,scannfieldsdict,scanstartsdict,scanendsdict,integrationsdict,integrationtimesdict, integrationtimes,np.max(n_spws),np.min(min_spws),spwslist,spws_set_dict,mosaic_field


def fetch_spws(vislist,targets):
   scantimesdict={}
   n_spws=np.array([])
   min_spws=np.array([])
   spwslist=np.array([])
   scansdict={}
   for vis in vislist:
      scansdict[vis]={}
      msmd.open(vis)
      for target in targets:
         scansdict[vis][target]=msmd.scansforfield(target)
         scansdict[vis][target].sort()
      for target in targets:
         for scan in scansdict[vis][target]:
            spws=msmd.spwsforscan(scan)
            n_spws=np.append(len(spws),n_spws)
            min_spws=np.append(np.min(spws),min_spws)
            spwslist=np.append(spws,spwslist)
   if len(n_spws) > 1:
      if np.mean(n_spws) != np.max(n_spws):
         print('WARNING, INCONSISTENT NUMBER OF SPWS IN SCANS/MSes (Possibly expected if Multi-band VLA data or ALMA Spectral Scan)')
      if np.max(min_spws) != np.min(min_spws):
         print('WARNING, INCONSISTENT MINIMUM SPW IN SCANS/MSes (Possibly expected if Multi-band VLA data or ALMA Spectral Scan)')
   spwslist=np.unique(spwslist).astype(int)
   if len(n_spws) == 1:
      return n_spws,min_spws,spwslist
   else:
      return np.max(n_spws),np.min(min_spws),spwslist


    

#actual routine used for getting solints
def get_solints_simple(vislist,scantimesdict,scannfieldsdict,scanstartsdict,scanendsdict,integrationtimes,\
                       inf_EB_gaincal_combine,spwcombine=True,solint_decrement='fixed',solint_divider=2.0,n_solints=4.0,do_amp_selfcal=False, mosaic=False):
   all_integrations=np.array([])
   all_nscans_per_obs=np.array([])
   all_time_between_scans=np.array([])
   all_times_per_obs=np.array([])
   allscantimes=np.array([]) # we put all scan times from all MSes into single array
   #mix of short and long baseline data could have differing integration times and hence solints
   #could do solints per vis file, but too complex for now at least use perhaps keep scan groups different
   #per MOUS
   nscans_per_obs={}
   time_per_vis={}
   time_between_scans={}
   for vis in vislist:
      nscans_per_obs[vis]={}
      time_between_scans[vis]={}
      time_per_vis[vis]=0.0
      targets=integrationtimes[vis].keys()
      earliest_start=1.0e10
      latest_end=0.0
      for target in targets:
         nscans_per_obs[vis][target]=len(scantimesdict[vis][target])
         allscantimes=np.append(allscantimes,scantimesdict[vis][target]/scannfieldsdict[vis][target])
         for i in range(len(scanstartsdict[vis][target])):# way to get length of an EB with multiple targets without writing new functions; I could be more clever with np.where()
            if scanstartsdict[vis][target][i] < earliest_start: 
               earliest_start=scanstartsdict[vis][target][i]
            if scanendsdict[vis][target][i] > latest_end:
               latest_end=scanstartsdict[vis][target][i]
         if np.isfinite(integrationtimes[vis][target]):
            all_integrations=np.append(all_integrations,integrationtimes[vis][target])
         all_nscans_per_obs=np.append(all_nscans_per_obs,nscans_per_obs[vis][target])
         #determine time between scans
         delta_scan=np.zeros(len(scanstartsdict[vis][target])-1)
         sortedstarts=np.sort(scanstartsdict[vis][target]) #scan list isn't sorted, so sort these so they're in order and we can subtract them from each other
         sortedends=np.sort(scanstartsdict[vis][target])
         #delta_scan=(sortedends[:-1]-sortedstarts[1:])*86400.0*-1.0
         delta_scan=np.zeros(len(sortedends)-1)
         for i in range(len(sortedstarts)-1):
            delta_scan[i]=(sortedends[i]-sortedstarts[i+1])*86400.0*-1.0
         all_time_between_scans=np.append(all_time_between_scans,delta_scan)
      time_per_vis[vis]= (latest_end - earliest_start)*86400.0    # calculate length of EB
      all_times_per_obs=np.append(all_times_per_obs,np.array([time_per_vis[vis]]))
   integration_time=np.max(all_integrations) # use the longest integration time from all MS files

   max_scantime=np.median(allscantimes)
   median_scantime=np.max(allscantimes)
   min_scantime=np.min(allscantimes)
   median_scans_per_obs=np.median(all_nscans_per_obs)
   median_time_per_obs=np.median(all_times_per_obs)
   median_time_between_scans=np.median(all_time_between_scans)
   print('median scan length: ',median_scantime)
   print('median time between target scans: ',median_time_between_scans)
   print('median scans per observation: ',median_scans_per_obs)
   print('median length of observation: ',median_time_per_obs)

   solints_gt_scan=np.array([])
   gaincal_combine=[]
   
   # commented completely, no solints between inf_EB and inf
   #make solints between inf_EB and inf if more than one scan per source and scans are short
   #if median_scans_per_obs > 1 and median_scantime < 150.0:
   #   # add one solint that is meant to combine 2 short scans, otherwise go to inf_EB
   #   solint=(median_scantime*2.0+median_time_between_scans)*1.1
   #   if solint < 300.0:  # only allow solutions that are less than 5 minutes in duration
   #      solints_gt_scan=np.append(solints_gt_scan,[solint])

   #code below would make solints between inf_EB and inf by combining scans
   #sometimes worked ok, but many times selfcal would quit before solint=inf
   '''
   solint=median_time_per_obs/4.05 # divides slightly unevenly if lengths of observation are exactly equal, but better than leaving a small out of data remaining
   while solint > (median_scantime*2.0+median_time_between_scans)*1.05:      #solint should be greater than the length of time between two scans + time between to be better than inf
      solints_gt_scan=np.append(solints_gt_scan,[solint])                       # add solint to list of solints now that it is an integer number of integrations
      solint = solint/2.0  
      #print('Next solint: ',solint)                                        #divide solint by 2.0 for next solint
   '''
   print(max_scantime,integration_time)
   if solint_decrement == 'fixed':
      solint_divider=np.round(np.exp(1.0/n_solints*np.log(max_scantime/integration_time)))
   #division never less than 2.0
   if solint_divider < 2.0:
      solint_divider=2.0
   solints_lt_scan=np.array([])
   n_scans=len(allscantimes)
   solint=max_scantime/solint_divider  
   while solint > 1.90*integration_time:      #1.1*integration_time will ensure that a single int will not be returned such that solint='int' can be appended to the final list.
      ints_per_solint=solint/integration_time
      if ints_per_solint.is_integer():
         solint=solint
      else:
         remainder=ints_per_solint-float(int(ints_per_solint))     # calculate delta_T greater than an a fixed multile of integrations
         solint=solint-remainder*integration_time # add remainder to make solint a fixed number of integrations

      ints_per_solint=float(int(ints_per_solint))
      print('Checking solint = ',ints_per_solint*integration_time)
      delta=test_truncated_scans(ints_per_solint, allscantimes,integration_time) 
      solint=(ints_per_solint+delta)*integration_time
      if solint > 1.90*integration_time:
         solints_lt_scan=np.append(solints_lt_scan,[solint])                       # add solint to list of solints now that it is an integer number of integrations

      solint = solint/solint_divider  
      #print('Next solint: ',solint)                                        #divide solint by 2.0 for next solint

      

   solints_list=[]
   if len(solints_gt_scan) > 0:
      for solint in solints_gt_scan:
         solint_string='{:0.2f}s'.format(solint)
         solints_list.append(solint_string)
         if spwcombine:
            gaincal_combine.append('spw,scan')
         else:
            gaincal_combine.append('scan')



 # insert inf_EB
   solints_list.insert(0,'inf_EB')
   gaincal_combine.insert(0,inf_EB_gaincal_combine)

   # Insert scan_inf_EB if this is a mosaic.
   if mosaic and median_scans_per_obs > 1:
       solints_list.append('scan_inf')
       if spwcombine:
           gaincal_combine.append('spw,field,scan')
       else:
           gaincal_combine.append('field,scan')

   #insert solint = inf
   if (not mosaic and median_scans_per_obs > 1) or mosaic:                    # if only a single scan per target, redundant with inf_EB and do not include
      solints_list.append('inf')
      if spwcombine:
         gaincal_combine.append('spw')
      else:
         gaincal_combine.append('')

   for solint in solints_lt_scan:
      solint_string='{:0.2f}s'.format(solint)
      solints_list.append(solint_string)
      if spwcombine:
         gaincal_combine.append('spw')
      else:
         gaincal_combine.append('')



   #append solint = int to end
   solints_list.append('int')
   if spwcombine:
      gaincal_combine.append('spw')
   else:
      gaincal_combine.append('')
   solmode_list=['p']*len(solints_list)
   if do_amp_selfcal:
      if median_time_between_scans >150.0 or np.isnan(median_time_between_scans):
         amp_solints_list=['inf_ap']
         if spwcombine:
            amp_gaincal_combine=['spw']
         else:
            amp_gaincal_combine=['']
      else:
         amp_solints_list=['300s_ap','inf_ap']
         if spwcombine:
            amp_gaincal_combine=['scan,spw','spw']
         else:
            amp_gaincal_combine=['scan','']
      solints_list=solints_list+amp_solints_list
      gaincal_combine=gaincal_combine+amp_gaincal_combine
      solmode_list=solmode_list+['ap']*len(amp_solints_list)

      
         

   return solints_list,integration_time,gaincal_combine,solmode_list



def test_truncated_scans(ints_per_solint, allscantimes,integration_time ):
   delta_ints_per_solint=[0 , -1, 1,-2,2]
   n_truncated_scans=np.zeros(len(delta_ints_per_solint))
   n_remaining_ints=np.zeros(len(delta_ints_per_solint))
   min_index=0
   for i in range(len(delta_ints_per_solint)):
      diff_ints_per_scan=((allscantimes-((ints_per_solint+delta_ints_per_solint[i])*integration_time))/integration_time)+0.5
      diff_ints_per_scan=diff_ints_per_scan.astype(int)
      trimmed_scans=( (diff_ints_per_scan > 0.0)  & (diff_ints_per_scan < ints_per_solint+delta_ints_per_solint[i])).nonzero()
      if len(trimmed_scans[0]) >0:
         n_remaining_ints[i]=np.max(diff_ints_per_scan[trimmed_scans[0]])
      else:
         n_remaining_ints[i]=0.0
      #print((ints_per_solint+delta_ints_per_solint[i])*integration_time,ints_per_solint+delta_ints_per_solint[i],  diff_ints_per_scan)
      
      #print('Max ints remaining: ', n_remaining_ints[i])
      #print('N truncated scans: ', len(trimmed_scans[0]))
      n_truncated_scans[i]=len(trimmed_scans[0])
      # check if there are fewer truncated scans in the current trial and if
      # if one trial has more scans left off or fewer. Favor more left off, such that remainder might be able to 
      # find a solution
      # if ((i > 0) and (n_truncated_scans[i] <= n_truncated_scans[min_index]):   # if we don't care about the amount of 
      #if ((i > 0) and (n_truncated_scans[i] <= n_truncated_scans[min_index]) and (n_remaining_ints[i] > n_remaining_ints[min_index])):
      if ((i > 0) and (n_truncated_scans[i] <= n_truncated_scans[min_index]) and (n_remaining_ints[i] < n_remaining_ints[min_index])):
         min_index=i
      #print(delta_ints_per_solint[min_index])
   return delta_ints_per_solint[min_index]
   
def fetch_targets(vis):
      fields=[]
      msmd.open(vis)
      fieldnames=msmd.fieldnames()
      for fieldname in fieldnames:
         scans=msmd.scansforfield(fieldname)
         if len(scans) > 0:
            fields.append(fieldname)
      msmd.close()
      fields=list(set(fields)) # convert to set to only get unique items
      return fields

def checkmask(imagename):
   maskImage=imagename.replace('image','mask').replace('.tt0','')
   image_stats= imstat(maskImage)
   if image_stats['max'][0] == 0:
      return False
   else:
      return True

def estimate_SNR(imagename,maskname=None,verbose=True, mosaic_sub_field=False):
    MADtoRMS =  1.4826
    headerlist = imhead(imagename, mode = 'list')
    beammajor = headerlist['beammajor']['value']
    beamminor = headerlist['beamminor']['value']
    beampa = headerlist['beampa']['value']

    if mosaic_sub_field:
        os.system("rm -rf temp.image")
        immath(imagename=[imagename, imagename.replace(".image",".pb"), imagename.replace(".image",".mospb")], outfile="temp.image", \
                expr="IM0*IM1/IM2")
        image_stats= imstat(imagename = "temp.image")
        os.system("rm -rf temp.image")
    else:
        image_stats= imstat(imagename = imagename)

    if maskname is None:
       maskImage=imagename.replace('image','mask').replace('.tt0','')
    else:
       maskImage=maskname
    residualImage=imagename.replace('image','residual')
    os.system('rm -rf temp.mask temp.residual')
    if os.path.exists(maskImage):
       os.system('cp -r '+maskImage+ ' temp.mask')
       maskImage='temp.mask'
    os.system('cp -r '+residualImage+ ' temp.residual')
    residualImage='temp.residual'
    if 'dirty' not in imagename:
       goodMask=checkmask(imagename)
    else:
       goodMask=False
    if os.path.exists(maskImage) and goodMask:
       ia.close()
       ia.done()
       ia.open(residualImage)
       #ia.calcmask(maskImage+" <0.5"+"&& mask("+residualImage+")",name='madpbmask0')
       ia.calcmask("'"+maskImage+"'"+" <0.5"+"&& mask("+residualImage+")",name='madpbmask0')
       mask0Stats = ia.statistics(robust=True,axes=[0,1])
       ia.maskhandler(op='set',name='madpbmask0')
       rms = mask0Stats['medabsdevmed'][0] * MADtoRMS
       residualMean = mask0Stats['median'][0]
    else:
       residual_stats=imstat(imagename=imagename.replace('image','residual'),algorithm='chauvenet')
       rms = residual_stats['rms'][0]
    peak_intensity = image_stats['max'][0]
    SNR = peak_intensity/rms
    if verbose:
           print("#%s" % imagename)
           print("#Beam %.3f arcsec x %.3f arcsec (%.2f deg)" % (beammajor, beamminor, beampa))
           print("#Peak intensity of source: %.2f mJy/beam" % (peak_intensity*1000,))
           print("#rms: %.2e mJy/beam" % (rms*1000,))
           print("#Peak SNR: %.2f" % (SNR,))
    ia.close()
    ia.done()
    if mosaic_sub_field:
        os.system("rm -rf temp.image")
    os.system('rm -rf temp.mask temp.residual')
    return SNR,rms



def estimate_near_field_SNR(imagename,las=None,maskname=None,verbose=True, mosaic_sub_field=False, save_near_field_mask=True):
    if maskname is None:
       maskImage=imagename.replace('image','mask').replace('.tt0','')
    else:
       maskImage=maskname
    if not os.path.exists(maskImage):
       print('Does not exist')
       return np.float64(-99.0),np.float64(-99.0)
    goodMask=checkmask(maskImage)
    if not goodMask:
       print('checkmask')
       return np.float64(-99.0),np.float64(-99.0)

    MADtoRMS =  1.4826
    headerlist = imhead(imagename, mode = 'list')
    beammajor = headerlist['beammajor']['value']
    beamminor = headerlist['beamminor']['value']
    beampa = headerlist['beampa']['value']

    if mosaic_sub_field:
        immath(imagename=[imagename, imagename.replace(".image",".pb"), imagename.replace(".image",".mospb")], outfile="temp.image", \
                expr="IM0*IM1/IM2")
        image_stats= imstat(imagename = "temp.image")
        os.system("rm -rf temp.image")
    else:
        image_stats= imstat(imagename = imagename)

    residualImage=imagename.replace('image','residual')
    os.system('rm -rf temp.mask temp.residual temp.border.mask temp.smooth.ceiling.mask temp.smooth.mask temp.nearfield.mask temp.big.smooth.ceiling.mask temp.big.smooth.mask temp.nearfield.prepb.mask temp.beam.extent.image temp.delta temp.radius temp.image')
    os.system('cp -r '+maskImage+ ' temp.mask')
    os.system('cp -r '+residualImage+ ' temp.residual')
    residualImage='temp.residual'
    maskStats=imstat(imagename='temp.mask')
    imsmooth(imagename='temp.mask',kernel='gauss',major=str(beammajor*1.0)+'arcsec',minor=str(beammajor*1.0)+'arcsec', pa='0deg',outfile='temp.smooth.mask')
    immath(imagename=['temp.smooth.mask'],expr='iif(IM0 > 0.1*max(IM0),1.0,0.0)',outfile='temp.smooth.ceiling.mask')

    # Check the extent of the beam as well.
    psfImage = maskImage.replace('mask','psf')+'.tt0'

    immath(psfImage, mode="evalexpr", expr="iif(IM0==1,IM0,0)", outfile="temp.delta")
    npix = imhead("temp.delta", mode="get", hdkey="shape")[0]
    imsmooth("temp.delta", major=str(npix/2)+"pix", minor=str(npix/2)+"pix", pa="0deg", \
            outfile="temp.radius", overwrite=True)

    bmin = imhead(imagename, mode="get", hdkey="BMIN")['value']
    bmaj = imhead(imagename, mode="get", hdkey="BMAJ")['value']
    bpa = imhead(imagename, mode="get", hdkey="BPA")['value']

    imhead(imagename="temp.radius", mode="put", hdkey="BMIN", hdvalue=str(bmin)+"arcsec")
    imhead(imagename="temp.radius", mode="put", hdkey="BMAJ", hdvalue=str(bmaj)+"arcsec")
    imhead(imagename="temp.radius", mode="put", hdkey="BPA", hdvalue=str(bpa)+"deg")

    immath(imagename=[psfImage,"temp.radius"], mode="evalexpr", expr="iif(IM0 > 0.1,1/IM1,0.0)", outfile="temp.beam.extent.image")

    centerpos = imhead(psfImage, mode="get", hdkey="maxpixpos")
    maxpos = imhead("temp.beam.extent.image", mode="get", hdkey="maxpixpos")
    center_coords = imval(psfImage, box=str(centerpos[0])+","+str(centerpos[1]))["coords"]
    max_coords = imval(psfImage, box=str(maxpos[0])+","+str(maxpos[1]))["coords"]

    beam_extent_size = ((center_coords - max_coords)**2)[0:2].sum()**0.5 * 360*60*60/(2*np.pi)

    # use the maximum of the three possibilities as the outer extent of the mask.
    print("beammajor*5 = ", beammajor*5, ", LAS = ", 5*las, ", beam_extent = ", beam_extent_size)
    outer_major = max(beammajor*5, beam_extent_size, 5*las if las is not None else 0.)

    imsmooth(imagename='temp.smooth.ceiling.mask',kernel='gauss',major=str(outer_major)+'arcsec',minor=str(outer_major)+'arcsec', pa='0deg',outfile='temp.big.smooth.mask')

    immath(imagename=['temp.big.smooth.mask'],expr='iif(IM0 > 0.01*max(IM0),1.0,0.0)',outfile='temp.big.smooth.ceiling.mask')
    immath(imagename=['temp.big.smooth.ceiling.mask','temp.smooth.ceiling.mask'],expr='((IM0-IM1)-1.0)*-1.0',outfile='temp.nearfield.prepb.mask')
    immath(imagename=[imagename,'temp.nearfield.prepb.mask'], expr='iif(MASK(IM0),IM1,1.0)',outfile='temp.nearfield.mask')

    maskImage='temp.nearfield.mask'

    mask_stats= imstat(maskImage)
    if mask_stats['min'][0] == 1:
       print('checkmask')
       SNR, rms = np.float64(-99.0), np.float64(-99.0)
    else:
       ia.close()
       ia.done()
       ia.open(residualImage)
       #ia.calcmask(maskImage+" <0.5"+"&& mask("+residualImage+")",name='madpbmask0')
       ia.calcmask("'"+maskImage+"'"+" <0.5"+"&& mask("+residualImage+")",name='madpbmask0')
       mask0Stats = ia.statistics(robust=True,axes=[0,1])
       ia.maskhandler(op='set',name='madpbmask0')
       rms = mask0Stats['medabsdevmed'][0] * MADtoRMS
       residualMean = mask0Stats['median'][0]
       peak_intensity = image_stats['max'][0]
       SNR = peak_intensity/rms
       if verbose:
              print("#%s" % imagename)
              print("#Beam %.3f arcsec x %.3f arcsec (%.2f deg)" % (beammajor, beamminor, beampa))
              print("#Peak intensity of source: %.2f mJy/beam" % (peak_intensity*1000,))
              print("#Near Field rms: %.2e mJy/beam" % (rms*1000,))
              print("#Peak Near Field SNR: %.2f" % (SNR,))
       ia.close()
       ia.done()

    if save_near_field_mask:
        os.system('cp -r '+maskImage+' '+imagename.replace('image','nearfield.mask').replace('.tt0',''))
    os.system('rm -rf temp.mask temp.residual temp.border.mask temp.smooth.ceiling.mask temp.smooth.mask temp.nearfield.mask temp.big.smooth.ceiling.mask temp.big.smooth.mask temp.nearfield.prepb.mask temp.beam.extent.image temp.delta temp.radius temp.image')
    return SNR,rms


def get_intflux(imagename,rms,maskname=None,mosaic_sub_field=False):
   headerlist = imhead(imagename, mode = 'list')
   beammajor = headerlist['beammajor']['value']
   beamminor = headerlist['beamminor']['value']
   beampa = headerlist['beampa']['value']
   cell = headerlist['cdelt2']*180.0/3.14159*3600.0
   beamarea=3.14159*beammajor*beamminor/(4.0*np.log(2.0))
   pix_per_beam=beamarea/(cell**2)
   if maskname is None:
      maskname=imagename.replace('image.tt0','mask')

   if mosaic_sub_field:
       immath(imagename=[imagename, imagename.replace(".image",".pb"), imagename.replace(".image",".mospb")], outfile="temp.image", \
               expr="IM0*IM1/IM2")
       imagestats= imstat(imagename = "temp.image", mask=maskname)
       os.system("rm -rf temp.image")
   else:
       imagestats= imstat(imagename = imagename, mask=maskname)

   if len(imagestats['flux']) > 0:
       flux=imagestats['flux'][0]
       n_beams=imagestats['npts'][0]/pix_per_beam
       e_flux=(n_beams)**0.5*rms
   else:
       flux = 0.
       e_flux = rms
   return flux,e_flux

def get_n_ants(vislist):
   #Examines number of antennas in each ms file and returns the minimum number of antennas
   msmd = casatools.msmetadata()
   tb = casatools.table()
   n_ants=50.0
   for vis in vislist:
      msmd.open(vis)
      names = msmd.antennanames()
      msmd.close()
      n_ant_vis=len(names)
      if n_ant_vis < n_ants:
         n_ants=n_ant_vis
   return n_ants
    
def get_ant_list(vis):
   #Examines number of antennas in each ms file and returns the minimum number of antennas
   msmd = casatools.msmetadata()
   tb = casatools.table()
   n_ants=50.0
   msmd.open(vis)
   names = msmd.antennanames()
   msmd.close()
   return names

def rank_refants(vis, caltable=None):
     # Get the antenna names and offsets.

     msmd = casatools.msmetadata()
     tb = casatools.table()

     msmd.open(vis)
     ids = msmd.antennasforscan(msmd.scansforintent("*OBSERVE_TARGET*")[0])
     names = msmd.antennanames(ids)
     offset = [msmd.antennaoffset(name) for name in names]
     msmd.close()

     # Calculate the mean longitude and latitude.

     mean_longitude = numpy.mean([offset[i]["longitude offset"]\
             ['value'] for i in range(len(names))])
     mean_latitude = numpy.mean([offset[i]["latitude offset"]\
             ['value'] for i in range(len(names))])

     # Calculate the offsets from the center.

     offsets = [numpy.sqrt((offset[i]["longitude offset"]['value'] -\
             mean_longitude)**2 + (offset[i]["latitude offset"]\
             ['value'] - mean_latitude)**2) for i in \
             range(len(names))]

     # Calculate the number of flags for each antenna.

     nflags = [tb.calc('[select from '+vis+' where ANTENNA1=='+\
             str(i)+' giving  [ntrue(FLAG)]]')['0'].sum() for i in ids]

     # Calculate the median SNR for each antenna.

     if caltable != None:
         total_snr = [tb.calc('[select from '+caltable+' where ANTENNA1=='+\
                 str(i)+' giving  [sum(SNR)]]')['0'].sum() for i in ids]

     # Calculate a score based on those two.

     score = [offsets[i] / max(offsets) + nflags[i] / max(nflags) \
             for i in range(len(names))]
     if caltable != None:
         score = [score[i] + (1 - total_snr[i] / max(total_snr)) for i in range(len(names))]

     # Print out the antenna scores.

     print("Refant list for "+vis)
     #for i in numpy.argsort(score):
     #    print(names[i], score[i])
     print(','.join(numpy.array(ids)[numpy.argsort(score)].astype(str)))
     # Return the antenna names sorted by score.

     return ','.join(numpy.array(ids)[numpy.argsort(score)].astype(str))


def get_SNR_self(all_targets,bands,vislist,selfcal_library,n_ant,solints,integration_time,inf_EB_gaincal_combine,inf_EB_gaintype):
   solint_snr={}
   solint_snr_per_field={}
   solint_snr_per_spw={}
   solint_snr_per_field_per_spw={}
   for target in all_targets:
    solint_snr[target]={}
    solint_snr_per_field[target]={}
    solint_snr_per_spw[target]={}
    solint_snr_per_field_per_spw[target]={}
    for band in selfcal_library[target].keys():
      if target in solints[band].keys():
         solint_snr[target][band], solint_snr_per_spw[target][band] = get_SNR_self_individual(vislist, selfcal_library[target][band], n_ant, \
              solints[band][target], integration_time, inf_EB_gaincal_combine, inf_EB_gaintype)

         solint_snr_per_field[target][band] = {}
         solint_snr_per_field_per_spw[target][band] = {}
         for fid in selfcal_library[target][band]['sub-fields']:
             solint_snr_per_field[target][band][fid], solint_snr_per_field_per_spw[target][band][fid] = get_SNR_self_individual(vislist, \
                     selfcal_library[target][band][fid], n_ant, solints[band][target], integration_time, inf_EB_gaincal_combine, inf_EB_gaintype)

   return solint_snr, solint_snr_per_spw, solint_snr_per_field, solint_snr_per_field_per_spw

def get_SNR_self_individual(vislist,selfcal_library,n_ant,solints,integration_time,inf_EB_gaincal_combine,inf_EB_gaintype):
      if inf_EB_gaintype=='G':
         polscale=2.0
      else:
         polscale=1.0

      SNR = max(selfcal_library['SNR_orig'], selfcal_library['intflux_orig']/selfcal_library['e_intflux_orig'])

      solint_snr = {}
      solint_snr_per_spw = {}
      for solint in solints:
         #code to work around some VLA data not having the same number of spws due to missing BlBPs
         #selects spwlist from the visibilities with the greates number of spws
         maxspws=0
         maxspwvis=''
         for vis in selfcal_library['vislist']:
            if selfcal_library[vis]['n_spws'] >= maxspws:
               maxspws=selfcal_library[vis]['n_spws']
               maxspwvis=vis+''
         solint_snr[solint]=0.0
         solint_snr_per_spw[solint]={}       
         if solint == 'inf_EB':
            SNR_self_EB=np.zeros(len(selfcal_library['vislist']))
            SNR_self_EB_spw=np.zeros([len(selfcal_library['vislist']),len(selfcal_library[maxspwvis]['spwsarray'])])
            SNR_self_EB_spw_mean=np.zeros([len(selfcal_library[maxspwvis]['spwsarray'])])
            SNR_self_EB_spw={}
            for i in range(len(selfcal_library['vislist'])):
               SNR_self_EB[i]=SNR/((n_ant)**0.5*(selfcal_library['Total_TOS']/selfcal_library[selfcal_library['vislist'][i]]['TOS'])**0.5)
               SNR_self_EB_spw[selfcal_library['vislist'][i]]={}
               for spw in selfcal_library[selfcal_library['vislist'][i]]['spwsarray']:
                  if spw in SNR_self_EB_spw[selfcal_library['vislist'][i]].keys():
                     SNR_self_EB_spw[selfcal_library['vislist'][i]][str(spw)]=(polscale)**-0.5*SNR/((n_ant-3)**0.5*(selfcal_library['Total_TOS']/selfcal_library[selfcal_library['vislist'][i]]['TOS'])**0.5)*(selfcal_library[selfcal_library['vislist'][i]]['per_spw_stats'][str(spw)]['effective_bandwidth']/selfcal_library[selfcal_library['vislist'][i]]['total_effective_bandwidth'])**0.5
            for spw in selfcal_library[maxspwvis]['spwsarray']:
               mean_SNR=0.0
               for j in range(len(selfcal_library['vislist'])):
                  if spw in SNR_self_EB_spw[selfcal_library['vislist'][j]].keys():
                     mean_SNR+=SNR_self_EB_spw[selfcal_library['vislist'][j]][str(spw)]
               mean_SNR=mean_SNR/len(selfcal_library['vislist']) 
               solint_snr_per_spw[solint][str(spw)]=mean_SNR
            solint_snr[solint]=np.mean(SNR_self_EB)
            selfcal_library['per_EB_SNR']=np.mean(SNR_self_EB)
         elif solint =='scan_inf':
               selfcal_library['per_scan_SNR']=SNR/((n_ant-3)**0.5*(selfcal_library['Total_TOS']/selfcal_library['Median_scan_time'])**0.5)
               solint_snr[solint]=selfcal_library['per_scan_SNR']
               for spw in selfcal_library[maxspwvis]['spwsarray']:
                  solint_snr_per_spw[solint][str(spw)]=SNR/((n_ant-3)**0.5*(selfcal_library['Total_TOS']/selfcal_library['Median_scan_time'])**0.5)*(selfcal_library[maxspwvis]['per_spw_stats'][spw]['effective_bandwidth']/selfcal_library[maxspwvis]['total_effective_bandwidth'])**0.5
         elif solint =='inf' or solint == 'inf_ap':
               selfcal_library['per_scan_SNR']=SNR/((n_ant-3)**0.5*(selfcal_library['Total_TOS']/(selfcal_library['Median_scan_time']/selfcal_library['Median_fields_per_scan']))**0.5)
               solint_snr[solint]=selfcal_library['per_scan_SNR']
               for spw in selfcal_library[maxspwvis]['spwsarray']:
                  solint_snr_per_spw[solint][str(spw)]=SNR/((n_ant-3)**0.5*(selfcal_library['Total_TOS']/(selfcal_library['Median_scan_time']/selfcal_library['Median_fields_per_scan']))**0.5)*(selfcal_library[maxspwvis]['per_spw_stats'][spw]['effective_bandwidth']/selfcal_library[maxspwvis]['total_effective_bandwidth'])**0.5
         elif solint == 'int':
               solint_snr[solint]=SNR/((n_ant-3)**0.5*(selfcal_library['Total_TOS']/integration_time)**0.5)
               for spw in selfcal_library[maxspwvis]['spwsarray']:
                     solint_snr_per_spw[solint][str(spw)]=SNR/((n_ant-3)**0.5*(selfcal_library['Total_TOS']/integration_time)**0.5)*(selfcal_library[maxspwvis]['per_spw_stats'][spw]['effective_bandwidth']/selfcal_library[maxspwvis]['total_effective_bandwidth'])**0.5
         else:
               solint_float=float(solint.replace('s','').replace('_ap',''))
               solint_snr[solint]=SNR/((n_ant-3)**0.5*(selfcal_library['Total_TOS']/solint_float)**0.5)
               for spw in selfcal_library[maxspwvis]['spwsarray']:
                     solint_snr_per_spw[solint][str(spw)]=SNR/((n_ant-3)**0.5*(selfcal_library['Total_TOS']/solint_float)**0.5)*(selfcal_library[maxspwvis]['per_spw_stats'][spw]['effective_bandwidth']/selfcal_library[maxspwvis]['total_effective_bandwidth'])**0.5
      return solint_snr,solint_snr_per_spw

def get_SNR_self_update(all_targets,band,vislist,selfcal_library,n_ant,solint_curr,solint_next,integration_time,solint_snr):
   for target in all_targets:

      SNR = max(selfcal_library[selfcal_library['vislist'][0]][solint_curr]['SNR_post'],selfcal_library[selfcal_library['vislist'][0]][solint_curr]['intflux_post']/selfcal_library[selfcal_library['vislist'][0]][solint_curr]['e_intflux_post'])

      if solint_next == 'inf' or solint_next == 'inf_ap':
         selfcal_library['per_scan_SNR']=SNR/((n_ant-3)**0.5*(selfcal_library['Total_TOS']/(selfcal_library['Median_scan_time']/selfcal_library['Median_fields_per_scan']))**0.5)
         solint_snr[solint_next]=selfcal_library['per_scan_SNR']
      elif solint_next == 'scan_inf':
         selfcal_library['per_scan_SNR']=SNR/((n_ant-3)**0.5*(selfcal_library['Total_TOS']/selfcal_library['Median_scan_time'])**0.5)
         solint_snr[solint_next]=selfcal_library['per_scan_SNR']
      elif solint_next == 'int':
         solint_snr[solint_next]=SNR/((n_ant-3)**0.5*(selfcal_library['Total_TOS']/integration_time)**0.5)
      else:
         solint_float=float(solint_next.replace('s','').replace('_ap',''))
         solint_snr[solint_next]=SNR/((n_ant-3)**0.5*(selfcal_library['Total_TOS']/solint_float)**0.5)


def get_sensitivity(vislist,selfcal_library,field='',virtual_spw='all',chan=0,cellsize='0.025arcsec',imsize=1600,robust=0.5,specmode='mfs',uvtaper=''):
   for vis in vislist:
<<<<<<< HEAD
      im.selectvis(vis=vis,field=selfcal_library['sub-fields-fid_map'][vis][selfcal_library['sub-fields'][0]],spw=selfcal_library[vis]['spws'])
      # Also figure out which vis has the max # of spws
      if selfcal_library[vis]['n_spws'] >= maxspws:
          maxspws=selfcal_library[vis]['n_spws']
          maxspwvis=vis+''
   im.defineimage(mode=specmode,stokes='I',spw=selfcal_library[maxspwvis]['spwsarray'],cellx=cellsize,celly=cellsize,nx=imsize,ny=imsize)  
=======
      if virtual_spw == 'all':
          im.selectvis(vis=vis,field=field,spw=selfcal_library[vis]['spws'])
      else:
          im.selectvis(vis=vis,field=field,spw=selfcal_library['spw_map'][virtual_spw][vis])

   im.defineimage(mode=specmode,stokes='I',spw=[0],cellx=cellsize,celly=cellsize,nx=imsize,ny=imsize)  
>>>>>>> 3802c5ea
   im.weight(type='briggs',robust=robust)  
   if uvtaper != '':
      if 'klambda' in uvtaper:
         uvtaper=uvtaper.replace('klambda','')
         uvtaperflt=float(uvtaper)
         bmaj=str(206.0/uvtaperflt)+'arcsec'
         bmin=bmaj
         bpa='0.0deg'
      if 'arcsec' in uvtaper:
         bmaj=uvtaper
         bmin=uvtaper
         bpa='0.0deg'
      print('uvtaper: '+bmaj+' '+bmin+' '+bpa)
      im.filter(type='gaussian', bmaj=bmaj, bmin=bmin, bpa=bpa)
   try:
       estsens=np.float64(im.apparentsens()[1])
   except:
       print('#')
       print('# Sensisitivity Calculation failed for '+vis)
       print('# Continuing to next MS') 
       print('# Data in this spw/MS may be flagged')
       print('#')
       sys.exit(0)
   print('Estimated Sensitivity: ',estsens)
   im.close()
   return estsens


def LSRKfreq_to_chan(msfile, field, spw, LSRKfreq,spwsarray,minmaxchans=False):
    """
    Identifies the channel(s) corresponding to input LSRK frequencies. 
    Useful for choosing which channels to split out or flag if a line has been identified by the pipeline.

    Parameters
    ==========
    msfile: Name of measurement set (string)
    spw: Spectral window number (int)
    obsid: Observation ID corresponding to the selected spectral window 
    restfreq: Rest frequency in Hz (float)
    LSRKvelocity: input velocity in LSRK frame in km/s (float or array of floats)

    Returns
    =======
    Channel number most closely corresponding to input LSRK frequency.
    """
    tb.open(msfile)
    spw_col = tb.getcol('DATA_DESC_ID')
    obs_col = tb.getcol('OBSERVATION_ID')
    #work around the fact that spws in DATA_DESC_ID don't match listobs

    spw=int(spw)  # work around spw begin an np.uint64
    uniquespws=np.unique(spw_col)
    matching_index=np.where(spw==spwsarray)
    alt_spw=uniquespws[matching_index[0][0]]
    alt_spw=int(alt_spw) # work around spw begin an np.uint64
    #print(spw,alt_spw,matching_index[0])
    tb.close()
    obsid = np.unique(obs_col[np.where(spw_col==alt_spw)]) 
    
    tb.open(msfile+'/SPECTRAL_WINDOW')
    chanfreqs = tb.getcol('CHAN_FREQ', startrow = spw, nrow = 1)
    tb.close()
    tb.open(msfile+'/FIELD')
    fieldnames = tb.getcol('NAME')
    tb.close()
    tb.open(msfile+'/OBSERVATION')
    obstime = np.squeeze(tb.getcol('TIME_RANGE', startrow = obsid[0], nrow = 1))[0]
    tb.close()
    nchan = len(chanfreqs)
    ms.open(msfile)
    
    lsrkfreqs = ms.cvelfreqs(spwids = [spw], fieldids = int(np.where(fieldnames==field)[0][0]), mode = 'channel', nchan = nchan, \
            obstime = str(obstime)+'s', start = 0, outframe = 'LSRK') / 1e9
    ms.close()
    #print(spw,alt_spw,field,int(np.where(fieldnames==field)[0][0]))
    #print(lsrkfreqs)

    if type(LSRKfreq)==np.ndarray:
        if minmaxchans:
            #print(nchan)
            chanwidth = lsrkfreqs[1] - lsrkfreqs[0]
            channel = ((LSRKfreq - lsrkfreqs[0])/chanwidth).astype(int)
            channel_sorted = np.sort(channel)
            channel_sorted[-1] = abs(nchan-1 - channel_sorted[-1])
            return channel_sorted/nchan
        else:
            outchans = np.zeros_like(LSRKfreq)
            for i in range(len(LSRKfreq)):
                outchans[i] = np.argmin(np.abs(lsrkfreqs - LSRKfreq[i]))
        return outchans
    else:
        if minmaxchans:
           if np.argmin(np.abs(lsrkfreqs - LSRKfreq)) == 0:
              return np.argmin(np.abs(lsrkfreqs - LSRKfreq)),"min"
           elif np.argmin(np.abs(lsrkfreqs - LSRKfreq)) == nchan-1:
              return np.argmin(np.abs(lsrkfreqs - LSRKfreq)),"max"
           else:
              return np.argmin(np.abs(lsrkfreqs - LSRKfreq)),"middle"
        else:
           return np.argmin(np.abs(lsrkfreqs - LSRKfreq))

def parse_contdotdat(contdotdat_file,target):
    """
    Parses the cont.dat file that includes line emission automatically identified by the ALMA pipeline.

    Parameters
    ==========
    msfile: Name of the cont.dat file (string)

    Returns
    =======
    Dictionary with the boundaries of the frequency range including line emission. The dictionary keys correspond to the spectral windows identified 
    in the cont.dat file, and the entries include numpy arrays with shape (nline, 2), with the 2 corresponding to min and max frequencies identified.
    """
    f = open(contdotdat_file,'r')
    lines = f.readlines()
    f.close()

    while '\n' in lines:
        lines.remove('\n')

    contdotdat = {}
    desiredTarget=False
    for i, line in enumerate(lines):
        if 'ALL' in line:
           continue
        if 'Field' in line:
            field=line.split()[-1]
            if field == target:
               desiredTarget=True
               continue
            else:
               desiredTarget=False
               continue
        if desiredTarget==True:
           if 'SpectralWindow' in line:
              spw = int(line.split()[-1])
              contdotdat[spw] = []
           else:
              contdotdat[spw] += [line.split()[0].split("G")[0].split("~")]

    for spw in contdotdat:
        contdotdat[spw] = np.array(contdotdat[spw], dtype=float)

    return contdotdat

def get_spwnum_refvis(vislist,target,contdotdat,spwsarray_dict):
   # calculate a score for each visibility based on which one ends up with cont.dat freq ranges that correspond to 
   # channel limits; lowest score is chosen as the reference visibility file
   spws=list(contdotdat.keys())
   score=np.zeros(len(vislist))
   for i in range(len(vislist)):
      for spw in spws:
         if spw not in spwsarray_dict[vislist[i]]:
             score[i] += 1e8
             continue

         # The score is computed as the total distance of the top and bottom of the contdotdat range for this SPW to the
         # known edges of the SPW.
         test = LSRKfreq_to_chan(vislist[i], target, spw, np.array([contdotdat[spw][0][0],contdotdat[spw][-1][1]]), \
                 spwsarray_dict[vislist[i]], minmaxchans=True)
         score[i] += test.sum()

   # Add in some penalty for being lower after sorting the vislist, as in principle the sorted order should be the order
   # that they were observed and analyzed in?
   score += np.arange(len(vislist))[np.argsort(np.argsort(vislist))]
   print(score)
   visref=vislist[np.argmin(score)]            
   return visref

def flagchannels_from_contdotdat(vis,target,spwsarray,vislist,spwvisref,contdotdat,return_contfit_range=False):
    """
    Generates a string with the list of lines identified by the cont.dat file from the ALMA pipeline, that need to be flagged.

    Parameters
    ==========
    ms_dict: Dictionary of information about measurement set

    Returns
    =======
    String of channels to be flagged, in a format that can be passed to the spw parameter in CASA's flagdata task. 
    """

    flagchannels_string = ''
    #moved out of function to not for each MS for efficiency
    #contdotdat = parse_contdotdat('cont.dat',target)
    #spwvisref=get_spwnum_refvis(vislist,target,contdotdat,spwsarray)
    for j,spw in enumerate(contdotdat):
        msmd.open(spwvisref)
        spwname=msmd.namesforspws(spw)[0]
        msmd.close()
        msmd.open(vis)
        spws=msmd.spwsfornames(spwname)
        msmd.close()
        # must directly cast to int, otherwise the CASA tool call does not like numpy.uint64
        #loop through returned spws to see which is in the spw array rather than assuming, because assumptions be damned
        trans_spw = -1
        for check_spw in spws[spwname]:
           matching_index=np.where(check_spw == spwsarray)
           if len(matching_index[0]) == 0:
              continue
           else:
              trans_spw=check_spw
              break
        if trans_spw == -1:
           print('COULD NOT DETERMINE SPW MAPPING FOR CONT.DAT, PROCEEDING WITHOUT FLAGGING FOR '+vis)
           return ''
        #trans_spw=int(np.max(spws[spwname])) # assume higher number spw is the correct one, generally true with ALMA data structure

        flagchannels_string += '%d:' % (trans_spw)
        tb.open(vis+'/SPECTRAL_WINDOW')
        nchan = tb.getcol('CHAN_FREQ', startrow = trans_spw, nrow = 1).size
        tb.close()

        chans = np.array([])
        for k in range(contdotdat[spw].shape[0]):
            print(trans_spw, contdotdat[spw][k])

            chans = np.concatenate((LSRKfreq_to_chan(vis, target, trans_spw, contdotdat[spw][k],spwsarray),chans))

            """
            if flagchannels_string == '':
                flagchannels_string+='%d:%d~%d' % (spw, np.min([chans[0], chans[1]]), np.max([chans[0], chans[1]]))
            else:
                flagchannels_string+=', %d:%d~%d' % (spw, np.min([chans[0], chans[1]]), np.max([chans[0], chans[1]]))
            """

        chans = np.sort(chans)
        if not return_contfit_range:
           flagchannels_string += '0~%d;' % (chans[0])
           for i in range(1,chans.size-1,2):
               flagchannels_string += '%d~%d;' % (chans[i], chans[i+1])
           flagchannels_string += '%d~%d, ' % (chans[-1], nchan-1)
        else:
           for i in range(0,chans.size-1,2):
               flagchannels_string += '%d~%d;' % (chans[i], chans[i+1])
           flagchannels_string=flagchannels_string[:-1]+ ',' 
    if not return_contfit_range:
       print("# Flagchannels input string for %s in %s from cont.dat file: \'%s\'" % (target, vis, flagchannels_string))
    else:    
       flagchannels_string=flagchannels_string[:-1]
       print("# Cont range string for %s in %s from cont.dat file: \'%s\'" % (target, vis, flagchannels_string))
    return flagchannels_string

def get_fitspw_dict(vis,target,spwsarray,vislist,spwvisref,contdotdat,fitorder=1):
    """
    Generates a string with the list of lines identified by the cont.dat file from the ALMA pipeline, that need to be flagged.

    Parameters
    ==========
    ms_dict: Dictionary of information about measurement set

    Returns
    =======
    String of channels to be flagged, in a format that can be passed to the spw parameter in CASA's flagdata task. 
    """

    fitspw_dict = {}
    #moved out of function to not for each MS for efficiency
    #contdotdat = parse_contdotdat('cont.dat',target)
    #spwvisref=get_spwnum_refvis(vislist,target,contdotdat,spwsarray)
    for j,spw in enumerate(contdotdat):
        msmd.open(spwvisref)
        spwname=msmd.namesforspws(spw)[0]
        msmd.close()
        msmd.open(vis)
        spws=msmd.spwsfornames(spwname)
        msmd.close()
        # must directly cast to int, otherwise the CASA tool call does not like numpy.uint64
        #loop through returned spws to see which is in the spw array rather than assuming, because assumptions be damned
        trans_spw = -1
        for check_spw in spws[spwname]:
           matching_index=np.where(check_spw == spwsarray)
           if len(matching_index[0]) == 0:
              continue
           else:
              trans_spw=check_spw
              break
        if trans_spw==-1:
           print('COULD NOT DETERMINE SPW MAPPING FOR CONT.DAT, PROCEEDING WITHOUT FLAGGING FOR '+vis)
           return ''
        #trans_spw=int(np.max(spws[spwname])) # assume higher number spw is the correct one, generally true with ALMA data structure
        #flagchannels_string += '%d:' % (trans_spw)
        tb.open(vis+'/SPECTRAL_WINDOW')
        nchan = tb.getcol('CHAN_FREQ', startrow = trans_spw, nrow = 1).size
        tb.close()

        chans = np.array([])
        for k in range(contdotdat[spw].shape[0]):
            print(trans_spw, contdotdat[spw][k])

            chans = np.concatenate((LSRKfreq_to_chan(vis, target, trans_spw, contdotdat[spw][k],spwsarray),chans))

            """
            if flagchannels_string == '':
                flagchannels_string+='%d:%d~%d' % (spw, np.min([chans[0], chans[1]]), np.max([chans[0], chans[1]]))
            else:
                flagchannels_string+=', %d:%d~%d' % (spw, np.min([chans[0], chans[1]]), np.max([chans[0], chans[1]]))
            """
            chans = np.sort(chans)
            fitspw_dict[str(trans_spw)] = {}
            fitspw_dict[str(trans_spw)]['fitorder']=fitorder
            flagchannels_string=''
            for i in range(0,chans.size-1,2):
               flagchannels_string += '%d~%d;' % (chans[i], chans[i+1])
            fitspw_dict[str(trans_spw)]['chan']=flagchannels_string[:-1]

    if len(fitspw_dict) == 0:
        print("WARNING: No entry found in cont.dat for target "+target+", fitting all channels for continuum range.")
        fitspw_dict[','.join(spwsarray.astype(str))] = ''

    return fitspw_dict

def get_spw_chanwidths(vis,spwarray):
   widtharray=np.zeros(len(spwarray))
   bwarray=np.zeros(len(spwarray))
   nchanarray=np.zeros(len(spwarray))
   for i in range(len(spwarray)):
      tb.open(vis+'/SPECTRAL_WINDOW')
      widtharray[i]=np.abs(np.unique(tb.getcol('CHAN_WIDTH', startrow = spwarray[i], nrow = 1)))
      bwarray[i]=np.abs(np.unique(tb.getcol('TOTAL_BANDWIDTH', startrow = spwarray[i], nrow = 1)))
      nchanarray[i]=np.abs(np.unique(tb.getcol('NUM_CHAN', startrow = spwarray[i], nrow = 1)))
      tb.close()

   return widtharray,bwarray,nchanarray

def get_spw_bandwidth(vis,spwsarray_dict,target,vislist):
   spwbws={}
   for spw in spwsarray_dict[vis]:
      tb.open(vis+'/SPECTRAL_WINDOW')
      spwbws[spw]=np.abs(np.unique(tb.getcol('TOTAL_BANDWIDTH', startrow = spw, nrow = 1)))[0]/1.0e9 # put bandwidths into GHz
      tb.close()
   spweffbws=spwbws.copy()
   if os.path.exists("cont.dat"):
      spweffbws=get_spw_eff_bandwidth(vis,target,vislist,spwsarray_dict)

   return spwbws,spweffbws


def get_spw_eff_bandwidth(vis,target,vislist,spwsarray_dict):
   spweffbws={}
   contdotdat=parse_contdotdat('cont.dat',target)

   spwvisref=get_spwnum_refvis(vislist,target,contdotdat,spwsarray_dict)
   for key in contdotdat.keys():
      msmd.open(spwvisref)
      spwname=msmd.namesforspws(key)[0]
      msmd.close()
      msmd.open(vis)
      spws=msmd.spwsfornames(spwname)
      msmd.close()
      trans_spw=-1
      # must directly cast to int, otherwise the CASA tool call does not like numpy.uint64
      #loop through returned spws to see which is in the spw array rather than assuming, because assumptions be damned
      for check_spw in spws[spwname]:
         matching_index=np.where(check_spw == spwsarray_dict[vis])
         if len(matching_index[0]) == 0:
              continue
         else:
              trans_spw=check_spw
              break
      #trans_spw=int(np.max(spws[spwname])) # assume higher number spw is the correct one, generally true with ALMA data structure
      cumulat_bw=0.0
      for i in range(len(contdotdat[key])):
         cumulat_bw+=np.abs(contdotdat[key][i][1]-contdotdat[key][i][0])
      spweffbws[trans_spw]=cumulat_bw+0.0
   return spweffbws
   



def get_spw_chanavg(vis,widtharray,bwarray,chanarray,desiredWidth=15.625e6):
   avgarray=np.zeros(len(widtharray))
   for i in range(len(widtharray)):
      if desiredWidth > bwarray[i]:
         avgarray[i]=chanarray[i]
      else:
         nchan=bwarray[i]/desiredWidth
         nchan=np.round(nchan)
         avgarray[i]=chanarray[i]/nchan   
      if avgarray[i] < 1.0:
         avgarray[i]=1.0
   return avgarray



def get_spw_map(selfcal_library, target, band, telescope):
    # Get the list of EBs from the selfcal_library
    vislist = selfcal_library[target][band]['vislist'].copy()

    # If we are looking at VLA data, find the EB with the maximum number of SPWs so that we have the fewest "odd man out" SPWs hanging out at the end as possible.
    if "VLA" in telescope:
        maxspws=0
        maxspwvis=''
        for vis in vislist:
           if selfcal_library[target][band][vis]['n_spws'] >= maxspws:
              maxspws=selfcal_library[target][band][vis]['n_spws']
              maxspwvis=vis+''

        vislist.remove(maxspwvis)
        vislist = [maxspwvis] + vislist

    spw_map = {}
    virtual_index = 0
    # This code is meant to be generic in order to prepare for cases where multiple EBs might have unique SPWs in them (e.g. inhomogeneous data),
    # but the criterea for which SPWs match will need to be updated for this to truly generalize.
    for vis in vislist:
        for spw in selfcal_library[target][band][vis]['spwsarray']:
            found_match = False
            for s in spw_map:
                for v in spw_map[s].keys():
                   if vis == v:
                       continue

                   if telescope == "ALMA" or telescope == "ACA":
                       # NOTE: This assumes that matching based on SPW name is ok. Fine for now... but will need to update this for inhomogeneous data.
                       msmd.open(vis)
                       spwname=msmd.namesforspws(spw)[0]
                       msmd.close()

                       msmd.open(v)
                       sname = msmd.namesforspws(spw_map[s][v])[0]
                       msmd.close()

                       if spwname == sname:
                           found_match = True
                   elif 'VLA' in telescope:
                       msmd.open(vis)
                       bandwidth1 = msmd.bandwidths(spw)
                       chanwidth1 = msmd.chanwidths(spw)[0]
                       chanfreq1 = msmd.chanfreqs(spw)[0]
                       msmd.close()

                       msmd.open(v)
                       bandwidth2 = msmd.bandwidths(spw_map[s][v])
                       chanwidth2 = msmd.chanwidths(spw_map[s][v])[0]
                       chanfreq2 = msmd.chanfreqs(spw_map[s][v])[0]
                       msmd.close()

                       if bandwidth1 == bandwidth2 and chanwidth1 == chanwidth2 and chanfreq1 == chanfreq2:
                           found_match = True

                   if found_match:
                       spw_map[s][vis] = spw
                       break

                if found_match:
                    break

            if not found_match:
                spw_map[virtual_index] = {}
                spw_map[virtual_index][vis] = spw
                virtual_index += 1

    print("spw_map:")
    print(spw_map)
    return spw_map


def largest_prime_factor(n):
    i = 2
    while i * i <= n:
        if n % i:
            i += 1
        else:
            n //= i
    return n


def get_image_parameters(vislist,telescope,target,band,band_properties,scale_fov=1.0,mosaic=False):
   cells=np.zeros(len(vislist))
   for i in range(len(vislist)):
      #im.open(vislist[i])
      im.selectvis(vis=vislist[i],spw=band_properties[vislist[i]][band]['spwarray'])
      adviseparams= im.advise() 
      cells[i]=adviseparams[2]['value']/2.0
      im.close()
   cell=np.min(cells)
   cellsize='{:0.3f}arcsec'.format(cell)
   nterms=1
   if band_properties[vislist[0]][band]['fracbw'] > 0.1:
      nterms=2

   if 'VLA' in telescope:
      fov=45.0e9/band_properties[vislist[0]][band]['meanfreq']*60.0*1.5
      if band_properties[vislist[0]][band]['meanfreq'] < 12.0e9:
         fov=fov*2.0
   if telescope=='ALMA':
      fov=63.0*100.0e9/band_properties[vislist[0]][band]['meanfreq']*1.5
   if telescope=='ACA':
      fov=108.0*100.0e9/band_properties[vislist[0]][band]['meanfreq']*1.5
   fov=fov*scale_fov
   if mosaic:
       msmd.open(vislist[0])
       fieldid=msmd.fieldsforname(target)
       ra_phasecenter_arr=np.zeros(len(fieldid))
       dec_phasecenter_arr=np.zeros(len(fieldid))
       for i in range(len(fieldid)):
          phasecenter=msmd.phasecenter(fieldid[i])
          ra_phasecenter_arr[i]=phasecenter['m0']['value']
          dec_phasecenter_arr[i]=phasecenter['m1']['value']
       msmd.done()

       mosaic_size = max(ra_phasecenter_arr.max() - ra_phasecenter_arr.min(), 
               dec_phasecenter_arr.max() - dec_phasecenter_arr.min()) * 180./np.pi * 3600.

       fov += mosaic_size

   npixels=int(np.ceil(fov/cell / 100.0)) * 100
   if npixels > 16384:
      if mosaic:
          print("WARNING: Image size = "+str(npixels)+" is excessively large. It is not being trimmed because it is needed for the mosaic, but this may not be viable for your hardware.")
      else:
          npixels=16384

   while largest_prime_factor(npixels) >= 7:
       npixels += 2

   return cellsize,npixels,nterms


def check_image_nterms(fracbw, SNR):
   if fracbw >=0.1:
      nterms=2
   elif (SNR > 10.0) and (fracbw < 0.1):   # estimate the gain of going to nterms=2 based on nterms=1 S/N and fracbw
      #coefficients come from a empirical fit using simulated data with a spectral index of 3
      X=[fracbw,np.log10(SNR)]
      A = 2336.415
      B = 0.051
      C = -306.590
      D = 5.654
      E = 28.220
      F = -23.598
      G = -0.594
      H = -3.413 
      Z=10**(A*X[0]**3+B*X[1]**3+C*X[0]**2*X[1]+D*X[1]**2*X[0] +E*X[0]*X[1]+ F*X[0]+ G*X[1] +H)
      if Z > 0.01:
         print('SWITCHING TO NTERMS=2')
         nterms=2
      else:
         nterms=1
   else:
      nterms=1
   return nterms

def get_mean_freq(vislist,spwsarray):
   tb.open(vislist[0]+'/SPECTRAL_WINDOW')
   freqarray=tb.getcol('REF_FREQUENCY')
   tb.close()
   meanfreq=np.mean(freqarray[spwsarray[vislist[0]]])
   minfreq=np.min(freqarray[spwsarray[vislist[0]]])
   maxfreq=np.max(freqarray[spwsarray[vislist[0]]])
   fracbw=np.abs(maxfreq-minfreq)/meanfreq
   return meanfreq, maxfreq,minfreq,fracbw

def get_desired_width(meanfreq):
   if meanfreq >= 50.0e9:
      desiredWidth=15.625e6
   elif (meanfreq < 50.0e9) and (meanfreq >=40.0e9):
      desiredWidth=16.0e6
   elif (meanfreq < 40.0e9) and (meanfreq >=26.0e9):
      desiredWidth=8.0e6
   elif (meanfreq < 26.0e9) and (meanfreq >=18.0e9):
      desiredWidth=16.0e6
   elif (meanfreq < 18.0e9) and (meanfreq >=8.0e9):
      desiredWidth=8.0e6
   elif (meanfreq < 8.0e9) and (meanfreq >=4.0e9):
      desiredWidth=4.0e6
   elif (meanfreq < 4.0e9) and (meanfreq >=2.0e9):
      desiredWidth=4.0e6
   elif (meanfreq < 4.0e9):
      desiredWidth=2.0e6
   return desiredWidth


def get_ALMA_bands(vislist,spwstring,spwarray):
   meanfreq, maxfreq,minfreq,fracbw=get_mean_freq(vislist,spwarray)
   observed_bands={}
   if (meanfreq < 950.0e9) and (meanfreq >=787.0e9):
      band='Band_10'
   elif (meanfreq < 720.0e9) and (meanfreq >=602.0e9):
      band='Band_9'
   elif (meanfreq < 500.0e9) and (meanfreq >=385.0e9):
      band='Band_8'
   elif (meanfreq < 373.0e9) and (meanfreq >=275.0e9):
      band='Band_7'
   elif (meanfreq < 275.0e9) and (meanfreq >=211.0e9):
      band='Band_6'
   elif (meanfreq < 211.0e9) and (meanfreq >=163.0e9):
      band='Band_5'
   elif (meanfreq < 163.0e9) and (meanfreq >=125.0e9):
      band='Band_4'
   elif (meanfreq < 116.0e9) and (meanfreq >=84.0e9):
      band='Band_3'
   elif (meanfreq < 84.0e9) and (meanfreq >=67.0e9):
      band='Band_2'
   elif (meanfreq < 50.0e9) and (meanfreq >=30.0e9):
      band='Band_1'
   bands=[band]
   for vis in vislist:
      observed_bands[vis]={}
      observed_bands[vis]['bands']=[band]
      for band in bands:
         observed_bands[vis][band]={}
         observed_bands[vis][band]['spwarray']=spwarray[vis]
         observed_bands[vis][band]['spwstring']=spwstring[vis]+''
         observed_bands[vis][band]['meanfreq']=meanfreq
         observed_bands[vis][band]['maxfreq']=maxfreq
         observed_bands[vis][band]['minfreq']=minfreq
         observed_bands[vis][band]['fracbw']=fracbw
   get_max_uvdist(vislist,observed_bands[vislist[0]]['bands'].copy(),observed_bands)
   return bands,observed_bands


def get_VLA_bands(vislist,fields):
   observed_bands={}
   for vis in vislist:
      observed_bands[vis]={}
      msmd.open(vis)
      spws_for_field=np.array([])
      for field in fields:
         spws_temp=msmd.spwsforfield(field)
         spws_for_field=np.concatenate((spws_for_field,np.array(spws_temp)))
      msmd.close()
      spws_for_field=np.unique(spws_for_field)
      spws_for_field.sort()
      spws_for_field=spws_for_field.astype('int')
      #visheader=vishead(vis,mode='list',listitems=[])
      tb.open(vis+'/SPECTRAL_WINDOW') 
      spw_names=tb.getcol('NAME')
      tb.close()
      #spw_names=visheader['spw_name'][0]
      spw_names_band=['']*len(spws_for_field)
      spw_names_band=['']*len(spws_for_field)
      spw_names_bb=['']*len(spws_for_field)
      spw_names_spw=np.zeros(len(spw_names_band)).astype('int')

      for i in range(len(spws_for_field)):
         spw_names_band[i]=spw_names[spws_for_field[i]].split('#')[0]
         spw_names_bb[i]=spw_names[spws_for_field[i]].split('#')[1]
         spw_names_spw[i]=spws_for_field[i]
      all_bands=np.unique(spw_names_band)
      observed_bands[vis]['n_bands']=len(all_bands)
      observed_bands[vis]['bands']=all_bands.tolist()
      for band in all_bands:
         index=np.where(np.array(spw_names_band)==band)
         observed_bands[vis][band]={}
         # logic below removes the VLA standard pointing setups at X and C-bands
         # the code is mostly immune to this issue since we get the spws for only
         # the science targets above; however, should not ignore the possibility
         # that someone might also do pointing on what is the science target
         if (band == 'EVLA_X') and (len(index[0]) >= 2): # ignore pointing band
            observed_bands[vis][band]['spwarray']=spw_names_spw[index[0]]
            indices_to_remove=np.array([])
            for i in range(len(observed_bands[vis][band]['spwarray'])):
                meanfreq,maxfreq,minfreq,fracbw=get_mean_freq([vis],{vis: np.array([observed_bands[vis][band]['spwarray'][i]])})
                if (meanfreq==8.332e9) or (meanfreq==8.460e9):
                   indices_to_remove=np.append(indices_to_remove,[i])
            observed_bands[vis][band]['spwarray']=np.delete(observed_bands[vis][band]['spwarray'],indices_to_remove.astype(int))
         elif (band == 'EVLA_C') and (len(index[0]) >= 2): # ignore pointing band

            observed_bands[vis][band]['spwarray']=spw_names_spw[index[0]]
            indices_to_remove=np.array([])
            for i in range(len(observed_bands[vis][band]['spwarray'])):
                meanfreq,maxfreq,minfreq,fracbw=get_mean_freq([vis],{vis: np.array([observed_bands[vis][band]['spwarray'][i]])})
                if (meanfreq==4.832e9) or (meanfreq==4.960e9):
                   indices_to_remove=np.append(indices_to_remove,[i])
            observed_bands[vis][band]['spwarray']=np.delete(observed_bands[vis][band]['spwarray'],indices_to_remove.astype(int))
         else:
            observed_bands[vis][band]['spwarray']=spw_names_spw[index[0]]
         spwslist=observed_bands[vis][band]['spwarray'].tolist()
         spwstring=','.join(str(spw) for spw in spwslist)
         observed_bands[vis][band]['spwstring']=spwstring+''
         observed_bands[vis][band]['meanfreq'],observed_bands[vis][band]['maxfreq'],observed_bands[vis][band]['minfreq'],observed_bands[vis][band]['fracbw']=get_mean_freq([vis],{vis: [observed_bands[vis][band]['spwarray']]})
   bands_match=True
   for i in range(len(vislist)):
      for j in range(i+1,len(vislist)):
         bandlist_match=(observed_bands[vislist[i]]['bands'] ==observed_bands[vislist[i+1]]['bands'])
         if not bandlist_match:
            bands_match=False
   if not bands_match:
     print('WARNING: INCONSISTENT BANDS IN THE MSFILES')
   get_max_uvdist(vislist,observed_bands[vislist[0]]['bands'].copy(),observed_bands)
   return observed_bands[vislist[0]]['bands'].copy(),observed_bands


def get_telescope(vis):
   visheader=vishead(vis,mode='list',listitems=[])
   telescope=visheader['telescope'][0][0]
   if telescope == 'ALMA':
      tb.open(vis+'/ANTENNA')
      ant_diameter=np.unique(tb.getcol('DISH_DIAMETER'))[0]
      if ant_diameter==7.0:
         telescope='ACA'
   return telescope
      
def get_dr_correction(telescope,dirty_peak,theoretical_sens,vislist):
   dirty_dynamic_range=dirty_peak/theoretical_sens
   n_dr_max=2.5
   n_dr=1.0
   tlimit=2.0
   if telescope=='ALMA':
      if dirty_dynamic_range > 150.:
                    maxSciEDR = 150.0
                    new_threshold = np.max([n_dr_max * theoretical_sens, dirty_peak / maxSciEDR * tlimit])
                    n_dr=new_threshold/theoretical_sens
      else:
                    if dirty_dynamic_range > 100.:
                        n_dr = 2.5
                    elif 50. < dirty_dynamic_range <= 100.:
                        n_dr = 2.0
                    elif 20. < dirty_dynamic_range <= 50.:
                        n_dr = 1.5
                    elif dirty_dynamic_range <= 20.:
                        n_dr = 1.0
   if telescope=='ACA':
      numberEBs = len(vislist)
      if numberEBs == 1:
         # single-EB 7m array datasets have limited dynamic range
         maxSciEDR = 30
         dirtyDRthreshold = 30
         n_dr_max = 2.5
      else:
         # multi-EB 7m array datasets will have better dynamic range and can be cleaned somewhat deeper
         maxSciEDR = 55
         dirtyDRthreshold = 75
         n_dr_max = 3.5

      if dirty_dynamic_range > dirtyDRthreshold:
         new_threshold = np.max([n_dr_max * theoretical_sens, dirty_peak / maxSciEDR * tlimit])
         n_dr=new_threshold/theoretical_sens
      else:
         if dirty_dynamic_range > 40.:
            n_dr = 3.0
         elif dirty_dynamic_range > 20.:
            n_dr = 2.5
         elif 10. < dirty_dynamic_range <= 20.:
            n_dr = 2.0
         elif 4. < dirty_dynamic_range <= 10.:
            n_dr = 1.5
         elif dirty_dynamic_range <= 4.:
            n_dr = 1.0
   return n_dr


def get_baseline_dist(vis):
     # Get the antenna names and offsets.

     msmd = casatools.msmetadata()

     msmd.open(vis)
     names = msmd.antennanames()
     offset = [msmd.antennaoffset(name) for name in names]
     msmd.close()
     baselines=np.array([])
     for i in range(len(offset)):
        for j in range(i+1,len(offset)):
           baseline = numpy.sqrt((offset[i]["longitude offset"]['value'] -\
             offset[j]["longitude offset"]['value'])**2 + (offset[i]["latitude offset"]\
             ['value'] - offset[j]["latitude offset"]['value'])**2)
           
           baselines=np.append(baselines,np.array([baseline]))
     return baselines



def get_max_uvdist(vislist,bands,band_properties):
   for band in bands:   
      all_baselines=np.array([])
      for vis in vislist:
         baselines=get_baseline_dist(vis)
         all_baselines=np.append(all_baselines,baselines)
      max_baseline=np.max(all_baselines)
      min_baseline=np.min(all_baselines)
      baseline_5=numpy.percentile(all_baselines,5.0)
      baseline_75=numpy.percentile(all_baselines,75.0)
      baseline_median=numpy.percentile(all_baselines,50.0)
      for vis in vislist:
         meanlam=3.0e8/band_properties[vis][band]['meanfreq']
         max_uv_dist=max_baseline # leave maxuv in meters like the other uv entries /meanlam/1000.0
         min_uv_dist=min_baseline
         band_properties[vis][band]['maxuv']=max_uv_dist
         band_properties[vis][band]['minuv']=min_uv_dist
         band_properties[vis][band]['75thpct_uv']=baseline_75
         band_properties[vis][band]['median_uv']=baseline_median
         band_properties[vis][band]['LAS']=0.6 / (1000*baseline_5) * 180./np.pi * 3600.


def get_uv_range(band,band_properties,vislist):
   if (band == 'EVLA_C') or (band == 'EVLA_X') or (band == 'EVLA_S') or (band == 'EVLA_L'):
      n_vis=len(vislist)
      mean_max_uv=0.0
      for vis in vislist:
         mean_max_uv+=band_properties[vis][band]['maxuv']
      mean_max_uv=mean_max_uv/float(n_vis)
      min_uv=0.05*mean_max_uv
      uvrange='>{:0.2f}m'.format(min_uv)
   else:
      uvrange=''
   return uvrange

def sanitize_string(string):
   sani_string=string.replace('-','_').replace(' ','_').replace('+','_')
   sani_string='Target_'+sani_string
   return sani_string


def compare_beams(image1, image2):
    header_1 = imhead(image1, mode = 'list')
    beammajor_1 = header_1['beammajor']['value']
    beamminor_1 = header_1['beamminor']['value']
    beampa_1 = header_1['beampa']['value']

    header_2 = imhead(image2, mode = 'list')
    beammajor_2 = header_2['beammajor']['value']
    beamminor_2 = header_2['beamminor']['value']
    beampa_2 = header_2['beampa']['value']
    beamarea_1=beammajor_1*beamminor_1
    beamarea_2=beammajor_2*beamminor_2
    delta_beamarea=(beamarea_2-beamarea_1)/beamarea_1
    return delta_beamarea

def get_sols_flagged_solns(gaintable):
   tb.open(gaintable)
   flags=tb.getcol('FLAG').squeeze()
   nsols=flags.size
   flagged_sols=np.where(flags==True)
   nflagged_sols=flagged_sols[0].size
   return nflagged_sols, nsols

def plot_ants_flagging_colored(filename,vis,gaintable):
   names, offset_x,offset_y, offsets, nflags, nunflagged,fracflagged=get_flagged_solns_per_ant(gaintable,vis)
   import matplotlib
   matplotlib.use('Agg')
   import matplotlib.pyplot as plt
   ants_zero_flagging=np.where(fracflagged == 0.0)
   ants_lt10pct_flagging=((fracflagged <= 0.1) & (fracflagged > 0.0)).nonzero()
   ants_lt25pct_flagging=((fracflagged <= 0.25) & (fracflagged > 0.10)).nonzero()
   ants_lt50pct_flagging=((fracflagged <= 0.5) & (fracflagged > 0.25)).nonzero()
   ants_lt75pct_flagging=((fracflagged <= 0.75) & (fracflagged > 0.5)).nonzero()
   ants_gt75pct_flagging=np.where(fracflagged > 0.75)
   fig, ax = plt.subplots(1,1,figsize=(12, 12))
   ax.scatter(offset_x[ants_zero_flagging[0]],offset_y[ants_zero_flagging[0]],marker='o',color='green',label='No Flagging',s=120)
   ax.scatter(offset_x[ants_lt10pct_flagging[0]],offset_y[ants_lt10pct_flagging[0]],marker='o',color='blue',label='<10% Flagging',s=120)
   ax.scatter(offset_x[ants_lt25pct_flagging[0]],offset_y[ants_lt25pct_flagging[0]],marker='o',color='yellow',label='<25% Flagging',s=120)
   ax.scatter(offset_x[ants_lt50pct_flagging[0]],offset_y[ants_lt50pct_flagging[0]],marker='o',color='magenta',label='<50% Flagging',s=120)
   ax.scatter(offset_x[ants_lt75pct_flagging[0]],offset_y[ants_lt75pct_flagging[0]],marker='o',color='cyan',label='<75% Flagging',s=120)
   ax.scatter(offset_x[ants_gt75pct_flagging[0]],offset_y[ants_gt75pct_flagging[0]],marker='o',color='black',label='>75% Flagging',s=120)
   ax.legend(fontsize=20)
   for i in range(len(names)):
      ax.text(offset_x[i],offset_y[i],names[i])
   ax.set_xlabel('Latitude Offset (m)',fontsize=20)
   ax.set_ylabel('Longitude Offset (m)',fontsize=20)
   ax.set_title('Antenna Positions colorized by Selfcal Flagging',fontsize=20)
   plt.savefig(filename,dpi=200.0)
   plt.close()

def plot_image(filename,outname,min=None,max=None,zoom=2):
   header=imhead(filename)
   size=np.max(header['shape'])
   if os.path.exists(filename.replace('image.tt0','mask')): #if mask exists draw it as a contour, else don't use contours
      if min == None:
         imview(raster={'file': filename, 'scaling': -1, 'colorwedge': True},\
               contour={'file': filename.replace('image.tt0','mask'), 'levels': [1] },\
             zoom={'blc': [int(size/2-size/(zoom*2)),int(size/2-size/(zoom*2))],\
                   'trc': [int(size/2+size/(zoom*2)),int(size/2+size/(zoom*2))]},\
             out={'file': outname, 'orient': 'landscape'})
      else:
         imview(raster={'file': filename, 'scaling': -1, 'range': [min,max], 'colorwedge': True},\
               contour={'file': filename.replace('image.tt0','mask'), 'levels': [1] },\
             zoom={'blc': [int(size/2-size/(zoom*2)),int(size/2-size/(zoom*2))],\
                   'trc': [int(size/2+size/(zoom*2)),int(size/2+size/(zoom*2))]},\
             out={'file': outname, 'orient': 'landscape'})
   else:
      if min == None:
         imview(raster={'file': filename, 'scaling': -1, 'colorwedge': True},\
             zoom={'blc': [int(size/2-size/(zoom*2)),int(size/2-size/(zoom*2))],\
                   'trc': [int(size/2+size/(zoom*2)),int(size/2+size/(zoom*2))]},\
             out={'file': outname, 'orient': 'landscape'})
      else:
         imview(raster={'file': filename, 'scaling': -1, 'range': [min,max], 'colorwedge': True},\
             zoom={'blc': [int(size/2-size/(zoom*2)),int(size/2-size/(zoom*2))],\
                   'trc': [int(size/2+size/(zoom*2)),int(size/2+size/(zoom*2))]},\
             out={'file': outname, 'orient': 'landscape'})
   #make image square since imview makes it a strange dimension
   im = Image.open(outname)
   width, height = im.size
   if height > width:
      remainder=height-width
      trim_amount=int(remainder/2.0)
      im1=im.crop((0,trim_amount,width-1,height-trim_amount-1))
   else:
      remainder=width-height
      trim_amount=int(remainder/2.0)
      im1=im.crop((trim_amount,0,width-trim_amount-1,height-1))
   im1.save(outname)

def get_flagged_solns_per_ant(gaintable,vis):
     # Get the antenna names and offsets.

     msmd = casatools.msmetadata()
     tb = casatools.table()

     msmd.open(vis)
     names = msmd.antennanames()
     offset = [msmd.antennaoffset(name) for name in names]
     msmd.close()

     # Calculate the mean longitude and latitude.

     mean_longitude = numpy.mean([offset[i]["longitude offset"]\
             ['value'] for i in range(len(names))])
     mean_latitude = numpy.mean([offset[i]["latitude offset"]\
             ['value'] for i in range(len(names))])

     # Calculate the offsets from the center.

     offsets = [numpy.sqrt((offset[i]["longitude offset"]['value'] -\
             mean_longitude)**2 + (offset[i]["latitude offset"]\
             ['value'] - mean_latitude)**2) for i in \
             range(len(names))]
     offset_y=[(offset[i]["latitude offset"]['value']) for i in \
             range(len(names))]
     offset_x=[(offset[i]["longitude offset"]['value']) for i in \
             range(len(names))]
     # Calculate the number of flags for each antenna.
     #gaintable='"'+gaintable+'"'
     os.system('cp -r '+gaintable.replace(' ','\ ')+' tempgaintable.g')
     gaintable='tempgaintable.g'
     nflags = [tb.calc('[select from '+gaintable+' where ANTENNA1=='+\
             str(i)+' giving  [ntrue(FLAG)]]')['0'].sum() for i in \
             range(len(names))]
     nunflagged = [tb.calc('[select from '+gaintable+' where ANTENNA1=='+\
             str(i)+' giving  [nfalse(FLAG)]]')['0'].sum() for i in \
             range(len(names))]
     os.system('rm -rf tempgaintable.g')
     fracflagged=np.array(nflags)/(np.array(nflags)+np.array(nunflagged))
     # Calculate a score based on those two.
     return names, np.array(offset_x),np.array(offset_y),offsets, nflags, nunflagged,fracflagged



def create_noise_histogram(imagename):
    MADtoRMS =  1.4826
    headerlist = imhead(imagename, mode = 'list')
    telescope=headerlist['telescope']
    beammajor = headerlist['beammajor']['value']
    beamminor = headerlist['beamminor']['value']
    beampa = headerlist['beampa']['value']
    image_stats= imstat(imagename = imagename)
    maskImage=imagename.replace('image','mask').replace('.tt0','')
    residualImage=imagename.replace('image','residual')
    os.system('rm -rf temp.mask temp.residual')
    if os.path.exists(maskImage):
       os.system('cp -r '+maskImage+ ' temp.mask')
       maskImage='temp.mask'
    os.system('cp -r '+residualImage+ ' temp.residual')
    residualImage='temp.residual'
    if os.path.exists(maskImage):
       ia.close()
       ia.done()
       ia.open(residualImage)
       #ia.calcmask(maskImage+" <0.5"+"&& mask("+residualImage+")",name='madpbmask0')
       ia.calcmask("'"+maskImage+"'"+" <0.5"+"&& mask("+residualImage+")",name='madpbmask0')
       mask0Stats = ia.statistics(robust=True,axes=[0,1])
       ia.maskhandler(op='set',name='madpbmask0')
       rms = mask0Stats['medabsdevmed'][0] * MADtoRMS
       residualMean = mask0Stats['median'][0]
       pix=np.squeeze(ia.getchunk())
       mask=np.squeeze(ia.getchunk(getmask=True))
       dimensions=mask.ndim
       if dimensions ==4:
          mask=mask[:,:,0,0]
       if dimensions == 3:
          mask=mask[:,:,0]
       unmasked=(mask == True).nonzero()
       pix_unmasked=pix[unmasked]
       N,intensity=np.histogram(pix_unmasked,bins=50)
       ia.close()
       ia.done()
    elif telescope == 'ALMA':
       ia.close()
       ia.done()
       ia.open(residualImage)
       #ia.calcmask(maskImage+" <0.5"+"&& mask("+residualImage+")",name='madpbmask0')
       ia.calcmask("mask("+residualImage+")",name='madpbmask0')
       mask0Stats = ia.statistics(robust=True,axes=[0,1])
       ia.maskhandler(op='set',name='madpbmask0')
       rms = mask0Stats['medabsdevmed'][0] * MADtoRMS
       residualMean = mask0Stats['median'][0]
       pix=np.squeeze(ia.getchunk())
       mask=np.squeeze(ia.getchunk(getmask=True))
       mask=mask[:,:,0,0]
       unmasked=(mask == True).nonzero()
       pix_unmasked=pix[unmasked]
       ia.close()
       ia.done()
    elif 'VLA' in telescope:
       residual_stats=imstat(imagename=imagename.replace('image','residual'),algorithm='chauvenet')
       rms = residual_stats['rms'][0]
       ia.open(residualImage)
       pix_unmasked=np.squeeze(ia.getchunk())
       ia.close()
       ia.done()

    N,intensity=np.histogram(pix_unmasked,bins=100)
    intensity=np.diff(intensity)+intensity[:-1]  
    ia.close()
    ia.done()
    os.system('rm -rf temp.mask temp.residual')
    return N,intensity,rms 


def create_noise_histogram_plots(N_1,N_2,intensity_1,intensity_2,rms_1,rms_2,outfile,rms_theory=0.0):
   import matplotlib
   matplotlib.use('Agg')
   import matplotlib.pyplot as plt 
   bins=50.0
   max_N_1=np.max(N_1)
   max_N_2=np.max(N_2)
   fig, ax = plt.subplots(1,1,figsize=(12, 12))
   ax.set_yscale('log')
   plt.ylim([0.0001,2.0])
   ax.step(intensity_1,N_1/np.max(N_1),label='Initial Data')
   ax.step(intensity_2,N_2/np.max(N_2),label='Final Data')
   ax.plot(intensity_1,gaussian_norm(intensity_1,0,rms_1),label='Initial Gaussian')
   ax.plot(intensity_2,gaussian_norm(intensity_2,0,rms_2),label='Final Gaussian')
   if rms_theory !=0.0:
      ax.plot([-1.0*rms_theory,rms_theory],[0.606,0.606],label='Theoretical Sensitivity')
   ax.legend(fontsize=20)
   ax.set_xlabel('Intensity (mJy/Beam)',fontsize=20)
   ax.set_ylabel('N',fontsize=20)
   ax.set_title('Initial vs. Final Noise (Unmasked Pixels)',fontsize=20)
   plt.savefig(outfile,dpi=200.0)
   plt.close()


def gaussian_norm(x, mean, sigma):
   gauss_dist=np.exp(-(x-mean)**2/(2*sigma**2))
   norm_gauss_dist=gauss_dist/np.max(gauss_dist)
   return norm_gauss_dist

def generate_weblog(sclib,solints,bands,directory='weblog'):
   from datetime import datetime
   os.system('rm -rf '+directory)
   os.system('mkdir '+directory)
   os.system('mkdir '+directory+'/images')
   htmlOut=open(directory+'/index.html','w')
   htmlOut.writelines('<html>\n')
   htmlOut.writelines('<title>SelfCal Weblog</title>\n')
   htmlOut.writelines('<head>\n')
   htmlOut.writelines('</head>\n')
   htmlOut.writelines('<body>\n')
   htmlOut.writelines('<a name="top"></a>\n')
   htmlOut.writelines('<h1>SelfCal Weblog</h1>\n')
   htmlOut.writelines('<h4>Date Executed:'+datetime.today().strftime('%Y-%m-%d')+'</h4>\n')
   htmlOut.writelines('<h2>Targets:</h2>\n')
   targets=list(sclib.keys())
   for target in targets:
      htmlOut.writelines('<a href="#'+target+'">'+target+'</a><br>\n')
   htmlOut.writelines('<h2>Bands:</h2>\n')
   bands_string=', '.join([str(elem) for elem in bands])
   htmlOut.writelines(''+bands_string+'\n')
   htmlOut.writelines('<h2>Solints to Attempt:</h2>\n')
   for band in bands:
      solints_string=', '.join([str(elem) for elem in solints[band][target]])
      htmlOut.writelines('<br>'+band+': '+solints_string)

   for target in targets:
      htmlOut.writelines('<a name="'+target+'"></a>\n')
      htmlOut.writelines('<h2>'+target+' Summary</h2>\n')
      htmlOut.writelines('<a href="#top">Back to Top</a><br>\n')
      bands_obsd=list(sclib[target].keys())

      for band in bands_obsd:
         htmlOut.writelines('<h2>'+band+'</h2>\n')
         htmlOut.writelines('<a name="'+target+'_'+band+'"></a>\n')
         htmlOut.writelines('Selfcal Success?: '+str(sclib[target][band]['SC_success'])+'<br>\n')
         keylist=sclib[target][band].keys()
         if 'Stop_Reason' not in keylist:
            htmlOut.writelines('Stop Reason: Estimated Selfcal S/N too low for solint<br><br>\n')
            if sclib[target][band]['SC_success']==False:
               render_summary_table(htmlOut,sclib,target,band,directory=directory)
               continue
         else:   
            htmlOut.writelines('Stop Reason: '+str(sclib[target][band]['Stop_Reason'])+'<br><br>\n')
            print(target,band,sclib[target][band]['Stop_Reason'])
            if (('Estimated_SNR_too_low_for_solint' in sclib[target][band]['Stop_Reason']) or ('Selfcal_Not_Attempted' in sclib[target][band]['Stop_Reason'])) and sclib[target][band]['final_solint']=='None':
               render_summary_table(htmlOut,sclib,target,band,directory=directory)
               continue
         htmlOut.writelines('Final Successful solint: '+str(sclib[target][band]['final_solint'])+'<br><br>\n')
<<<<<<< HEAD
         if sclib[target][band]['obstype'] == 'mosaic':
             htmlOut.writelines('<a href="'+target+'_field-by-field/index.html">Field-by-Field Summary</a><br><br>\n')
         if 'Found_contdotdat' in sclib[target][band]:
             htmlOut.write("WARNING: No cont.dat entry found for target "+target+", this likely indicates that hif_findcont was mitigated. We suggest you re-run findcont without mitigation.<br><br>")
=======
         if 'Found_contdotdat' in sclib[target][band]:
             htmlOut.write('<font color="red">WARNING:</font> No cont.dat entry found for target '+target+', this likely indicates that hif_findcont was mitigated. We suggest you re-run findcont without mitigation.<br><br>')
>>>>>>> 3802c5ea
         # Summary table for before/after SC
         render_summary_table(htmlOut,sclib,target,band,directory=directory)

         #Noise Summary plot
         N_initial,intensity_initial,rms_inital=create_noise_histogram(sanitize_string(target)+'_'+band+'_initial.image.tt0')
         N_final,intensity_final,rms_final=create_noise_histogram(sanitize_string(target)+'_'+band+'_final.image.tt0')
         if 'theoretical_sensitivity' in keylist:
            rms_theory=sclib[target][band]['theoretical_sensitivity']
            if rms_theory != -99.0:
               rms_theory=sclib[target][band]['theoretical_sensitivity']
            else:
               rms_theory=0.0
         else:
            rms_theory=0.0
         create_noise_histogram_plots(N_initial,N_final,intensity_initial,intensity_final,rms_inital,rms_final,\
                                      directory+'/images/'+sanitize_string(target)+'_'+band+'_noise_plot.png',rms_theory)
         htmlOut.writelines('<br>Initial vs. Final Noise Characterization<br>')
         htmlOut.writelines('<a href="images/'+sanitize_string(target)+'_'+band+'_noise_plot.png"><img src="images/'+sanitize_string(target)+'_'+band+'_noise_plot.png" ALT="Noise Characteristics" WIDTH=300 HEIGHT=300></a><br>\n')
         
         # Solint summary table
         render_selfcal_solint_summary_table(htmlOut,sclib,target,band,solints)

         # PER SPW STATS TABLE
         if 'per_spw_stats' in sclib[target][band].keys():
            render_spw_stats_summary_table(htmlOut,sclib,target,band)

   # Close main weblog file
   htmlOut.writelines('</body>\n')
   htmlOut.writelines('</html>\n')
   htmlOut.close()
   
   # Pages for each solint
   render_per_solint_QA_pages(sclib,solints,bands,directory=directory)
 

def render_summary_table(htmlOut,sclib,target,band,directory='weblog'):
         plot_image(sanitize_string(target)+'_'+band+'_final.image.tt0',\
                      directory+'/images/'+sanitize_string(target)+'_'+band+'_final.image.tt0.png', zoom=2 if directory=="weblog" else 1)
         image_stats=imstat(sanitize_string(target)+'_'+band+'_final.image.tt0')
         
         plot_image(sanitize_string(target)+'_'+band+'_initial.image.tt0',\
                      directory+'/images/'+sanitize_string(target)+'_'+band+'_initial.image.tt0.png',min=image_stats['min'][0],max=image_stats['max'][0], zoom=2 if directory=="weblog" else 1) 
         os.system('rm -rf '+sanitize_string(target)+'_'+band+'_final_initial_div_final.image.tt0 '+sanitize_string(target)+'_'+band+'_final_initial_div_final.temp.image.tt0')

         ### Hacky way to suppress stuff outside mask in ratio images.
         immath(imagename=[sanitize_string(target)+'_'+band+'_final.image.tt0',sanitize_string(target)+'_'+band+'_initial.image.tt0',sanitize_string(target)+'_'+band+'_final.mask'],\
                mode='evalexpr',expr='((IM0-IM1)/IM0)*IM2',outfile=sanitize_string(target)+'_'+band+'_final_initial_div_final.temp.image.tt0')
         immath(imagename=[sanitize_string(target)+'_'+band+'_final_initial_div_final.temp.image.tt0'],\
                mode='evalexpr',expr='iif(IM0==0.0,-99.0,IM0)',outfile=sanitize_string(target)+'_'+band+'_final_initial_div_final.image.tt0')
         plot_image(sanitize_string(target)+'_'+band+'_final_initial_div_final.image.tt0',\
                      directory+'/images/'+sanitize_string(target)+'_'+band+'_final_initial_div_final.image.tt0.png',\
                       min=-1.0,max=1.0, zoom=2 if directory=="weblog" else 1) 
         '''
         htmlOut.writelines('Initial, Final, and  Images with scales set by Final Image<br>\n')
         htmlOut.writelines('<a href="images/'+sanitize_string(target)+'_'+band+'_initial.image.tt0.png"><img src="images/'+sanitize_string(target)+'_'+band+'_initial.image.tt0.png" ALT="pre-SC-solint image" WIDTH=400 HEIGHT=400></a>\n') 
         htmlOut.writelines('<a href="images/'+sanitize_string(target)+'_'+band+'_final.image.tt0.png"><img src="images/'+sanitize_string(target)+'_'+band+'_final.image.tt0.png" ALT="pre-SC-solint image" WIDTH=400 HEIGHT=400></a>\n')
         htmlOut.writelines('<a href="images/'+sanitize_string(target)+'_'+band+'_final_initial_div_final.image.tt0.png"><img src="images/'+sanitize_string(target)+'_'+band+'_final_initial_div_final.image.tt0.png" ALT="pre-SC-solint image" WIDTH=400 HEIGHT=400></a><br>\n')
         '''
         # SUMMARY TABLE FOR FINAL IMAGES
         htmlOut.writelines('<table cellspacing="0" cellpadding="0" border="0" bgcolor="#000000">\n')
         htmlOut.writelines('	<tr>\n')
         htmlOut.writelines('		<td>\n')
         line='<table>\n  <tr bgcolor="#ffffff">\n    <th>Data:</th>\n    '
         for data_type in ['Initial', 'Final', 'Comparison']:
            line+='<th>'+data_type+'</th>\n    '
         line+='</tr>\n'
         htmlOut.writelines(line)
         quantities=['Image','intflux','SNR','SNR_NF','RMS','RMS_NF','Beam']
         for key in quantities:
            if key =='Image':
               line='<tr bgcolor="#ffffff">\n    <td>Image: </td>\n'
            if key =='SNR':
               line='<tr bgcolor="#ffffff">\n    <td>SNR: </td>\n'
            if key =='intflux':
               line='<tr bgcolor="#ffffff">\n    <td>Integrated Flux: </td>\n'
            if key =='RMS':
               line='<tr bgcolor="#ffffff">\n    <td>RMS: </td>\n'
            if key =='SNR_NF':
               line='<tr bgcolor="#ffffff">\n    <td>SNR (near-field): </td>\n'
            if key =='RMS_NF':
               line='<tr bgcolor="#ffffff">\n    <td>RMS (near-field): </td>\n'
            if key =='Beam':
               line='<tr bgcolor="#ffffff">\n    <td>Beam: </td>\n'

            for data_type in ['orig', 'final', 'comp']:
               if data_type !='comp':
                  if key =='Image':
                     if data_type=='orig':
                        line+='<td><a href="images/'+sanitize_string(target)+'_'+band+'_initial.image.tt0.png"><img src="images/'+sanitize_string(target)+'_'+band+'_initial.image.tt0.png" ALT="pre-SC-solint image" WIDTH=400 HEIGHT=400></a> </td>\n'
                     if data_type=='final':
                        line+='<td><a href="images/'+sanitize_string(target)+'_'+band+'_final.image.tt0.png"><img src="images/'+sanitize_string(target)+'_'+band+'_final.image.tt0.png" ALT="pre-SC-solint image" WIDTH=400 HEIGHT=400></a> </td>\n'
                  if key =='SNR':
                     line+='    <td>{:0.3f} </td>\n'.format(sclib[target][band][key+'_'+data_type])
                  if key =='intflux':
                     line+='    <td>{:0.3f} +/- {:0.3f} mJy</td>\n'.format(sclib[target][band][key+'_'+data_type]*1000.0,sclib[target][band]['e_'+key+'_'+data_type]*1000.0)
                  if key =='SNR_NF':
                     line+='    <td>{:0.3f} </td>\n'.format(sclib[target][band][key+'_'+data_type])
                  if key =='RMS':
                     line+='    <td>{:0.3f} mJy/beam </td>\n'.format(sclib[target][band][key+'_'+data_type]*1000.0)
                  if key =='RMS_NF':
                     line+='    <td>{:0.3f} mJy/beam </td>\n'.format(sclib[target][band][key+'_'+data_type]*1000.0)
                  if key=='Beam':
                     line+='    <td>{:0.3f}"x{:0.3f}" {:0.3f} deg </td>\n'.format(sclib[target][band][key+'_major'+'_'+data_type],sclib[target][band][key+'_minor'+'_'+data_type],sclib[target][band][key+'_PA'+'_'+data_type])
               else:
                  if key =='Image':
                        line+='<td><a href="images/'+sanitize_string(target)+'_'+band+'_final_initial_div_final.image.tt0.png"><img src="images/'+sanitize_string(target)+'_'+band+'_final_initial_div_final.image.tt0.png" ALT="pre-SC-solint image" WIDTH=400 HEIGHT=400></a> </td>\n'
                  if key =='intflux':
                     if sclib[target][band][key+'_orig'] == 0:
                         line+='    <td>{:0.3f} </td>\n'.format(1.0)
                     else:
                         line+='    <td>{:0.3f} </td>\n'.format(sclib[target][band][key+'_final']/sclib[target][band][key+'_orig'])
                  if key =='SNR':
                     line+='    <td>{:0.3f} </td>\n'.format(sclib[target][band][key+'_final']/sclib[target][band][key+'_orig'])
                  if key =='SNR_NF':
                     line+='    <td>{:0.3f} </td>\n'.format(sclib[target][band][key+'_final']/sclib[target][band][key+'_orig'])
                  if key =='RMS':
                     line+='    <td>{:0.3f} </td>\n'.format(sclib[target][band][key+'_orig']/sclib[target][band][key+'_final'])
                  if key =='RMS_NF':
                     line+='    <td>{:0.3f} </td>\n'.format(sclib[target][band][key+'_orig']/sclib[target][band][key+'_final'])
                  if key=='Beam':
                     line+='    <td>{:0.3f}</td>\n'.format((sclib[target][band][key+'_major_final']*sclib[target][band][key+'_minor_final'])/(sclib[target][band][key+'_major_orig']*sclib[target][band][key+'_minor_orig']))
            line+='</tr>\n    '
            htmlOut.writelines(line)
         htmlOut.writelines('</table>\n')
         htmlOut.writelines('	</td>\n')
         htmlOut.writelines('	</tr>\n')
         htmlOut.writelines('</table>\n')

def render_selfcal_solint_summary_table(htmlOut,sclib,target,band,solints):
         #  SELFCAL SUMMARY TABLE   
         vislist=sclib[target][band]['vislist']
         solint_list=solints[band][target]
         htmlOut.writelines('<br>Per solint stats: <br>\n')
         htmlOut.writelines('<table cellspacing="0" cellpadding="0" border="0" bgcolor="#000000">\n')
         htmlOut.writelines('	<tr>\n')
         htmlOut.writelines('		<td>\n')
         line='<table>\n  <tr bgcolor="#ffffff">\n    <th>Solint:</th>\n    '
         for solint in solint_list:
            line+='<th>'+solint+'</th>\n    '
         line+='</tr>\n'
         htmlOut.writelines(line)
         vis_keys=list(sclib[target][band][vislist[len(vislist)-1]].keys())
         quantities=['Pass','intflux_final','intflux_improvement','SNR_final','SNR_Improvement','SNR_NF_final','SNR_NF_Improvement','RMS_final','RMS_Improvement','RMS_NF_final','RMS_NF_Improvement','Beam_Ratio','clean_threshold','Plots']
         for key in quantities:
            if key =='Pass':
               line='<tr bgcolor="#ffffff">\n    <td>Result: </td>\n'
            if key =='intflux_final':
               line='<tr bgcolor="#ffffff">\n    <td>Integrated Flux: </td>\n'
            if key =='intflux_improvement':
               line='<tr bgcolor="#ffffff">\n    <td>Integrated Flux Change: </td>\n'
            if key =='SNR_final':
               line='<tr bgcolor="#ffffff">\n    <td>Dynamic Range: </td>\n'
            if key =='SNR_Improvement':
               line='<tr bgcolor="#ffffff">\n    <td>DR Improvement: </td>\n'
            if key =='SNR_NF_final':
               line='<tr bgcolor="#ffffff">\n    <td>Dynamic Range (near-field): </td>\n'
            if key =='SNR_NF_Improvement':
               line='<tr bgcolor="#ffffff">\n    <td>DR Improvement (near-field): </td>\n'
            if key =='RMS_final':
               line='<tr bgcolor="#ffffff">\n    <td>RMS: </td>\n'
            if key =='RMS_Improvement':
               line='<tr bgcolor="#ffffff">\n    <td>RMS Improvement: </td>\n'
            if key =='RMS_NF_final':
               line='<tr bgcolor="#ffffff">\n    <td>RMS (near-field): </td>\n'
            if key =='RMS_NF_Improvement':
               line='<tr bgcolor="#ffffff">\n    <td>RMS Improvement (near-field): </td>\n'
            if key =='Beam_Ratio':
               line='<tr bgcolor="#ffffff">\n    <td>Ratio of Beam Area: </td>\n'
            if key =='clean_threshold':
               line='<tr bgcolor="#ffffff">\n    <td>Clean Threshold: </td>\n'
            if key =='Plots':
               line='<tr bgcolor="#ffffff">\n    <td>Plots: </td>\n'
            for solint in solint_list:
               if solint in vis_keys:
                  vis_solint_keys=sclib[target][band][vislist[len(vislist)-1]][solint].keys()
                  if key != 'Pass' and sclib[target][band][vislist[len(vislist)-1]][solint]['Pass'] == 'None':
                      line+='    <td> - </td>\n'
                      continue
                  if key=='Pass':
                     if sclib[target][band][vislist[len(vislist)-1]][solint]['Pass'] == False:
                        line+='    <td><font color="red">{}</font> {}</td>\n'.format('Fail',sclib[target][band][vislist[len(vislist)-1]][solint]['Fail_Reason'])
                     elif sclib[target][band][vislist[len(vislist)-1]][solint]['Pass'] == 'None':
                        line+='    <td><font color="green">{}</font> {}</td>\n'.format('Not attempted',sclib[target][band][vislist[len(vislist)-1]][solint]['Fail_Reason'])
                     else:
                        line+='    <td><font color="blue">{}</font></td>\n'.format('Pass')
                  if key=='intflux_final':
                     line+='    <td>{:0.3f} +/- {:0.3f} mJy</td>\n'.format(sclib[target][band][vislist[len(vislist)-1]][solint]['intflux_post']*1000.0,sclib[target][band][vislist[len(vislist)-1]][solint]['e_intflux_post']*1000.0)
                  if key=='intflux_improvement':
                     if sclib[target][band][vislist[len(vislist)-1]][solint]['intflux_pre'] == 0:
                        line+='    <td>{:0.3f}</td>\n'.format(1.0)
                     else:
                        line+='    <td>{:0.3f}</td>\n'.format(sclib[target][band][vislist[len(vislist)-1]][solint]['intflux_post']/sclib[target][band][vislist[len(vislist)-1]][solint]['intflux_pre'])                      
                  if key=='SNR_final':
                     line+='    <td>{:0.3f}</td>\n'.format(sclib[target][band][vislist[len(vislist)-1]][solint]['SNR_post'])
                  if key=='SNR_Improvement':
                     line+='    <td>{:0.3f}</td>\n'.format(sclib[target][band][vislist[len(vislist)-1]][solint]['SNR_post']/sclib[target][band][vislist[len(vislist)-1]][solint]['SNR_pre'])
                  if key=='SNR_NF_final':
                     line+='    <td>{:0.3f}</td>\n'.format(sclib[target][band][vislist[len(vislist)-1]][solint]['SNR_NF_post'])
                  if key=='SNR_NF_Improvement':
                     line+='    <td>{:0.3f}</td>\n'.format(sclib[target][band][vislist[len(vislist)-1]][solint]['SNR_NF_post']/sclib[target][band][vislist[len(vislist)-1]][solint]['SNR_NF_pre'])

                  if key=='RMS_final':
                     line+='    <td>{:0.3e} mJy/bm</td>\n'.format(sclib[target][band][vislist[len(vislist)-1]][solint]['RMS_post']*1000.0)
                  if key=='RMS_Improvement':
                     line+='    <td>{:0.3e}</td>\n'.format(sclib[target][band][vislist[len(vislist)-1]][solint]['RMS_pre']/sclib[target][band][vislist[len(vislist)-1]][solint]['RMS_post'])
                  if key=='RMS_NF_final':
                     line+='    <td>{:0.3e} mJy/bm</td>\n'.format(sclib[target][band][vislist[len(vislist)-1]][solint]['RMS_NF_post']*1000.0)
                  if key=='RMS_NF_Improvement':
                     line+='    <td>{:0.3e}</td>\n'.format(sclib[target][band][vislist[len(vislist)-1]][solint]['RMS_NF_pre']/sclib[target][band][vislist[len(vislist)-1]][solint]['RMS_NF_post'])

                  if key=='Beam_Ratio':
                     line+='    <td>{:0.3e}</td>\n'.format((sclib[target][band][vislist[len(vislist)-1]][solint]['Beam_major_post']*sclib[target][band][vislist[len(vislist)-1]][solint]['Beam_minor_post'])/(sclib[target][band]['Beam_major_orig']*sclib[target][band]['Beam_minor_orig']))
                  if key =='clean_threshold':
                     if key in vis_solint_keys:
                        line+='    <td>{:0.3e} mJy/bm</td>\n'.format(sclib[target][band][vislist[len(vislist)-1]][solint]['clean_threshold']*1000.0)
                     else:
                        line+='    <td>Not Available</td>\n'
                  if key =='Plots':
                     line+='    <td><a href="'+target+'_'+band+'_'+solint+'.html">QA Plots</a></td>\n'

               else:
                  line+='    <td> - </td>\n'
            line+='</tr>\n    '
            htmlOut.writelines(line)
         htmlOut.writelines('<tr bgcolor="#ffffff">\n    <td colspan="'+str(len(solint_list)+1)+'">Flagged solutions by antenna: </td></tr>\n')
         for vis in vislist:
            line='<tr bgcolor="#ffffff">\n    <td>'+vis+': </td>\n'
            for solint in solint_list:
               if solint in vis_keys and sclib[target][band][vis][solint]['Pass'] != 'None' and 'gaintable' in sclib[target][band][vis][solint]:
                  # only evaluate last gaintable not the pre-apply table
                  gaintable=sclib[target][band][vis][solint]['gaintable'][len(sclib[target][band][vis][solint]['gaintable'])-1]
                  line+='<td><a href="images/plot_ants_'+gaintable+'.png"><img src="images/plot_ants_'+gaintable+'.png" ALT="antenna positions with flagging plot" WIDTH=200 HEIGHT=200></a></td>\n'
               else:
                   line+='<td>-</td>\n'
            line+='</tr>\n    '
            htmlOut.writelines(line)
            for quantity in ['Nsols','Flagged_Sols','Frac_Flagged']:
               line='<tr bgcolor="#ffffff">\n    <td>'+quantity+'</td>\n'
               for solint in solint_list:
                  if solint in vis_keys and sclib[target][band][vis][solint]['Pass'] != 'None' and 'gaintable' in sclib[target][band][vis][solint]:
                     # only evaluate last gaintable not the pre-apply table
                     gaintable=sclib[target][band][vis][solint]['gaintable'][len(sclib[target][band][vis][solint]['gaintable'])-1]
                     nflagged_sols, nsols=get_sols_flagged_solns(gaintable)
                     if quantity =='Nsols':
                        line+='<td>'+str(nsols)+'</td>\n'
                     if quantity =='Flagged_Sols':
                        line+='<td>'+str(nflagged_sols)+'</td>\n'
                     if quantity =='Frac_Flagged':
                        line+='<td>'+'{:0.3f}'.format(nflagged_sols/nsols)+'</td>\n'
                  else:
                     line+='<td>-</td>\n'
               line+='</tr>\n    '

               htmlOut.writelines(line)
         htmlOut.writelines('</table>\n')
         htmlOut.writelines('	</td>\n')
         htmlOut.writelines('	</tr>\n')
         htmlOut.writelines('</table>\n')

def render_spw_stats_summary_table(htmlOut,sclib,target,band):
   spwlist=list(sclib[target][band]['spw_map'].keys())
   htmlOut.writelines('<br>Per SPW stats: <br>\n')
   htmlOut.writelines('<table cellspacing="0" cellpadding="0" border="0" bgcolor="#000000">\n')
   htmlOut.writelines('	<tr>\n')
   htmlOut.writelines('		<td>\n')
   line='<table>\n  <tr bgcolor="#ffffff">\n    <th>Virtual SPW ID:</th>\n    '
   for spw in spwlist:
      line+='<th>'+str(spw)+'</th>\n    '
   line+='</tr>\n'
   line+='<tr bgcolor="#ffffff">\n    <td colspan="{0:d}" style="text-align: center">Virtual SPW to real SPW mapping</td>\n</tr>\n'.format(len(spwlist)+1)
   htmlOut.writelines(line)

   quantities=sclib[target][band]['vislist'] + ['bandwidth','effective_bandwidth','SNR_orig','SNR_final','RMS_orig','RMS_final']
   for key in quantities:
      if key == 'bandwidth':
         line = '<tr bgcolor="#ffffff">\n    <td colspan="{0:d}" style="text-align: center">Metadata and Statistics</td>\n</tr>\n'.format(len(spwlist)+1)
      else:
         line = ''
      line+='<tr bgcolor="#ffffff">\n    <td>'+key+': </td>\n'
      for spw in spwlist:
         if spw in sclib[target][band]['per_spw_stats']:
             spwkeys=sclib[target][band]['per_spw_stats'][spw].keys()
             if 'SNR' in key and key in spwkeys:
                line+='    <td>{:0.3f}</td>\n'.format(sclib[target][band]['per_spw_stats'][spw][key])
             if 'RMS' in key and key in spwkeys:
                line+='    <td>{:0.3e} mJy/bm</td>\n'.format(sclib[target][band]['per_spw_stats'][spw][key]*1000.0)
         vis = list(sclib[target][band]['spw_map'][spw].keys())[0]
         if 'bandwidth' in key and key in sclib[target][band][vis]['per_spw_stats'][sclib[target][band]['spw_map'][spw][vis]].keys():
            line+='    <td>{:0.4f} GHz</td>\n'.format(sclib[target][band][vis]['per_spw_stats'][sclib[target][band]['spw_map'][spw][vis]][key])
         if key in sclib[target][band]['vislist'] and key in sclib[target][band]['spw_map'][spw]:
            line+='    <td>{:0d}</td>\n'.format(sclib[target][band]['spw_map'][spw][key])
         elif key in sclib[target][band]['vislist'] and key not in sclib[target][band]['spw_map'][spw]:
            line+='    <td>-</td>\n'
      line+='</tr>\n    '
      htmlOut.writelines(line)
   htmlOut.writelines('</table>\n')
   htmlOut.writelines('	</td>\n')
   htmlOut.writelines('	</tr>\n')
   htmlOut.writelines('</table>\n')
   for spw in spwlist:
      if spw in sclib[target][band]['per_spw_stats']:
          spwkeys=sclib[target][band]['per_spw_stats'][spw].keys()
          if 'delta_SNR' in spwkeys or 'delta_RMS' in spwkeys or 'delta_beamarea' in spwkeys:
             if sclib[target][band]['per_spw_stats'][spw]['delta_SNR'] < 0.0:
                htmlOut.writelines('WARNING SPW '+str(spw)+' HAS LOWER SNR POST SELFCAL<br>\n')
             if sclib[target][band]['per_spw_stats'][spw]['delta_RMS'] > 0.0:
                htmlOut.writelines('WARNING SPW '+str(spw)+' HAS HIGHER RMS POST SELFCAL<br>\n')
             if sclib[target][band]['per_spw_stats'][spw]['delta_beamarea'] > 0.05:
                htmlOut.writelines('WARNING SPW '+str(spw)+' HAS A >0.05 CHANGE IN BEAM AREA POST SELFCAL<br>\n')

def render_per_solint_QA_pages(sclib,solints,bands,directory='weblog'):
  ## Per Solint pages
   targets=list(sclib.keys())
   for target in targets:
      bands_obsd=list(sclib[target].keys())
      for band in bands_obsd:
         if sclib[target][band]['final_solint'] == 'None':
            final_solint_index=0
         else:
            final_solint_index=solints[band][target].index(sclib[target][band]['final_solint']) 

         vislist=sclib[target][band]['vislist']
         index_addition=1
         if sclib[target][band]['final_solint'] != 'inf_ap' and sclib[target][band]['final_solint'] != 'None':
            index_addition=2
         # if it's a dataset where inf_EB == inf, make sure to take out the assumption that there would be an 'inf' solution
         if 'inf' not in solints[band][target]:
            index_addition=index_addition-1
         #add an additional check to make sure the final index will be in the array
         if final_solint_index+index_addition-1 > (len(solints[band][target])-1):
            index_addition=(final_solint_index+index_addition-1) - (len(solints[band][target])-1)
         

         final_solint_to_plot=solints[band][target][final_solint_index+index_addition-1]
         keylist=sclib[target][band][vislist[0]].keys()
         if index_addition == 2 and final_solint_to_plot not in keylist:
           index_addition=index_addition-1


         
         #for i in range(final_solint_index+index_addition):
         for i in range(len(solints[band][target])):

            if solints[band][target][i] not in keylist or sclib[target][band][vislist[len(vislist)-1]][solints[band][target][i]]['Pass'] == 'None':
               continue
            htmlOutSolint=open(directory+'/'+target+'_'+band+'_'+solints[band][target][i]+'.html','w')
            htmlOutSolint.writelines('<html>\n')
            htmlOutSolint.writelines('<title>SelfCal Weblog</title>\n')
            htmlOutSolint.writelines('<head>\n')
            htmlOutSolint.writelines('</head>\n')
            htmlOutSolint.writelines('<body>\n')
            htmlOutSolint.writelines('<a name="top"></a>\n')
            htmlOutSolint.writelines('<h2>'+target+' Plots</h2>\n')
            htmlOutSolint.writelines('<h2>'+band+'</h2>\n')
            htmlOutSolint.writelines('<h2>Targets:</h2>\n')
            keylist=sclib[target][band][vislist[0]].keys()
            solints_string=''
            for j in range(final_solint_index+index_addition):
               if solints[band][target][j] not in keylist:
                  continue
               solints_string+='<a href="'+target+'_'+band+'_'+solints[band][target][j]+'.html">'+solints[band][target][j]+'  </a><br>\n'
            htmlOutSolint.writelines('<br>Solints: '+solints_string)

            htmlOutSolint.writelines('<h3>Solint: '+solints[band][target][i]+'</h3>\n')       
            keylist_top=sclib[target][band].keys()
            htmlOutSolint.writelines('<a href="index.html#'+target+'_'+band+'">Back to Main Target/Band</a><br>\n')


            #must select last key for pre Jan 14th runs since they only wrote pass to the last MS dictionary entry
            passed=sclib[target][band][vislist[len(vislist)-1]][solints[band][target][i]]['Pass']
            '''
            if (i > final_solint_index) or ('Estimated_SNR_too_low_for_solint' not in sclib[target][band]['Stop_Reason']):
               htmlOut.writelines('<h4>Passed: <font color="red">False</font></h4>\n')
            elif 'Stop_Reason' in keylist_top:
               if (i == final_solint_index) and ('Estimated_SNR_too_low_for_solint' not in sclib[target][band]['Stop_Reason']):
                    htmlOut.writelines('<h4>Passed: <font color="red">False</font></h4>\n') 
            else:
               htmlOut.writelines('<h4>Passed: <font color="blue">True</font></h4>\n')
            '''
            if passed:
               htmlOutSolint.writelines('<h4>Passed: <font color="blue">True</font></h4>\n')
            else:
               htmlOutSolint.writelines('<h4>Passed: <font color="red">False</font></h4>\n')

            htmlOutSolint.writelines('Pre and Post Selfcal images with scales set to Post image<br>\n')
            plot_image(sanitize_string(target)+'_'+band+'_'+solints[band][target][i]+'_'+str(i)+'_post.image.tt0',\
                      directory+'/images/'+sanitize_string(target)+'_'+band+'_'+solints[band][target][i]+'_'+str(i)+'_post.image.tt0.png', \
                      zoom=2 if directory=="weblog" else 1) 
            image_stats=imstat(sanitize_string(target)+'_'+band+'_'+solints[band][target][i]+'_'+str(i)+'_post.image.tt0')
            plot_image(sanitize_string(target)+'_'+band+'_'+solints[band][target][i]+'_'+str(i)+'.image.tt0',\
                      directory+'/images/'+sanitize_string(target)+'_'+band+'_'+solints[band][target][i]+'_'+str(i)+'.image.tt0.png',min=image_stats['min'][0],max=image_stats['max'][0], \
                      zoom=2 if directory=="weblog" else 1) 

            htmlOutSolint.writelines('<a href="images/'+sanitize_string(target)+'_'+band+'_'+solints[band][target][i]+'_'+str(i)+'.image.tt0.png"><img src="images/'+sanitize_string(target)+'_'+band+'_'+solints[band][target][i]+'_'+str(i)+'.image.tt0.png" ALT="pre-SC-solint image" WIDTH=400 HEIGHT=400></a>\n')
            htmlOutSolint.writelines('<a href="images/'+sanitize_string(target)+'_'+band+'_'+solints[band][target][i]+'_'+str(i)+'_post.image.tt0.png"><img src="images/'+sanitize_string(target)+'_'+band+'_'+solints[band][target][i]+'_'+str(i)+'_post.image.tt0.png" ALT="pre-SC-solint image" WIDTH=400 HEIGHT=400></a><br>\n')
            htmlOutSolint.writelines('Post SC SNR: {:0.3f}'.format(sclib[target][band][vislist[0]][solints[band][target][i]]['SNR_post'])+'<br>Pre SC SNR: {:0.3f}'.format(sclib[target][band][vislist[0]][solints[band][target][i]]['SNR_pre'])+'<br><br>\n')
            htmlOutSolint.writelines('Post SC RMS: {:0.7f}'.format(sclib[target][band][vislist[0]][solints[band][target][i]]['RMS_post'])+' Jy/beam<br>Pre SC RMS: {:0.7f}'.format(sclib[target][band][vislist[0]][solints[band][target][i]]['RMS_pre'])+' Jy/beam<br>\n')
            htmlOutSolint.writelines('Post Beam: {:0.3f}"x{:0.3f}" {:0.3f} deg'.format(sclib[target][band][vislist[0]][solints[band][target][i]]['Beam_major_post'],sclib[target][band][vislist[0]][solints[band][target][i]]['Beam_minor_post'],sclib[target][band][vislist[0]][solints[band][target][i]]['Beam_PA_post'])+'<br>\n')
            htmlOutSolint.writelines('Pre Beam: {:0.3f}"x{:0.3f}" {:0.3f} deg'.format(sclib[target][band][vislist[0]][solints[band][target][i]]['Beam_major_pre'],sclib[target][band][vislist[0]][solints[band][target][i]]['Beam_minor_pre'],sclib[target][band][vislist[0]][solints[band][target][i]]['Beam_PA_pre'])+'<br><br>\n')


            if solints[band][target][i] =='inf_EB':
               htmlOutSolint.writelines('<h3>Phase vs. Frequency Plots:</h3>\n')
            else:
               htmlOutSolint.writelines('<h3>Phase vs. Time Plots:</h3>\n')
            for vis in vislist:
               htmlOutSolint.writelines('<h4>MS: '+vis+'</h4>\n')
               if 'gaintable' not in sclib[target][band][vis][solints[band][target][i]]:
                    htmlOutSolint.writelines('No gaintable available <br><br>')
                    continue
               ant_list=get_ant_list(vis)
               gaintable=sclib[target][band][vis][solints[band][target][i]]['gaintable'][len(sclib[target][band][vis][solints[band][target][i]]['gaintable'])-1]
               print('******************'+gaintable+'***************')
               nflagged_sols, nsols=get_sols_flagged_solns(gaintable)
               frac_flagged_sols=nflagged_sols/nsols
               plot_ants_flagging_colored(directory+'/images/plot_ants_'+gaintable+'.png',vis,gaintable)
               htmlOutSolint.writelines('<a href="images/plot_ants_'+gaintable+'.png"><img src="images/plot_ants_'+gaintable+'.png" ALT="antenna positions with flagging plot" WIDTH=400 HEIGHT=400></a>')
               if 'unflagged_lbs' in sclib[target][band][vis][solints[band][target][i]]:
                   unflag_failed_antennas(vis, gaintable.replace('.g','.pre-pass.g'), flagged_fraction=0.25, \
                           spwmap=sclib[target][band][vis][solints[band][target][i]]['unflag_spwmap'], \
                           plot=True, plot_directory=directory+'/images/')
                   htmlOutSolint.writelines('\n<a href="images/'+gaintable.replace('.g.','.pre-pass.pass')+'.png"><img src="images/'+gaintable.replace('.g','.pre-pass.pass')+'.png" ALT="Long baseline unflagging thresholds" HEIGHT=400></a><br>\n')
               else:
                   htmlOutSolint.writelines('<br>\n')
               htmlOutSolint.writelines('N Gain solutions: {:0.0f}<br>'.format(nsols))
               htmlOutSolint.writelines('Flagged solutions: {:0.0f}<br>'.format(nflagged_sols))
               htmlOutSolint.writelines('Fraction Flagged Solutions: {:0.3f} <br><br>'.format(frac_flagged_sols))
               if solints[band][target][i] =='inf_EB':
                  if 'fallback' in sclib[target][band][vis][solints[band][target][i]].keys():
                     if sclib[target][band][vis][solints[band][target][i]]['fallback'] == '':
                        fallback_mode='None'
                     if sclib[target][band][vis][solints[band][target][i]]['fallback'] == 'combinespw':
                        fallback_mode='Combine SPW'
                     if sclib[target][band][vis][solints[band][target][i]]['fallback'] == 'spwmap':
                        fallback_mode='SPWMAP'
                     htmlOutSolint.writelines('<h4>Fallback Mode: <font color="red">'+fallback_mode+'</font></h4>\n')
               htmlOutSolint.writelines('<h4>Spwmapping: ['+' '.join(map(str,sclib[target][band][vis][solints[band][target][i]]['spwmap']))+']</h4>\n')


               for ant in ant_list:
                  sani_target=sanitize_string(target)
                  if solints[band][target][i] =='inf_EB':
                     xaxis='frequency'
                  else:
                     xaxis='time'
                  if 'ap' in solints[band][target][i]:
                     yaxis='amp'
                     plotrange=[0,0,0,2.0]
                  else:
                     yaxis='phase'
                     plotrange=[0,0,-180,180]
                  try:
                     plotms(gridrows=2,plotindex=0,rowindex=0,vis=gaintable,xaxis=xaxis, yaxis=yaxis,showgui=False,\
                         xselfscale=True,plotrange=plotrange, antenna=ant,customflaggedsymbol=True,title=ant+' phase',\
                         plotfile=directory+'/images/plot_'+ant+'_'+gaintable.replace('.g','.png'),overwrite=True, clearplots=True)
                     plotms(gridrows=2,rowindex=1,plotindex=1,vis=gaintable,xaxis=xaxis, yaxis='SNR',showgui=False,\
                         xselfscale=True, antenna=ant,customflaggedsymbol=True,title=ant+' SNR',\
                         plotfile=directory+'/images/plot_'+ant+'_'+gaintable.replace('.g','.png'),overwrite=True, clearplots=False)
                     #htmlOut.writelines('<img src="images/plot_'+ant+'_'+gaintable.replace('.g','.png')+'" ALT="gaintable antenna '+ant+'" WIDTH=200 HEIGHT=200>')
                     htmlOutSolint.writelines('<a href="images/plot_'+ant+'_'+gaintable.replace('.g','.png')+'"><img src="images/plot_'+ant+'_'+gaintable.replace('.g','.png')+'" ALT="gaintable antenna '+ant+'" WIDTH=200 HEIGHT=200></a>\n')
                  except:
                     continue
            htmlOutSolint.writelines('</body>\n')
            htmlOutSolint.writelines('</html>\n')
            htmlOutSolint.close()

def importdata(vislist,all_targets,telescope):
   spectral_scan=False
   listdict=collect_listobs_per_vis(vislist)
   scantimesdict,integrationsdict,integrationtimesdict,integrationtimes,n_spws,minspw,spwsarray_dict,spws_set=fetch_scan_times(vislist,all_targets)
   spwslist_dict = {}
   spwstring_dict = {}
   for vis in vislist:
        spwslist_dict[vis] = spwsarray_dict[vis].tolist()
        spwstring_dict[vis]=','.join(str(spw) for spw in spwslist_dict[vis])
   if spws_set[vislist[0]].ndim > 1:
      nspws_sets=spws_set[vislist[0]].shape[0]
   else:
      nspws_sets=1
   if 'VLA' in telescope:
      bands,band_properties=get_VLA_bands(vislist,all_targets)
  
   if telescope=='ALMA' or telescope =='ACA':
      bands,band_properties=get_ALMA_bands(vislist,spwstring_dict,spwsarray_dict)
      if nspws_sets > 1 and spws_set[vislist[0]].ndim >1:
         spectral_scan=True

   scantimesdict={}
   scanfieldsdict={}
   scannfieldsdict={}
   scanstartsdict={}
   scanendsdict={}
   integrationsdict={}
   integrationtimesdict
   mosaic_field_dict={}
   bands_to_remove=[]
   spws_set_dict = {}
   nspws_sets_dict = {}

   for band in bands:
        print(band)
        scantimesdict_temp,scanfieldsdict_temp,scannfieldsdict_temp,scanstartsdict_temp,scanendsdict_temp,integrationsdict_temp,integrationtimesdict_temp,\
        integrationtimes_temp,n_spws_temp,minspw_temp,spwsarray_temp,spws_set_dict_temp,mosaic_field_temp=fetch_scan_times_band_aware(vislist,all_targets,band_properties,band)

        scantimesdict[band]=scantimesdict_temp.copy()
        scanfieldsdict[band]=scanfieldsdict_temp.copy()
        scannfieldsdict[band]=scannfieldsdict_temp.copy()
        scanstartsdict[band]=scanstartsdict_temp.copy()
        scanendsdict[band]=scanendsdict_temp.copy()
        integrationsdict[band]=integrationsdict_temp.copy()
        mosaic_field_dict[band]=mosaic_field_temp.copy()
        integrationtimesdict[band]=integrationtimesdict_temp.copy()
        spws_set_dict[band] = spws_set_dict_temp.copy()
        if spws_set_dict[band][vislist[0]].ndim > 1:
           nspws_sets_dict[band]=spws_set_dict[band][vislist[0]].shape[0]
        else:
           nspws_sets_dict[band]=1
        if n_spws_temp == -99:
           for vis in vislist:
              band_properties[vis].pop(band)
              band_properties[vis]['bands'].remove(band)
              print('Removing '+band+' bands from list due to no observations')
           bands_to_remove.append(band)
        loopcount=0
        for vis in vislist:
           for target in all_targets:
              check_target=len(integrationsdict[band][vis][target])
              if check_target == 0:
                 integrationsdict[band][vis].pop(target)
                 integrationtimesdict[band][vis].pop(target)
                 scantimesdict[band][vis].pop(target)
                 scanfieldsdict[band][vis].pop(target)
                 scannfieldsdict[band][vis].pop(target)
                 scanstartsdict[band][vis].pop(target)
                 scanendsdict[band][vis].pop(target) 
                 #handle case of multiMS mosaic data; assumes mosaic info is the same for MSes
                 if loopcount == 0:
                    mosaic_field_dict[band][vis].pop(target)
           loopcount+=1        
   if len(bands_to_remove) > 0:
      for delband in bands_to_remove:
         bands.remove(delband)
   
   ## Load the gain calibrator information.

   gaincalibrator_dict = {}
   for vis in vislist:
       if "targets" in vis:
           vis_string = "_targets"
       else:
           vis_string = "_target"

       viskey = vis.replace(vis_string+".ms",vis_string+".selfcal.ms")

       gaincalibrator_dict[viskey] = {}
       if os.path.exists(vis.replace(vis_string+".ms",".ms").replace(vis_string+".selfcal.ms",".ms")):
           msmd.open(vis.replace(vis_string+".ms",".ms").replace(vis_string+".selfcal.ms",".ms"))
   
           for field in msmd.fieldsforintent("*CALIBRATE_PHASE*"):
               scans_for_field = msmd.scansforfield(field)
               scans_for_gaincal = msmd.scansforintent("*CALIBRATE_PHASE*")
               field_name = msmd.fieldnames()[field]
               gaincalibrator_dict[viskey][field_name] = {}
               gaincalibrator_dict[viskey][field_name]["scans"] = np.intersect1d(scans_for_field, scans_for_gaincal)
               gaincalibrator_dict[viskey][field_name]["phasecenter"] = msmd.phasecenter(field)
               gaincalibrator_dict[viskey][field_name]["intent"] = "phase"
               gaincalibrator_dict[viskey][field_name]["times"] = np.array([np.mean(msmd.timesforscan(scan)) for scan in \
                       gaincalibrator_dict[viskey][field_name]["scans"]])
   
           msmd.close()

   return listdict,bands,band_properties,scantimesdict,scanfieldsdict,scannfieldsdict,scanstartsdict,scanendsdict,integrationsdict,integrationtimesdict,spwslist_dict,spwstring_dict,spwsarray_dict,mosaic_field_dict,gaincalibrator_dict,spectral_scan,spws_set_dict

def flag_spectral_lines(vislist,all_targets,spwsarray_dict):
   print("# cont.dat file found, flagging lines identified by the pipeline.")
   contdotdat = parse_contdotdat('cont.dat',all_targets[0])
   spwvisref=get_spwnum_refvis(vislist,all_targets[0],contdotdat,spwsarray_dict)
   for vis in vislist:
      if not os.path.exists(vis+".flagversions/flags.before_line_flags"):
         flagmanager(vis=vis, mode = 'save', versionname = 'before_line_flags', comment = 'Flag states at start of reduction')
      else:
         flagmanager(vis=vis,mode='restore',versionname='before_line_flags')
      for target in all_targets:
         contdotdat = parse_contdotdat('cont.dat',target)
         if len(contdotdat) == 0:
             print("WARNING: No cont.dat entry found for target "+target+", this likely indicates that hif_findcont was mitigated. We suggest you re-run findcont without mitigation.")
             print("No flagging will be done for target "+target)
             continue
         contdot_dat_flagchannels_string = flagchannels_from_contdotdat(vis,target,spwsarray_dict[vis],vislist,spwvisref,contdotdat)
         flagdata(vis=vis, mode='manual', spw=contdot_dat_flagchannels_string[:-2], flagbackup=False, field = target)


def split_to_selfcal_ms(vislist,band_properties,bands,spectral_average):
   for vis in vislist:
       os.system('rm -rf '+vis.replace('.ms','.selfcal.ms')+'*')
       spwstring=''
       chan_widths=[]
       if spectral_average:
          initweights(vis=vis,wtmode='weight',dowtsp=True) # initialize channelized weights
          for band in bands:
             desiredWidth=get_desired_width(band_properties[vis][band]['meanfreq'])
             print(band,desiredWidth)
             widtharray,bwarray,nchanarray=get_spw_chanwidths(vis,band_properties[vis][band]['spwarray'])
             band_properties[vis][band]['chan_widths']=get_spw_chanavg(vis,widtharray,bwarray,nchanarray,desiredWidth=desiredWidth)
             print(band_properties[vis][band]['chan_widths'])
             chan_widths=chan_widths+band_properties[vis][band]['chan_widths'].astype('int').tolist()
             if spwstring =='':
                spwstring=band_properties[vis][band]['spwstring']+''
             else:
                spwstring=spwstring+','+band_properties[vis][band]['spwstring']
          mstransform(vis=vis,chanaverage=True,chanbin=chan_widths,spw=spwstring,outputvis=vis.replace('.ms','.selfcal.ms'),datacolumn='data',reindex=False)
          initweights(vis=vis,wtmode='delwtsp') # remove channelized weights
       else:
          mstransform(vis=vis,outputvis=vis.replace('.ms','.selfcal.ms'),datacolumn='data',reindex=False)


def check_mosaic(vislist,target):
   msmd.open(vis[0])
   fieldid=msmd.fieldsforname(field)
   msmd.done()
   if len(fieldid) > 1:
      mosaic=True
   else:
      mosaic=False
   return mosaic

def get_phasecenter(vis,field):
   msmd.open(vis)
   fieldid=msmd.fieldsforname(field)
   ra_phasecenter_arr=np.zeros(len(fieldid))
   dec_phasecenter_arr=np.zeros(len(fieldid))
   for i in range(len(fieldid)):
      phasecenter=msmd.phasecenter(fieldid[i])
      ra_phasecenter_arr[i]=phasecenter['m0']['value']
      dec_phasecenter_arr[i]=phasecenter['m1']['value']

   msmd.done()

   ra_phasecenter=np.median(ra_phasecenter_arr)
   dec_phasecenter=np.median(dec_phasecenter_arr)
   phasecenter_string='ICRS {:0.8f}rad {:0.8f}rad '.format(ra_phasecenter,dec_phasecenter)
   return phasecenter_string

def get_flagged_solns_per_spw(spwlist,gaintable):
     # Get the antenna names and offsets.
     msmd = casatools.msmetadata()
     tb = casatools.table()

     # Calculate the number of flags for each spw.
     #gaintable='"'+gaintable+'"'
     os.system('cp -r '+gaintable.replace(' ','\ ')+' tempgaintable.g')
     gaintable='tempgaintable.g'
     nflags = [tb.calc('[select from '+gaintable+' where SPECTRAL_WINDOW_ID=='+\
             spwlist[i]+' giving  [ntrue(FLAG)]]')['0'].sum() for i in \
             range(len(spwlist))]
     nunflagged = [tb.calc('[select from '+gaintable+' where SPECTRAL_WINDOW_ID=='+\
             spwlist[i]+' giving  [nfalse(FLAG)]]')['0'].sum() for i in \
             range(len(spwlist))]
     os.system('rm -rf tempgaintable.g')
     fracflagged=np.array(nflags)/(np.array(nflags)+np.array(nunflagged))
     # Calculate a score based on those two.
     return nflags, nunflagged,fracflagged


def analyze_inf_EB_flagging(selfcal_library,band,spwlist,gaintable,vis,target,spw_combine_test_gaintable,spectral_scan):
   # if more than two antennas are fully flagged relative to the combinespw results, fallback to combinespw
   max_flagged_ants_combspw=2.0
   # if only a single (or few) spw(s) has flagging, allow at most this number of antennas to be flagged before mapping
   max_flagged_ants_spwmap=1.0
   fallback=''
   map_index=-1
   min_spwmap_bw=0.0
   spwmap=[False]*len(spwlist)
   nflags,nunflagged,fracflagged=get_flagged_solns_per_spw(spwlist,gaintable)
   nflags_spwcomb,nunflagged_spwcomb,fracflagged_spwcomb=get_flagged_solns_per_spw([spwlist[0]],spw_combine_test_gaintable)
   eff_bws=np.zeros(len(spwlist))
   total_bws=np.zeros(len(spwlist))
   keylist=list(selfcal_library[target][band][vis]['per_spw_stats'].keys())
   for i in range(len(spwlist)):
      eff_bws[i]=selfcal_library[target][band][vis]['per_spw_stats'][keylist[i]]['effective_bandwidth']
      total_bws[i]=selfcal_library[target][band][vis]['per_spw_stats'][keylist[i]]['bandwidth']
   minimum_flagged_ants_per_spw=np.min(nflags)/2.0
   minimum_flagged_ants_spwcomb=np.min(nflags_spwcomb)/2.0 # account for the fact that some antennas might be completely flagged and give 
                                                           # the impression of a lot of flagging
   maximum_flagged_ants_per_spw=np.max(nflags)/2.0
   delta_nflags=np.array(nflags)/2.0-minimum_flagged_ants_spwcomb #minimum_flagged_ants_per_spw

   # if there are more than 3 flagged antennas for all spws (minimum_flagged_ants_spwcomb, fallback to doing spw combine for inf_EB fitting
   # use the spw combine number of flagged ants to set the minimum otherwise could misinterpret fully flagged antennas for flagged solutions
   # captures case where no one spws has sufficient S/N, only together do they have enough
   if (minimum_flagged_ants_per_spw-minimum_flagged_ants_spwcomb) > max_flagged_ants_combspw:
      fallback='combinespw'
   
   #if certain spws have more than max_flagged_ants_spwmap flagged solutions that the least flagged spws, set those to spwmap
   for i in range(len(spwlist)):
      if np.min(delta_nflags[i]) > max_flagged_ants_spwmap:
         fallback='spwmap'
         spwmap[i]=True
         if total_bws[i] > min_spwmap_bw:
            min_spwmap_bw=total_bws[i]
   #also spwmap spws with similar bandwidths to the others that are getting mapped, avoid low S/N solutions
   if fallback=='spwmap':
      for i in range(len(spwlist)):
         if total_bws[i] <= min_spwmap_bw:
            spwmap[i]=True
      if all(spwmap):
         fallback='combinespw'
   #want the widest bandwidth window that also has the minimum flags to use for spw mapping
   applycal_spwmap=[]
   if fallback=='spwmap':
      minflagged_index=(np.array(nflags)/2.0 == minimum_flagged_ants_per_spw).nonzero()
      max_bw_index = (eff_bws == np.max(eff_bws[minflagged_index[0]])).nonzero()
      max_bw_min_flags_index=np.intersect1d( minflagged_index[0],max_bw_index[0])
      #if len(max_bw_min_flags_index) > 1:
      #don't need the conditional since this works with array lengths of 1
      map_index=max_bw_min_flags_index[np.argmax(eff_bws[max_bw_min_flags_index])]   
      #else:
      #   map_index=max_bw_min_flags_index[0]
      
      #make spwmap list that first maps everything to itself, need max spw to make that list
      maxspw=np.max(selfcal_library[target][band][vis]['spwsarray']+1)
      applycal_spwmap_int_list=list(np.arange(maxspw))
      for i in range(len(applycal_spwmap_int_list)):
         applycal_spwmap.append(applycal_spwmap_int_list[i])

      #replace the elements that require spwmapping (spwmap[i] == True
      for i in range(len(spwmap)):
         print(i,spwlist[i],spwmap[i])
         if spwmap[i]:
            applycal_spwmap[int(spwlist[i])]=int(spwlist[map_index])
      # always fallback to combinespw for spectral scans
      if fallback !='' and spectral_scan:
         fallback='combinespw'
   return fallback,map_index,spwmap,applycal_spwmap



def unflag_failed_antennas(vis, caltable, flagged_fraction=0.25, only_long_baselines=False, solnorm=True, calonly_max_flagged=0., spwmap=[], 
        fb_to_prev_solint=False, solints=[], iteration=0, plot=False, plot_directory="./"):
    tb.open(caltable, nomodify=plot) # Because we only modify if we aren't plotting, i.e. in the selfcal loop itself plot=False
    antennas = tb.getcol("ANTENNA1")
    flags = tb.getcol("FLAG")
    cals = tb.getcol("CPARAM")
    snr = tb.getcol("SNR")

    if len(spwmap) > 0:
        spws = tb.getcol("SPECTRAL_WINDOW_ID")
        good_spws = np.repeat(False, spws.size)
        for spw in np.unique(spwmap):
            good_spws = np.logical_or(good_spws, spws == spw)
    else:
        good_spws = np.repeat(True, antennas.size)

    msmd.open(vis)
    good_antenna_ids = msmd.antennasforscan(msmd.scansforintent("*OBSERVE_TARGET*")[0])
    good_antennas = np.repeat(False, antennas.size)
    for ant in np.unique(antennas):
        if ant in good_antenna_ids:
            good_antennas[antennas == ant] = True

    good_spws = np.logical_and(good_spws, good_antennas)
 
    antennas = antennas[good_spws]
    flags = flags[:,:,good_spws]
    cals = cals[:,:,good_spws]
    snr = snr[:,:,good_spws]

    # Get the percentage of flagged solutions for each antenna.
    unique_antennas = np.unique(antennas)
    nants = unique_antennas.size
    ordered_flags = flags.reshape(flags.shape[0:2] + (flags.shape[2]//nants, nants))
    percentage_flagged = (ordered_flags.sum(axis=2) / ordered_flags.shape[2]).mean(axis=0).mean(axis=0)
 
    # Load in the positions of the antennas and calculate their offsets from the geometric center.
    msmd.open(vis)
    offsets = [msmd.antennaoffset(a) for a in antennas]
    unique_offsets = [msmd.antennaoffset(a) for a in unique_antennas]
    msmd.close()
 
    mean_longitude = np.mean([offsets[i]["longitude offset"]['value'] for i in range(nants)])
    mean_latitude = np.mean([offsets[i]["latitude offset"]['value'] for i in range(nants)])
    offsets = np.array([np.sqrt((offsets[i]["longitude offset"]['value'] - \
            mean_longitude)**2 + (offsets[i]["latitude offset"]['value'] - mean_latitude)**2) for i in range(len(antennas))])
    unique_offsets = np.array([np.sqrt((unique_offsets[i]["longitude offset"]['value'] - \
            mean_longitude)**2 + (unique_offsets[i]["latitude offset"]['value'] - mean_latitude)**2) for i in range(len(unique_antennas))])
 
    # Get a smoothed number of antennas flagged as a function of offset.
    test_r = np.linspace(0., offsets.max(), 1000)
    neff = (nants)**(-1./(1+4))
    kernal2 = scipy.stats.gaussian_kde(offsets, bw_method=neff)

    flagged_offsets = offsets[np.any(flags, axis=(0,1))]
    if len(np.unique(flagged_offsets)) == 1:
        flagged_offsets = np.concatenate((flagged_offsets, flagged_offsets*1.05))
    elif len(flagged_offsets) == 0:
        tb.close()
        print("Not unflagging any antennas because there are no flags! The beam size probably changed because of calwt=True.")
        return
    kernel = scipy.stats.gaussian_kde(flagged_offsets,
            bw_method=kernal2.factor*offsets.std()/flagged_offsets.std())
    normalized = kernel(test_r) * len(flagged_offsets) / np.trapz(kernel(test_r), test_r)
    normalized2 = kernal2(test_r) * antennas.size / np.trapz(kernal2(test_r), test_r)
    fraction_flagged_antennas = normalized / normalized2

    # Calculate the derivatives to see where flagged fraction is sharply changing.

    derivative = np.gradient(fraction_flagged_antennas, test_r)
    second_derivative = np.gradient(derivative, test_r)

    # Check which minima include enough antennas to explain the beam ratio.

    maxima = scipy.signal.argrelextrema(second_derivative, np.greater)[0]
    # We only want positive accelerations and positive velocities, i.e. flagging increasing. That said, if you happen to have the
    # case of a significantly flagged short baseline antenna and a lot of minimally flagged long baseline antennas, the velocity
    # might be negative because you have a shallow gap at the intersection of the two. So we need to do a check, and if there's no
    # peaks that satisfy this condition, ignore the velocity criterion.
    positive_velocity_maxima = maxima[np.logical_and(second_derivative[maxima] > 0, derivative[maxima] > 0)]
    maxima = maxima[second_derivative[maxima] > 0]
    # If we have enough peaks (i.e. the whole thing isn't flagged, then take only the peaks outside the inner 5%.
    if len(maxima) > 1:
        maxima = maxima[test_r[maxima] > test_r.max()*0.1]
    # Pick the shortest baseline "significant" maximum.
    if len(positive_velocity_maxima) > 0:
        good = second_derivative[maxima] / second_derivative[positive_velocity_maxima].max() > 0.5
    else:
        good = second_derivative[maxima] / second_derivative[maxima].max() > 0.5

    if len(maxima) == 0 or np.all(good == False):
        maxima = np.array([0])
        good = np.array([True])

    m = maxima[good].min()
    # If thats not the shortest baseline maximum, we can go one lower as long as the velocity doesn't go below 0.
    if m != maxima.min():
        index = np.where(maxima == m)[0][0]
        m_test = maxima[index-1]
        if np.all(derivative[m_test:m]/derivative.max() > -0.05):
            m = m_test

    offset_limit = test_r[m]
    max_velocity = derivative[m]
    flagged_fraction = fraction_flagged_antennas[m]

    if only_long_baselines:
        ok_to_flag_antennas = unique_antennas[unique_offsets > offset_limit]
    else:
        ok_to_flag_antennas = unique_antennas

    # Make a plot of all of this info

    if plot:
        import matplotlib.pyplot as plt
        #from matplotlib import rc
        from matplotlib.offsetbox import AnchoredOffsetbox, TextArea, HPacker, VPacker

        fig, ax1 = plt.subplots()
        ax2 = ax1.twinx()

        ax1.plot(unique_offsets, percentage_flagged, "o")

        ax1.plot(test_r, fraction_flagged_antennas, "k-")
        ax2.plot(test_r, derivative / derivative.max(), "g-")
        if len(positive_velocity_maxima) > 0:
            ax2.plot(test_r, second_derivative / second_derivative[positive_velocity_maxima].max(), "r-")
        else:
            ax2.plot(test_r, second_derivative / second_derivative[maxima].max(), "r-")

        for m in maxima[::-1]:
            if second_derivative[m] < 0:
                continue

            # Estimated change ine the size of the beam.
            beam_change = np.percentile(offsets, 80) / np.percentile(offsets[np.logical_or(flags.any(axis=0).any(axis=0) == False, \
                    offsets > test_r[m])], 80)

            #if beam_change < 1.05:
            if test_r[m] == offset_limit:
                ax1.axvline(test_r[m], linestyle="--")
                ax1.axhline(fraction_flagged_antennas[m], linestyle="--")
            else:
                ax1.axvline(test_r[m])

        #rc('text',usetex=True)
        #rc('text.latex', preamble=r'\usepackage{color}')
        ax1.set_xlabel("Baseline (m)")
        ax1.set_ylabel("Flagged Fraction")
        #ax2.set_ylabel("Normalized Smoothed Flagged Fraction \n Velocity / Acceleration")
        ybox1 = TextArea("Normalized Smoothed Flagged Fraction ", \
                textprops=dict(color="k", rotation=90, ha='left',va='bottom'))
        ybox2 = TextArea("Velocity ", \
                textprops=dict(color="g", rotation=90, ha='left',va='bottom'))
        ybox3 = TextArea("Acceleration ", \
                textprops=dict(color="r", rotation=90, ha='left',va='bottom'))
        ybox4 = TextArea("/ ", \
                textprops=dict(color="k", rotation=90, ha='left',va='bottom'))
        ybox5 = TextArea("\n", \
                textprops=dict(color="k", rotation=90, ha='left',va='bottom'))

        ybox = VPacker(children=[ybox1], align="bottom", pad=0, sep=5)
        ybox6 = VPacker(children=[ybox3, ybox4, ybox2], align="bottom", pad=0, sep=5)

        anchored_ybox = AnchoredOffsetbox(loc=8, child=ybox, pad=0., frameon=False, \
                bbox_to_anchor=(1.15, 0.15), bbox_transform=ax2.transAxes, borderpad=0.)
        anchored_ybox2 = AnchoredOffsetbox(loc=8, child=ybox6, pad=0., frameon=False, \
                bbox_to_anchor=(1.2, 0.26), bbox_transform=ax2.transAxes, borderpad=0.)

        ax2.add_artist(anchored_ybox)
        ax2.add_artist(anchored_ybox2)

        fig.tight_layout()
        fig.savefig(plot_directory+"/"+caltable.replace(".g",".pass.png"))
        plt.close(fig)

        tb.close()

        return

    # Now combine the cluster of antennas with high flagging fraction with the antennas that actually have enough
    # flagging to warrant passing through to get the list of pass through antennas.
    bad_antennas = unique_antennas[percentage_flagged >= flagged_fraction]

    pass_through_antennas = np.intersect1d(ok_to_flag_antennas, bad_antennas)

    # For the antennas we just identified, we just pass them through without doing anything. I.e. we set flags to False and the caltable value to 1.0+0j.
    for a in pass_through_antennas:
        indices = np.where(antennas == a)

        flagged_fraction_double_snr = (snr[:,:,indices] < 10).sum() / snr[:,:,indices].size
        if flagged_fraction_double_snr < calonly_max_flagged: 
            flags[:,:,indices] = False
        else:
            flags[:,:,indices] = False
            cals[:,:,indices] = 1.0+0j

    if solnorm:
        scale = np.mean(np.abs(cals[flags == False])**2)**0.5
        print("Normalizing the amplitudes by a factor of ", scale)
        cals = cals / scale

    modified_flags = tb.getcol("FLAG")
    modified_cals = tb.getcol("CPARAM")

    modified_flags[:,:,good_spws] = flags
    modified_cals[:,:,good_spws] = cals

    tb.putcol("FLAG", modified_flags)
    tb.putcol("CPARAM", modified_cals)
    tb.flush()

    tb.close()

    # Check whether earlier solints have acceptable solutions, and if so use, those instead.

    if fb_to_prev_solint:
        if "ap" in solints[iteration]:
            for i in range(len(solints)):
                if "ap" in solints[i]:
                    min_iter = i
                    break
        else:
            min_iter = 1

        for i, solint in enumerate(solints[min_iter:iteration][::-1]):
            print("Testing solint ", solint)
            print("Opening gaintable ", caltable.replace(solints[iteration]+"_"+str(iteration), solint+"_"+str(iteration-i-1)))
            tb.open(caltable.replace(solints[iteration]+"_"+str(iteration), solint+"_"+str(iteration-i-1)))
            antennas = tb.getcol("ANTENNA1")
            flags = tb.getcol("FLAG")
            cals = tb.getcol("CPARAM")
            snr = tb.getcol("SNR")
            tb.close()

            new_pass_through_antennas = []
            print(list(pass_through_antennas))
            for ant in pass_through_antennas:
                good = antennas == ant
                if np.all(cals[:,:,good].real == 1) and np.all(cals[:,:,good].imag == 0) and np.all(flags[:,:,good] == False):
                    new_pass_through_antennas.append(ant)
                    print("Skipping ant ",ant," because it was passed through in solint = ", solint)
                else:
                    tb.open(caltable, nomodify=False)
                    bad_rows = np.where(tb.getcol("ANTENNA1") == ant)[0]
                    tb.removerows(rownrs=bad_rows)
                    tb.flush()
                    tb.close()

                    tb.open(caltable.replace(solints[iteration]+"_"+str(iteration), solint+"_"+str(iteration-i-1)))
                    good_rows = np.where(tb.getcol("ANTENNA1") == ant)[0]
                    print("Copying these rows into ", caltable, ":")
                    print(good_rows)
                    for row in good_rows:
                        tb.copyrows(outtable=caltable, startrowin=row, nrow=1)
                    tb.close()

            pass_through_antennas = new_pass_through_antennas

        tb.open(caltable)
        rownumbers = tb.rownumbers()
        subt = tb.query("OBSERVATION_ID==0", sortlist="TIME,ANTENNA1")
        tb.close()

        subt.copyrows(outtable=caltable)
        tb.open(caltable, nomodify=False)
        tb.removerows(rownrs=rownumbers)
        tb.flush()
        tb.close()
        subt.close()<|MERGE_RESOLUTION|>--- conflicted
+++ resolved
@@ -1046,21 +1046,12 @@
 
 def get_sensitivity(vislist,selfcal_library,field='',virtual_spw='all',chan=0,cellsize='0.025arcsec',imsize=1600,robust=0.5,specmode='mfs',uvtaper=''):
    for vis in vislist:
-<<<<<<< HEAD
-      im.selectvis(vis=vis,field=selfcal_library['sub-fields-fid_map'][vis][selfcal_library['sub-fields'][0]],spw=selfcal_library[vis]['spws'])
-      # Also figure out which vis has the max # of spws
-      if selfcal_library[vis]['n_spws'] >= maxspws:
-          maxspws=selfcal_library[vis]['n_spws']
-          maxspwvis=vis+''
-   im.defineimage(mode=specmode,stokes='I',spw=selfcal_library[maxspwvis]['spwsarray'],cellx=cellsize,celly=cellsize,nx=imsize,ny=imsize)  
-=======
       if virtual_spw == 'all':
           im.selectvis(vis=vis,field=field,spw=selfcal_library[vis]['spws'])
       else:
           im.selectvis(vis=vis,field=field,spw=selfcal_library['spw_map'][virtual_spw][vis])
 
    im.defineimage(mode=specmode,stokes='I',spw=[0],cellx=cellsize,celly=cellsize,nx=imsize,ny=imsize)  
->>>>>>> 3802c5ea
    im.weight(type='briggs',robust=robust)  
    if uvtaper != '':
       if 'klambda' in uvtaper:
@@ -2152,15 +2143,10 @@
                render_summary_table(htmlOut,sclib,target,band,directory=directory)
                continue
          htmlOut.writelines('Final Successful solint: '+str(sclib[target][band]['final_solint'])+'<br><br>\n')
-<<<<<<< HEAD
          if sclib[target][band]['obstype'] == 'mosaic':
              htmlOut.writelines('<a href="'+target+'_field-by-field/index.html">Field-by-Field Summary</a><br><br>\n')
          if 'Found_contdotdat' in sclib[target][band]:
-             htmlOut.write("WARNING: No cont.dat entry found for target "+target+", this likely indicates that hif_findcont was mitigated. We suggest you re-run findcont without mitigation.<br><br>")
-=======
-         if 'Found_contdotdat' in sclib[target][band]:
              htmlOut.write('<font color="red">WARNING:</font> No cont.dat entry found for target '+target+', this likely indicates that hif_findcont was mitigated. We suggest you re-run findcont without mitigation.<br><br>')
->>>>>>> 3802c5ea
          # Summary table for before/after SC
          render_summary_table(htmlOut,sclib,target,band,directory=directory)
 
