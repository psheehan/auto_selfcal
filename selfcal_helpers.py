import numpy as np
import numpy 
import scipy.stats
import scipy.signal
import math
from PIL import Image
def tclean_wrapper(vis, imagename, band_properties,band,telescope='undefined',scales=[0], smallscalebias = 0.6, mask = '',\
                   nsigma=5.0, imsize = None, cellsize = None, interactive = False, robust = 0.5, gain = 0.1, niter = 50000,\
                   cycleniter = 300, uvtaper = [], savemodel = 'none',gridder='standard', sidelobethreshold=3.0,smoothfactor=1.0,noisethreshold=5.0,\
                   lownoisethreshold=1.5,parallel=False,nterms=1,cyclefactor=3,uvrange='',threshold='0.0Jy',phasecenter='',\
                   startmodel='',pblimit=0.1,pbmask=0.1,field='',datacolumn='',spw='',obstype='single-point', nfrms_multiplier=1.0, \
                   savemodel_only=False, resume=False, image_mosaic_fields_separately=False):
    """
    Wrapper for tclean with keywords set to values desired for the Large Program imaging
    See the CASA 6.1.1 documentation for tclean to get the definitions of all the parameters
    """
    msmd.open(vis[0])
    fieldid=msmd.fieldsforname(field)
    msmd.done()
    tb.open(vis[0]+'/FIELD')
    ephem_column=tb.getcol('EPHEMERIS_ID')
    tb.close()
    if ephem_column[fieldid[0]] !=-1:
       phasecenter='TRACKFIELD'

    if obstype=='mosaic':
       phasecenter=get_phasecenter(vis[0],field)


    # Minimize out the nfrms_multiplier at 1.
    nfrms_multiplier = max(nfrms_multiplier, 1.0)

    if mask == '':
       usemask='auto-multithresh'
    else:
       usemask='user'
    if threshold != '0.0Jy':
       nsigma=0.0
    if telescope=='ALMA':
       sidelobethreshold=3.0
       smoothfactor=1.0
       noisethreshold=5.0*nfrms_multiplier
       lownoisethreshold=1.5*nfrms_multiplier
       cycleniter=-1
       cyclefactor=1.0
       print(band_properties)
       if band_properties[vis[0]][band]['75thpct_uv'] > 2000.0:
          sidelobethreshold=2.0

    if telescope=='ACA':
       sidelobethreshold=1.25
       smoothfactor=1.0
       noisethreshold=5.0*nfrms_multiplier
       lownoisethreshold=2.0*nfrms_multiplier
       cycleniter=-1
       cyclefactor=1.0

    elif 'VLA' in telescope:
       sidelobethreshold=2.0
       smoothfactor=1.0
       noisethreshold=5.0*nfrms_multiplier
       lownoisethreshold=1.5*nfrms_multiplier
       pblimit=-0.1
       cycleniter=-1
       cyclefactor=3.0
       pbmask=0.0
    wprojplanes=1
    if band=='EVLA_L' or band =='EVLA_S':
       gridder='wproject'
       wprojplanes=-1
    if (band=='EVLA_L' or band =='EVLA_S') and obstype=='mosaic':
       print('WARNING DETECTED VLA L- OR S-BAND MOSAIC; WILL USE gridder="mosaic" IGNORING W-TERM')
    if obstype=='mosaic':
       gridder='mosaic'
    else:
       if gridder !='wproject':
          gridder='standard' 

    if gridder=='mosaic' and startmodel!='':
       parallel=False
    if not savemodel_only:
        if not resume:
            for ext in ['.image*', '.mask', '.model*', '.pb*', '.psf*', '.residual*', '.sumwt*','.gridwt*']:
                os.system('rm -rf '+ imagename + ext)
        tclean(vis= vis, 
               imagename = imagename, 
               field=field,
               specmode = 'mfs', 
               deconvolver = 'mtmfs',
               scales = scales, 
               gridder=gridder,
               weighting='briggs', 
               robust = robust,
               gain = gain,
               imsize = imsize,
               cell = cellsize, 
               smallscalebias = smallscalebias, #set to CASA's default of 0.6 unless manually changed
               niter = niter, #we want to end on the threshold
               interactive = interactive,
               nsigma=nsigma,    
               cycleniter = cycleniter,
               cyclefactor = cyclefactor, 
               uvtaper = uvtaper, 
               savemodel = 'none',
               mask=mask,
               usemask=usemask,
               sidelobethreshold=sidelobethreshold,
               noisethreshold=noisethreshold,
               lownoisethreshold=lownoisethreshold,
               smoothfactor=smoothfactor,
               pbmask=pbmask,
               pblimit=pblimit,
               nterms = nterms,
               uvrange=uvrange,
               threshold=threshold,
               parallel=parallel,
               phasecenter=phasecenter,
               startmodel=startmodel,
               datacolumn=datacolumn,spw=spw,wprojplanes=wprojplanes, verbose=True)

        if image_mosaic_fields_separately:
            msmd.open(vis[0]) 
            field_ids = msmd.fieldsforname(field)
            phasecenters = dict(zip(field_ids, [msmd.phasecenter(field_id) for field_id in field_ids]))
            msmd.close()

            for field_id in field_ids:
                if 'VLA' in telescope:
                   fov=45.0e9/band_properties[vis[0]][band]['meanfreq']*60.0*1.5*0.5
                   if band_properties[vis[0]][band]['meanfreq'] < 12.0e9:
                      fov=fov*2.0
                if telescope=='ALMA':
                   fov=63.0*100.0e9/band_properties[vis[0]][band]['meanfreq']*1.5*0.5
                if telescope=='ACA':
                   fov=108.0*100.0e9/band_properties[vis[0]][band]['meanfreq']*1.5*0.5

                region = 'circle[[{0:f}rad, {1:f}rad], {2:f}arcsec]'.format(phasecenters[field_id]['m0']['value'], \
                        phasecenters[field_id]['m1']['value'], fov)

                for ext in [".image.tt0", ".mask", ".residual.tt0", ".psf.tt0"]:
                    target = sanitize_string(field)
                    os.system('rm -rf '+ imagename.replace(target,target+"_field_"+str(field_id)) + ext)

                    if ext == ".psf.tt0":
                        os.system("cp -r "+imagename+ext+" "+imagename.replace(target,target+"_field_"+str(field_id))+ext)
                    else:
                        imsubimage(imagename+ext, outfile=imagename.replace(target,target+"_field_"+str(field_id))+ext, region=region, \
                                overwrite=True)


     #this step is a workaround a bug in tclean that doesn't always save the model during multiscale clean. See the "Known Issues" section for CASA 5.1.1 on NRAO's website
    if savemodel=='modelcolumn':
          print("")
          print("Running tclean a second time to save the model...")
          tclean(vis= vis, 
                 imagename = imagename, 
                 field=field,
                 specmode = 'mfs', 
                 deconvolver = 'mtmfs',
                 scales = scales, 
                 gridder=gridder,
                 weighting='briggs', 
                 robust = robust,
                 gain = gain,
                 imsize = imsize,
                 cell = cellsize, 
                 smallscalebias = smallscalebias, #set to CASA's default of 0.6 unless manually changed
                 niter = 0, 
                 interactive = False,
                 nsigma=0.0, 
                 cycleniter = cycleniter,
                 cyclefactor = cyclefactor, 
                 uvtaper = uvtaper, 
                 usemask='user',
                 savemodel = savemodel,
                 sidelobethreshold=sidelobethreshold,
                 smoothfactor=smoothfactor,
                 pbmask=pbmask,
                 pblimit=pblimit,
                 calcres = False,
                 calcpsf = False,
                 restoration = False,
                 nterms = nterms,
                 uvrange=uvrange,
                 threshold=threshold,
                 parallel=False,
                 phasecenter=phasecenter,spw=spw,wprojplanes=wprojplanes)
    


def collect_listobs_per_vis(vislist):
   listdict={}
   for vis in vislist:
      listdict[vis]=listobs(vis)
   return listdict

def fetch_scan_times(vislist,targets,listdict):
   scantimesdict={}
   integrationsdict={}
   integrationtimesdict={}
   integrationtime=np.array([])
   n_spws=np.array([])
   min_spws=np.array([])
   spwslist=np.array([])
   for vis in vislist:
      scantimesdict[vis]={}
      integrationsdict[vis]={}
      integrationtimesdict[vis]={}
      keylist=list(listdict[vis].keys())  
      for target in targets:
         countscans=0
         scantimes=np.array([])
         integrations=np.array([])
         for key in keylist:
            if 'scan' in key and listdict[vis][key]['0']['FieldName']==target:
               countscans+=1
               scantime=(listdict[vis][key]['0']['EndTime']- listdict[vis][key]['0']['BeginTime'])*86400.0
               ints_per_scan=np.round(scantime/listdict[vis][key]['0']['IntegrationTime'])
               integrationtime=np.append(integrationtime,np.array([listdict[vis][key]['0']['IntegrationTime']]))
               #print('Key:', key,scantime)
               scantimes=np.append(scantimes,np.array([scantime]))
               integrations=np.append(integrations,np.array([ints_per_scan]))
               n_spws=np.append(len(listdict[vis][key]['0']['SpwIds']),n_spws)
               min_spws=np.append(np.min(listdict[vis][key]['0']['SpwIds']),min_spws)
               spwslist=np.append(listdict[vis][key]['0']['SpwIds'],spwslist)
               #print(scantimes)

         scantimesdict[vis][target]=scantimes.copy()
         #assume each band only has a single integration time
         integrationtimesdict[vis][target]=np.median(integrationtime)
         integrationsdict[vis][target]=integrations.copy()
   if np.mean(n_spws) != np.max(n_spws):
      print('WARNING, INCONSISTENT NUMBER OF SPWS IN SCANS/MSes')
   if np.max(min_spws) != np.min(min_spws):
      print('WARNING, INCONSISTENT MINIMUM SPW IN SCANS/MSes')
   spwslist=np.unique(spwslist).astype(int)
   return scantimesdict,integrationsdict,integrationtimesdict, integrationtime,np.max(n_spws),np.min(min_spws),spwslist

def fetch_scan_times_band_aware(vislist,targets,listdict,band_properties,band):
   scantimesdict={}
   scannfieldsdict={}
   scanstartsdict={}
   scanendsdict={}
   integrationsdict={}
   integrationtimesdict={}
   integrationtime=np.array([])
   n_spws=np.array([])
   min_spws=np.array([])
   spwslist=np.array([])
   mosaic_field={}
   for vis in vislist:
      scantimesdict[vis]={}
      scannfieldsdict[vis]={}
      scanstartsdict[vis]={}
      scanendsdict[vis]={}
      integrationsdict[vis]={}
      integrationtimesdict[vis]={}
      keylist=list(listdict[vis].keys())  
      for target in targets:
         mosaic_field[target]={}
         mosaic_field[target]['field_ids']=[]
         mosaic_field[target]['mosaic']=False
         countscans=0
         scantimes=np.array([])
         scannfields=np.array([])
         integrations=np.array([])
         scanstarts=np.array([])
         scanends=np.array([])
         for key in keylist:
            if ('scan' in key) and (listdict[vis][key]['0']['FieldName']==target) and np.all(np.in1d(np.array(listdict[vis][key]['0']['SpwIds']),band_properties[vis][band]['spwarray'])):
               countscans+=1
               scantime=(listdict[vis][key]['0']['EndTime']- listdict[vis][key]['0']['BeginTime'])*86400.0
               scannfield = len(listdict[vis][key].keys())
               ints_per_scan=np.round(scantime/listdict[vis][key]['0']['IntegrationTime'])
               integrationtime=np.append(integrationtime,np.array([listdict[vis][key]['0']['IntegrationTime']]))
               #print('Key:', key,scantime)
               scanstarts=np.append(scanstarts,np.array([listdict[vis][key]['0']['BeginTime']]))
               scanends=np.append(scanends,np.array([listdict[vis][key]['0']['EndTime']]))
               scantimes=np.append(scantimes,np.array([scantime]))
               scannfields=np.append(scannfields,np.array([scannfield]))
               integrations=np.append(integrations,np.array([ints_per_scan]))
               n_spws=np.append(len(listdict[vis][key]['0']['SpwIds']),n_spws)
               min_spws=np.append(np.min(listdict[vis][key]['0']['SpwIds']),min_spws)
               spwslist=np.append(listdict[vis][key]['0']['SpwIds'],spwslist)
               subscanlist=listdict[vis][key].keys()
               for subscan in subscanlist:
                  mosaic_field[target]['field_ids'].append(listdict[vis][key][subscan]['FieldId'])

               mosaic_field[target]['field_ids']=list(set(mosaic_field[target]['field_ids']))
               if len(mosaic_field[target]['field_ids']) > 1:
                  mosaic_field[target]['mosaic']=True
               
               #print(scantimes)

         scantimesdict[vis][target]=scantimes.copy()
         scannfieldsdict[vis][target]=scannfields.copy()
         scanstartsdict[vis][target]=scanstarts.copy()
         scanendsdict[vis][target]=scanends.copy()
         #assume each band only has a single integration time
         integrationtimesdict[vis][target]=np.median(integrationtime)
         integrationsdict[vis][target]=integrations.copy()
   if len(n_spws) > 0:
      if np.mean(n_spws) != np.max(n_spws):
         print('WARNING, INCONSISTENT NUMBER OF SPWS IN SCANS/MSes')
      if np.max(min_spws) != np.min(min_spws):
         print('WARNING, INCONSISTENT MINIMUM SPW IN SCANS/MSes')
      spwslist=np.unique(spwslist).astype(int)
   else:
     return scantimesdict,scannfieldsdict,scanstartsdict,scanendsdict,integrationsdict,integrationtimesdict, integrationtime,-99,-99,spwslist,mosaic_field
   return scantimesdict,scannfieldsdict,scanstartsdict,scanendsdict,integrationsdict,integrationtimesdict, integrationtime,np.max(n_spws),np.min(min_spws),spwslist,mosaic_field


def fetch_spws(vislist,targets,listdict):
   scantimesdict={}
   n_spws=np.array([])
   min_spws=np.array([])
   spwslist=np.array([])
   for vis in vislist:
      listdict[vis]=listobs(vis)
      keylist=list(listdict[vis].keys())  
      for target in targets:
         countscans=0
         for key in keylist:
            if 'scan' in key and listdict[vis][key]['0']['FieldName']==target:
               countscans+=1
               n_spws=np.append(len(listdict[vis][key]['0']['SpwIds']),n_spws)
               min_spws=np.append(np.min(listdict[vis][key]['0']['SpwIds']),min_spws)
               spwslist=np.append(listdict[vis][key]['0']['SpwIds'],spwslist)
               #print(scantimes)
   if len(n_spws) > 1:
      if np.mean(n_spws) != np.max(n_spws):
         print('WARNING, INCONSISTENT NUMBER OF SPWS IN SCANS/MSes')
      if np.max(min_spws) != np.min(min_spws):
         print('WARNING, INCONSISTENT MINIMUM SPW IN SCANS/MSes')
   spwslist=np.unique(spwslist).astype(int)
   if len(n_spws) == 1:
      return n_spws,min_spws,spwslist
   else:
      return np.max(n_spws),np.min(min_spws),spwslist


def fetch_scan_times_target(vislist,target,listdict):
   scantimesdict={}
   integrationsdict={}
   integrationtimesdict={}
   integrationtime=np.array([])
   n_spws=np.array([])
   min_spws=np.array([])
   spwslist=np.array([])
   allscantimes=np.array([])
   for vis in vislist:
      listdict[vis]=listobs(vis)
      keylist=list(listdict[vis].keys())       
      countscans=0
      scantimes=np.array([])
      integrations=np.array([])
      for key in keylist:
         if 'scan' in key:
            if listdict[vis][key]['0']['FieldName'] == target:
               countscans+=1
               scantime=(listdict[vis][key]['0']['EndTime']- listdict[vis][key]['0']['BeginTime'])*86400.0
               scantimes=np.append(scantimes,np.array([scantime]))

      allscantimes=np.append(allscantimes,scantimes)

   return allscantimes

#deprecated function
def get_common_intervals(vis,integrationsdict,integrationtime):
   allintegrations=np.array([])

   #for vis in vislist:
   allintegrations=np.append(allintegrations,integrationsdict)

   unique_integrations=np.unique(allintegrations)
   common_multiples=np.array([])
   common_multiple=True
   for i in range(1,int(np.max(unique_integrations))):
      for number in unique_integrations:
         multiple=number/i
         #print(multiple,number ,i,multiple.is_integer())
         if multiple.is_integer():
            common_multiple=True
         else:
            common_multiple=False
            break
      if common_multiple:
         common_multiples=np.append(common_multiples,np.array([i]))
      common_multiple=True
   solints=[]
   for multiple in common_multiples:
      solint='{:0.2f}s'.format(multiple*integrationtime)
      solints.append(solint)
   return common_multiples,solints

#deprecated function
def get_solints_vla(vis,scantimesdict,integrationtime):
   allscantimes=np.array([])

   #for vis in vislist: # use if we put all scan times from all MSes into single array
   #mix of short and long baseline data could have differing integration times and hence solints
   allscantimes=np.append(allscantimes,scantimesdict)

   medianscantime=np.median(allscantimes)
   integrations_per_scan=np.round(medianscantime/integrationtime)
   non_integer_multiple=True
   i=0
   while non_integer_multiple:
      integrations_per_scan=integrations_per_scan+i
      integrations_per_scan_div4=integrations_per_scan/4.0
      print(integrations_per_scan,integrations_per_scan_div4,i)
      if integrations_per_scan_div4.is_integer():
         non_integer_multiple=False
         n_ints_increment=i
      else:
         i+=1

   max_integrations_per_sol=integrations_per_scan
   print('Max integrations per solution',max_integrations_per_sol,n_ints_increment)
   common_multiples=np.array([])

   for i in range(1,int(max_integrations_per_sol)):
         multiple=max_integrations_per_sol/i
         #print(multiple,number ,i,multiple.is_integer())
         if multiple.is_integer():
            common_multiple=True
         else:
            common_multiple=False
         if common_multiple:
            common_multiples=np.append(common_multiples,np.array([i]))

   solints=[]
   for multiple in common_multiples:
      solint='{:0.2f}s'.format(multiple*integrationtime)
      solints.append(solint)

   return solints

    

#actual routine used for getting solints
def get_solints_simple(vislist,scantimesdict,scannfieldsdict,scanstartsdict,scanendsdict,integrationtimes,\
                       inf_EB_gaincal_combine,spwcombine=True,solint_decrement='fixed',solint_divider=2.0,n_solints=4.0,do_amp_selfcal=False, mosaic=False):
   all_integrations=np.array([])
   all_nscans_per_obs=np.array([])
   all_time_between_scans=np.array([])
   all_times_per_obs=np.array([])
   allscantimes=np.array([]) # we put all scan times from all MSes into single array
   #mix of short and long baseline data could have differing integration times and hence solints
   #could do solints per vis file, but too complex for now at least use perhaps keep scan groups different
   #per MOUS
   nscans_per_obs={}
   time_per_vis={}
   time_between_scans={}
   for vis in vislist:
      nscans_per_obs[vis]={}
      time_between_scans[vis]={}
      time_per_vis[vis]=0.0
      targets=integrationtimes[vis].keys()
      earliest_start=1.0e10
      latest_end=0.0
      for target in targets:
         nscans_per_obs[vis][target]=len(scantimesdict[vis][target])
         allscantimes=np.append(allscantimes,scantimesdict[vis][target]/scannfieldsdict[vis][target])
         for i in range(len(scanstartsdict[vis][target])):# way to get length of an EB with multiple targets without writing new functions; I could be more clever with np.where()
            if scanstartsdict[vis][target][i] < earliest_start: 
               earliest_start=scanstartsdict[vis][target][i]
            if scanendsdict[vis][target][i] > latest_end:
               latest_end=scanstartsdict[vis][target][i]
         if np.isfinite(integrationtimes[vis][target]):
            all_integrations=np.append(all_integrations,integrationtimes[vis][target])
         all_nscans_per_obs=np.append(all_nscans_per_obs,nscans_per_obs[vis][target])
         #determine time between scans
         delta_scan=np.zeros(len(scanstartsdict[vis][target])-1)
         sortedstarts=np.sort(scanstartsdict[vis][target]) #scan list isn't sorted, so sort these so they're in order and we can subtract them from each other
         sortedends=np.sort(scanstartsdict[vis][target])
         #delta_scan=(sortedends[:-1]-sortedstarts[1:])*86400.0*-1.0
         delta_scan=np.zeros(len(sortedends)-1)
         for i in range(len(sortedstarts)-1):
            delta_scan[i]=(sortedends[i]-sortedstarts[i+1])*86400.0*-1.0
         all_time_between_scans=np.append(all_time_between_scans,delta_scan)
      time_per_vis[vis]= (latest_end - earliest_start)*86400.0    # calculate length of EB
      all_times_per_obs=np.append(all_times_per_obs,np.array([time_per_vis[vis]]))
   integration_time=np.max(all_integrations) # use the longest integration time from all MS files

   max_scantime=np.median(allscantimes)
   median_scantime=np.max(allscantimes)
   min_scantime=np.min(allscantimes)
   median_scans_per_obs=np.median(all_nscans_per_obs)
   median_time_per_obs=np.median(all_times_per_obs)
   median_time_between_scans=np.median(all_time_between_scans)
   print('median scan length: ',median_scantime)
   print('median time between target scans: ',median_time_between_scans)
   print('median scans per observation: ',median_scans_per_obs)
   print('median length of observation: ',median_time_per_obs)

   solints_gt_scan=np.array([])
   gaincal_combine=[]
   
   # commented completely, no solints between inf_EB and inf
   #make solints between inf_EB and inf if more than one scan per source and scans are short
   #if median_scans_per_obs > 1 and median_scantime < 150.0:
   #   # add one solint that is meant to combine 2 short scans, otherwise go to inf_EB
   #   solint=(median_scantime*2.0+median_time_between_scans)*1.1
   #   if solint < 300.0:  # only allow solutions that are less than 5 minutes in duration
   #      solints_gt_scan=np.append(solints_gt_scan,[solint])

   #code below would make solints between inf_EB and inf by combining scans
   #sometimes worked ok, but many times selfcal would quit before solint=inf
   '''
   solint=median_time_per_obs/4.05 # divides slightly unevenly if lengths of observation are exactly equal, but better than leaving a small out of data remaining
   while solint > (median_scantime*2.0+median_time_between_scans)*1.05:      #solint should be greater than the length of time between two scans + time between to be better than inf
      solints_gt_scan=np.append(solints_gt_scan,[solint])                       # add solint to list of solints now that it is an integer number of integrations
      solint = solint/2.0  
      #print('Next solint: ',solint)                                        #divide solint by 2.0 for next solint
   '''
   print(max_scantime,integration_time)
   if solint_decrement == 'fixed':
      solint_divider=np.round(np.exp(1.0/n_solints*np.log(max_scantime/integration_time)))
   #division never less than 2.0
   if solint_divider < 2.0:
      solint_divider=2.0
   solints_lt_scan=np.array([])
   n_scans=len(allscantimes)
   solint=max_scantime/solint_divider  
   while solint > 1.90*integration_time:      #1.1*integration_time will ensure that a single int will not be returned such that solint='int' can be appended to the final list.
      ints_per_solint=solint/integration_time
      if ints_per_solint.is_integer():
         solint=solint
      else:
         remainder=ints_per_solint-float(int(ints_per_solint))     # calculate delta_T greater than an a fixed multile of integrations
         solint=solint-remainder*integration_time # add remainder to make solint a fixed number of integrations

      ints_per_solint=float(int(ints_per_solint))
      print('Checking solint = ',ints_per_solint*integration_time)
      delta=test_truncated_scans(ints_per_solint, allscantimes,integration_time) 
      solint=(ints_per_solint+delta)*integration_time
      if solint > 1.90*integration_time:
         solints_lt_scan=np.append(solints_lt_scan,[solint])                       # add solint to list of solints now that it is an integer number of integrations

      solint = solint/solint_divider  
      #print('Next solint: ',solint)                                        #divide solint by 2.0 for next solint

      

   solints_list=[]
   if len(solints_gt_scan) > 0:
      for solint in solints_gt_scan:
         solint_string='{:0.2f}s'.format(solint)
         solints_list.append(solint_string)
         if spwcombine:
            gaincal_combine.append('spw,scan')
         else:
            gaincal_combine.append('scan')



 # insert inf_EB
   solints_list.insert(0,'inf_EB')
   gaincal_combine.insert(0,inf_EB_gaincal_combine)

   # Insert scan_inf_EB if this is a mosaic.
   if mosaic and median_scans_per_obs > 1:
       solints_list.append('scan_inf')
       if spwcombine:
           gaincal_combine.append('spw,field')
       else:
           gaincal_combine.append('field')

   #insert solint = inf
   if (not mosaic and median_scans_per_obs > 1) or mosaic:                    # if only a single scan per target, redundant with inf_EB and do not include
      solints_list.append('inf')
      if spwcombine:
         gaincal_combine.append('spw')
      else:
         gaincal_combine.append('')

   for solint in solints_lt_scan:
      solint_string='{:0.2f}s'.format(solint)
      solints_list.append(solint_string)
      if spwcombine:
         gaincal_combine.append('spw')
      else:
         gaincal_combine.append('')



   #append solint = int to end
   solints_list.append('int')
   if spwcombine:
      gaincal_combine.append('spw')
   else:
      gaincal_combine.append('')
   solmode_list=['p']*len(solints_list)
   if do_amp_selfcal:
      if median_time_between_scans >150.0 or np.isnan(median_time_between_scans):
         amp_solints_list=['inf_ap']
         if spwcombine:
            amp_gaincal_combine=['spw']
         else:
            amp_gaincal_combine=['']
      else:
         amp_solints_list=['300s_ap','inf_ap']
         if spwcombine:
            amp_gaincal_combine=['scan,spw','spw']
         else:
            amp_gaincal_combine=['scan','']
      solints_list=solints_list+amp_solints_list
      gaincal_combine=gaincal_combine+amp_gaincal_combine
      solmode_list=solmode_list+['ap']*len(amp_solints_list)

      
         

   return solints_list,integration_time,gaincal_combine,solmode_list



def test_truncated_scans(ints_per_solint, allscantimes,integration_time ):
   delta_ints_per_solint=[0 , -1, 1,-2,2]
   n_truncated_scans=np.zeros(len(delta_ints_per_solint))
   n_remaining_ints=np.zeros(len(delta_ints_per_solint))
   min_index=0
   for i in range(len(delta_ints_per_solint)):
      diff_ints_per_scan=((allscantimes-((ints_per_solint+delta_ints_per_solint[i])*integration_time))/integration_time)+0.5
      diff_ints_per_scan=diff_ints_per_scan.astype(int)
      trimmed_scans=( (diff_ints_per_scan > 0.0)  & (diff_ints_per_scan < ints_per_solint+delta_ints_per_solint[i])).nonzero()
      if len(trimmed_scans[0]) >0:
         n_remaining_ints[i]=np.max(diff_ints_per_scan[trimmed_scans[0]])
      else:
         n_remaining_ints[i]=0.0
      #print((ints_per_solint+delta_ints_per_solint[i])*integration_time,ints_per_solint+delta_ints_per_solint[i],  diff_ints_per_scan)
      
      #print('Max ints remaining: ', n_remaining_ints[i])
      #print('N truncated scans: ', len(trimmed_scans[0]))
      n_truncated_scans[i]=len(trimmed_scans[0])
      # check if there are fewer truncated scans in the current trial and if
      # if one trial has more scans left off or fewer. Favor more left off, such that remainder might be able to 
      # find a solution
      # if ((i > 0) and (n_truncated_scans[i] <= n_truncated_scans[min_index]):   # if we don't care about the amount of 
      #if ((i > 0) and (n_truncated_scans[i] <= n_truncated_scans[min_index]) and (n_remaining_ints[i] > n_remaining_ints[min_index])):
      if ((i > 0) and (n_truncated_scans[i] <= n_truncated_scans[min_index]) and (n_remaining_ints[i] < n_remaining_ints[min_index])):
         min_index=i
      #print(delta_ints_per_solint[min_index])
   return delta_ints_per_solint[min_index]
   
def fetch_targets_old(vis):
      fields=[]
      listdict=listobs(vis)
      listobskeylist=listdict.keys()
      for listobskey in listobskeylist:
         if 'field_' in listobskey:
            fields.append(listdict[listobskey]['name'])
      fields=list(set(fields)) # convert to set to only get unique items
      return fields

def fetch_targets(vis):
      fields=[]
      tb.open(vis+'/FIELD')
      names=list(tb.getcol('NAME'))
      tb.close()
      listdict=listobs(vis)
      listobskeylist=listdict.keys()
      for listobskey in listobskeylist:
         if 'field_' in listobskey:
            fieldnum=int(listobskey.split('_')[1])
            fields.append(names[fieldnum])
      fields=list(set(fields)) # convert to set to only get unique items
      return fields

def checkmask(imagename):
   maskImage=imagename.replace('image','mask').replace('.tt0','')
   image_stats= imstat(maskImage)
   if image_stats['max'][0] == 0:
      return False
   else:
      return True

def estimate_SNR(imagename,maskname=None,verbose=True):
    MADtoRMS =  1.4826
    headerlist = imhead(imagename, mode = 'list')
    beammajor = headerlist['beammajor']['value']
    beamminor = headerlist['beamminor']['value']
    beampa = headerlist['beampa']['value']
    image_stats= imstat(imagename = imagename)
    if maskname is None:
       maskImage=imagename.replace('image','mask').replace('.tt0','')
    else:
       maskImage=maskname
    residualImage=imagename.replace('image','residual')
    os.system('rm -rf temp.mask temp.residual')
    if os.path.exists(maskImage):
       os.system('cp -r '+maskImage+ ' temp.mask')
       maskImage='temp.mask'
    os.system('cp -r '+residualImage+ ' temp.residual')
    residualImage='temp.residual'
    if 'dirty' not in imagename:
       goodMask=checkmask(imagename)
    else:
       goodMask=False
    if os.path.exists(maskImage) and goodMask:
       ia.close()
       ia.done()
       ia.open(residualImage)
       #ia.calcmask(maskImage+" <0.5"+"&& mask("+residualImage+")",name='madpbmask0')
       ia.calcmask("'"+maskImage+"'"+" <0.5"+"&& mask("+residualImage+")",name='madpbmask0')
       mask0Stats = ia.statistics(robust=True,axes=[0,1])
       ia.maskhandler(op='set',name='madpbmask0')
       rms = mask0Stats['medabsdevmed'][0] * MADtoRMS
       residualMean = mask0Stats['median'][0]
    else:
       residual_stats=imstat(imagename=imagename.replace('image','residual'),algorithm='chauvenet')
       rms = residual_stats['rms'][0]
    peak_intensity = image_stats['max'][0]
    SNR = peak_intensity/rms
    if verbose:
           print("#%s" % imagename)
           print("#Beam %.3f arcsec x %.3f arcsec (%.2f deg)" % (beammajor, beamminor, beampa))
           print("#Peak intensity of source: %.2f mJy/beam" % (peak_intensity*1000,))
           print("#rms: %.2e mJy/beam" % (rms*1000,))
           print("#Peak SNR: %.2f" % (SNR,))
    ia.close()
    ia.done()
    os.system('rm -rf temp.mask temp.residual')
    return SNR,rms



def estimate_near_field_SNR(imagename,las=None,maskname=None,verbose=True):
    MADtoRMS =  1.4826
    headerlist = imhead(imagename, mode = 'list')
    beammajor = headerlist['beammajor']['value']
    beamminor = headerlist['beamminor']['value']
    beampa = headerlist['beampa']['value']
    image_stats= imstat(imagename = imagename)
    if maskname is None:
       maskImage=imagename.replace('image','mask').replace('.tt0','')
    else:
       maskImage=maskname
    if not os.path.exists(maskImage):
       print('Does not exist')
       return np.float64(-99.0),np.float64(-99.0)
    goodMask=checkmask(maskImage)
    if not goodMask:
       print('checkmask')
       return np.float64(-99.0),np.float64(-99.0)
    residualImage=imagename.replace('image','residual')
    os.system('rm -rf temp.mask temp.residual temp.border.mask temp.smooth.ceiling.mask temp.smooth.mask temp.nearfield.mask temp.big.smooth.ceiling.mask temp.big.smooth.mask temp.beam.extent.mask')
    os.system('cp -r '+maskImage+ ' temp.mask')
    os.system('cp -r '+residualImage+ ' temp.residual')
    residualImage='temp.residual'
    maskStats=imstat(imagename='temp.mask')
    imsmooth(imagename='temp.mask',kernel='gauss',major=str(beammajor*1.0)+'arcsec',minor=str(beammajor*1.0)+'arcsec', pa='0deg',outfile='temp.smooth.mask')
    immath(imagename=['temp.smooth.mask'],expr='iif(IM0 > 0.1*max(IM0),1.0,0.0)',outfile='temp.smooth.ceiling.mask')

    # Check the extent of the beam as well.
    psfImage = imagename.replace('image','psf')

    immath(psfImage, mode="evalexpr", expr="iif(IM0==1,IM0,0)", outfile="temp.delta")
    npix = imhead("temp.delta", mode="get", hdkey="shape")[0]
    imsmooth("temp.delta", major=str(npix/2)+"pix", minor=str(npix/2)+"pix", pa="0deg", \
            outfile="temp.radius", overwrite=True)

    bmin = imhead(imagename, mode="get", hdkey="BMIN")['value']
    bmaj = imhead(imagename, mode="get", hdkey="BMAJ")['value']
    bpa = imhead(imagename, mode="get", hdkey="BPA")['value']

    imhead(imagename="temp.radius", mode="put", hdkey="BMIN", hdvalue=str(bmin)+"arcsec")
    imhead(imagename="temp.radius", mode="put", hdkey="BMAJ", hdvalue=str(bmaj)+"arcsec")
    imhead(imagename="temp.radius", mode="put", hdkey="BPA", hdvalue=str(bpa)+"deg")

    immath(imagename=[psfImage,"temp.radius"], mode="evalexpr", expr="iif(IM0 > 0.1,1/IM1,0.0)", outfile="temp.beam.extent.image")

    centerpos = imhead(psfImage, mode="get", hdkey="maxpixpos")
    maxpos = imhead("temp.beam.extent.image", mode="get", hdkey="maxpixpos")
    center_coords = imval(psfImage, box=str(centerpos[0])+","+str(centerpos[1]))["coords"]
    max_coords = imval(psfImage, box=str(maxpos[0])+","+str(maxpos[1]))["coords"]

    beam_extent_size = ((center_coords - max_coords)**2)[0:2].sum()**0.5 * 360*60*60/(2*np.pi)

    # use the maximum of the three possibilities as the outer extent of the mask.
    print("beammajor*5 = ", beammajor*5, ", LAS = ", las, ", beam_extent = ", beam_extent_size)
    outer_major = max(beammajor*5, beam_extent_size, las if las is not None else 0.)

    imsmooth(imagename='temp.smooth.ceiling.mask',kernel='gauss',major=str(outer_major)+'arcsec',minor=str(outer_major)+'arcsec', pa='0deg',outfile='temp.big.smooth.mask')

    immath(imagename=['temp.big.smooth.mask'],expr='iif(IM0 > 0.01*max(IM0),1.0,0.0)',outfile='temp.big.smooth.ceiling.mask')
    immath(imagename=['temp.big.smooth.ceiling.mask','temp.smooth.ceiling.mask'],expr='((IM0-IM1)-1.0)*-1.0',outfile='temp.nearfield.prepb.mask')
    immath(imagename=[imagename,'temp.nearfield.prepb.mask'], expr='iif(MASK(IM0),IM1,1.0)',outfile='temp.nearfield.mask')
    maskImage='temp.nearfield.mask'
    ia.close()
    ia.done()
    ia.open(residualImage)
    #ia.calcmask(maskImage+" <0.5"+"&& mask("+residualImage+")",name='madpbmask0')
    ia.calcmask("'"+maskImage+"'"+" <0.5"+"&& mask("+residualImage+")",name='madpbmask0')
    mask0Stats = ia.statistics(robust=True,axes=[0,1])
    ia.maskhandler(op='set',name='madpbmask0')
    rms = mask0Stats['medabsdevmed'][0] * MADtoRMS
    residualMean = mask0Stats['median'][0]
    peak_intensity = image_stats['max'][0]
    SNR = peak_intensity/rms
    if verbose:
           print("#%s" % imagename)
           print("#Beam %.3f arcsec x %.3f arcsec (%.2f deg)" % (beammajor, beamminor, beampa))
           print("#Peak intensity of source: %.2f mJy/beam" % (peak_intensity*1000,))
           print("#Near Field rms: %.2e mJy/beam" % (rms*1000,))
           print("#Peak Near Field SNR: %.2f" % (SNR,))
    ia.close()
    ia.done()
    os.system('cp -r '+maskImage+' '+imagename.replace('image','nearfield.mask').replace('.tt0',''))
    os.system('rm -rf temp.mask temp.residual temp.border.mask temp.smooth.ceiling.mask temp.smooth.mask temp.nearfield.mask temp.big.smooth.ceiling.mask temp.big.smooth.mask temp.nearfield.prepb.mask temp.beam.extent.image temp.delta temp.radius')
    return SNR,rms


def get_intflux(imagename,rms,maskname=None):
   headerlist = imhead(imagename, mode = 'list')
   beammajor = headerlist['beammajor']['value']
   beamminor = headerlist['beamminor']['value']
   beampa = headerlist['beampa']['value']
   cell = headerlist['cdelt2']*180.0/3.14159*3600.0
   beamarea=3.14159*beammajor*beamminor/(4.0*np.log(2.0))
   pix_per_beam=beamarea/(cell**2)
   if maskname is None:
      maskname=imagename.replace('image.tt0','mask')
   imagestats=imstat(imagename=imagename,mask=maskname)
   if len(imagestats['flux']) > 0:
       flux=imagestats['flux'][0]
       n_beams=imagestats['npts'][0]/pix_per_beam
       e_flux=(n_beams)**0.5*rms
   else:
       flux = 0.
       e_flux = rms
   return flux,e_flux

def get_n_ants(vislist):
   #Examines number of antennas in each ms file and returns the minimum number of antennas
   msmd = casatools.msmetadata()
   tb = casatools.table()
   n_ants=50.0
   for vis in vislist:
      msmd.open(vis)
      names = msmd.antennanames()
      msmd.close()
      n_ant_vis=len(names)
      if n_ant_vis < n_ants:
         n_ants=n_ant_vis
   return n_ants
    
def get_ant_list(vis):
   #Examines number of antennas in each ms file and returns the minimum number of antennas
   msmd = casatools.msmetadata()
   tb = casatools.table()
   n_ants=50.0
   msmd.open(vis)
   names = msmd.antennanames()
   msmd.close()
   return names

def rank_refants(vis, caltable=None):
     # Get the antenna names and offsets.

     msmd = casatools.msmetadata()
     tb = casatools.table()

     msmd.open(vis)
     names = msmd.antennanames()
     offset = [msmd.antennaoffset(name) for name in names]
     msmd.close()

     # Calculate the mean longitude and latitude.

     mean_longitude = numpy.mean([offset[i]["longitude offset"]\
             ['value'] for i in range(len(names))])
     mean_latitude = numpy.mean([offset[i]["latitude offset"]\
             ['value'] for i in range(len(names))])

     # Calculate the offsets from the center.

     offsets = [numpy.sqrt((offset[i]["longitude offset"]['value'] -\
             mean_longitude)**2 + (offset[i]["latitude offset"]\
             ['value'] - mean_latitude)**2) for i in \
             range(len(names))]

     # Calculate the number of flags for each antenna.

     nflags = [tb.calc('[select from '+vis+' where ANTENNA1=='+\
             str(i)+' giving  [ntrue(FLAG)]]')['0'].sum() for i in \
             range(len(names))]

     # Calculate the median SNR for each antenna.

     if caltable != None:
         tb.open(caltable)
         snr = tb.getcol("SNR")
         tb.close()

         nants = len(names)
         ordered_snr = snr.reshape(snr.shape[0:2] + (snr.shape[2]//nants, nants))
         total_snr = ordered_snr.sum(axis=2).sum(axis=0).sum(axis=0)

     # Calculate a score based on those two.

     score = [offsets[i] / max(offsets) + nflags[i] / max(nflags) \
             for i in range(len(names))]
     if caltable != None:
         score = [score[i] + (1 - total_snr[i] / max(total_snr)) for i in range(len(names))]

     # Print out the antenna scores.

     print("Refant list for "+vis)
     #for i in numpy.argsort(score):
     #    print(names[i], score[i])
     print(','.join(numpy.array(names)[numpy.argsort(score)]))
     # Return the antenna names sorted by score.

     return ','.join(numpy.array(names)[numpy.argsort(score)])


def get_SNR_self(all_targets,bands,vislist,selfcal_library,n_ant,solints,integration_time,inf_EB_gaincal_combine,inf_EB_gaintype):
   solint_snr={}
   solint_snr_per_spw={}
   if inf_EB_gaintype=='G':
      polscale=2.0
   else:
      polscale=1.0
   for target in all_targets:
    solint_snr[target]={}
    solint_snr_per_spw[target]={}
    for band in selfcal_library[target].keys():
      solint_snr[target][band]={}
      solint_snr_per_spw[target][band]={}

      SNR = max(selfcal_library[target][band]['SNR_orig'], selfcal_library[target][band]['intflux_orig']/selfcal_library[target][band]['e_intflux_orig'])

      for solint in solints[band]:
         #code to work around some VLA data not having the same number of spws due to missing BlBPs
         #selects spwlist from the visibilities with the greates number of spws
         maxspws=0
         maxspwvis=''
         for vis in vislist:
            if selfcal_library[target][band][vis]['n_spws'] >= maxspws:
               maxspws=selfcal_library[target][band][vis]['n_spws']
               maxspwvis=vis+''
         solint_snr[target][band][solint]=0.0
         solint_snr_per_spw[target][band][solint]={}       
         if solint == 'inf_EB':
            SNR_self_EB=np.zeros(len(vislist))
            SNR_self_EB_spw=np.zeros([len(vislist),len(selfcal_library[target][band][maxspwvis]['spwsarray'])])
            SNR_self_EB_spw_mean=np.zeros([len(selfcal_library[target][band][maxspwvis]['spwsarray'])])
            SNR_self_EB_spw={}
            for i in range(len(vislist)):
               SNR_self_EB[i]=SNR/((n_ant)**0.5*(selfcal_library[target][band]['Total_TOS']/selfcal_library[target][band][vislist[i]]['TOS'])**0.5)
               SNR_self_EB_spw[vislist[i]]={}
               for spw in selfcal_library[target][band][vislist[i]]['spwsarray']:
                  if spw in SNR_self_EB_spw[vislist[i]].keys():
                     SNR_self_EB_spw[vislist[i]][str(spw)]=(polscale)**-0.5*SNR/((n_ant-3)**0.5*(selfcal_library[target][band]['Total_TOS']/selfcal_library[target][band][vislist[i]]['TOS'])**0.5)*(selfcal_library[target][band]['per_spw_stats'][str(spw)]['effective_bandwidth']/selfcal_library[target][band]['total_effective_bandwidth'])**0.5
            for spw in selfcal_library[target][band][maxspwvis]['spwsarray']:
               mean_SNR=0.0
               for j in range(len(vislist)):
                  if spw in SNR_self_EB_spw[vislist[j]].keys():
                     mean_SNR+=SNR_self_EB_spw[vislist[j]][str(spw)]
               mean_SNR=mean_SNR/len(vislist) 
               solint_snr_per_spw[target][band][solint][str(spw)]=mean_SNR
            solint_snr[target][band][solint]=np.mean(SNR_self_EB)
            selfcal_library[target][band]['per_EB_SNR']=np.mean(SNR_self_EB)
         elif solint =='scan_inf':
               selfcal_library[target][band]['per_scan_SNR']=SNR/((n_ant-3)**0.5*(selfcal_library[target][band]['Total_TOS']/selfcal_library[target][band]['Median_scan_time'])**0.5)
               solint_snr[target][band][solint]=selfcal_library[target][band]['per_scan_SNR']
<<<<<<< HEAD
               for spw in selfcal_library[target][band][vislist[0]]['spwsarray']:
                  solint_snr_per_spw[target][band][solint][str(spw)]=SNR/((n_ant-3)**0.5*(selfcal_library[target][band]['Total_TOS']/selfcal_library[target][band]['Median_scan_time'])**0.5)*(selfcal_library[target][band]['per_spw_stats'][str(spw)]['effective_bandwidth']/selfcal_library[target][band]['total_effective_bandwidth'])**0.5
         elif solint =='inf' or solint == 'inf_ap':
               selfcal_library[target][band]['per_scan_SNR']=SNR/((n_ant-3)**0.5*(selfcal_library[target][band]['Total_TOS']/(selfcal_library[target][band]['Median_scan_time']/selfcal_library[target][band]['Median_fields_per_scan']))**0.5)
               solint_snr[target][band][solint]=selfcal_library[target][band]['per_scan_SNR']
               for spw in selfcal_library[target][band][vislist[0]]['spwsarray']:
                  solint_snr_per_spw[target][band][solint][str(spw)]=SNR/((n_ant-3)**0.5*(selfcal_library[target][band]['Total_TOS']/(selfcal_library[target][band]['Median_scan_time']/selfcal_library[target][band]['Median_fields_per_scan']))**0.5)*(selfcal_library[target][band]['per_spw_stats'][str(spw)]['effective_bandwidth']/selfcal_library[target][band]['total_effective_bandwidth'])**0.5
=======
               for spw in selfcal_library[target][band][maxspwvis]['spwsarray']:
                     solint_snr_per_spw[target][band][solint][str(spw)]=SNR/((n_ant-3)**0.5*(selfcal_library[target][band]['Total_TOS']/selfcal_library[target][band]['Median_scan_time'])**0.5)*(selfcal_library[target][band]['per_spw_stats'][str(spw)]['effective_bandwidth']/selfcal_library[target][band]['total_effective_bandwidth'])**0.5
>>>>>>> 7d4ab8be
         elif solint == 'int':
               solint_snr[target][band][solint]=SNR/((n_ant-3)**0.5*(selfcal_library[target][band]['Total_TOS']/integration_time)**0.5)
               for spw in selfcal_library[target][band][maxspwvis]['spwsarray']:
                     solint_snr_per_spw[target][band][solint][str(spw)]=SNR/((n_ant-3)**0.5*(selfcal_library[target][band]['Total_TOS']/integration_time)**0.5)*(selfcal_library[target][band]['per_spw_stats'][str(spw)]['effective_bandwidth']/selfcal_library[target][band]['total_effective_bandwidth'])**0.5
         else:
               solint_float=float(solint.replace('s','').replace('_ap',''))
               solint_snr[target][band][solint]=SNR/((n_ant-3)**0.5*(selfcal_library[target][band]['Total_TOS']/solint_float)**0.5)
               for spw in selfcal_library[target][band][maxspwvis]['spwsarray']:
                     solint_snr_per_spw[target][band][solint][str(spw)]=SNR/((n_ant-3)**0.5*(selfcal_library[target][band]['Total_TOS']/solint_float)**0.5)*(selfcal_library[target][band]['per_spw_stats'][str(spw)]['effective_bandwidth']/selfcal_library[target][band]['total_effective_bandwidth'])**0.5
   return solint_snr,solint_snr_per_spw

def get_SNR_self_update(all_targets,band,vislist,selfcal_library,n_ant,solint_curr,solint_next,integration_time,solint_snr):
   for target in all_targets:

      SNR = max(selfcal_library[target][band][vislist[0]][solint_curr]['SNR_post'],selfcal_library[target][band][vislist[0]][solint_curr]['intflux_post']/selfcal_library[target][band][vislist[0]][solint_curr]['e_intflux_post'])

      if solint_next == 'inf' or solint_next == 'inf_ap':
         selfcal_library[target][band]['per_scan_SNR']=SNR/((n_ant-3)**0.5*(selfcal_library[target][band]['Total_TOS']/(selfcal_library[target][band]['Median_scan_time']/selfcal_library[target][band]['Median_fields_per_scan']))**0.5)
         solint_snr[target][band][solint_next]=selfcal_library[target][band]['per_scan_SNR']
      elif solint_next == 'scan_inf':
         selfcal_library[target][band]['per_scan_SNR']=SNR/((n_ant-3)**0.5*(selfcal_library[target][band]['Total_TOS']/selfcal_library[target][band]['Median_scan_time'])**0.5)
         solint_snr[target][band][solint_next]=selfcal_library[target][band]['per_scan_SNR']
      elif solint_next == 'int':
         solint_snr[target][band][solint_next]=SNR/((n_ant-3)**0.5*(selfcal_library[target][band]['Total_TOS']/integration_time)**0.5)
      else:
         solint_float=float(solint_next.replace('s','').replace('_ap',''))
         solint_snr[target][band][solint_next]=SNR/((n_ant-3)**0.5*(selfcal_library[target][band]['Total_TOS']/solint_float)**0.5)


def get_sensitivity(vislist,selfcal_library,specmode='mfs',spwstring='',spw=[],chan=0,cellsize='0.025arcsec',imsize=1600,robust=0.5,uvtaper=''):
   sensitivities=np.zeros(len(vislist))
   TOS=np.zeros(len(vislist))
   counter=0
   scalefactor=1.0
   for vis in vislist:
      im.open(vis)
      im.selectvis(field=selfcal_library['sub-fields'][0],spw=spwstring)
      im.defineimage(mode=specmode,stokes='I',spw=spw,cellx=cellsize,celly=cellsize,nx=imsize,ny=imsize)  
      im.weight(type='briggs',robust=robust)  
      if uvtaper != '':
         if 'klambda' in uvtaper:
            uvtaper=uvtaper.replace('klambda','')
            uvtaperflt=float(uvtaper)
            bmaj=str(206.0/uvtaperflt)+'arcsec'
            bmin=bmaj
            bpa='0.0deg'
         if 'arcsec' in uvtaper:
            bmaj=uvtaper
            bmin=uvtaper
            bpa='0.0deg'
         print('uvtaper: '+bmaj+' '+bmin+' '+bpa)
         im.filter(type='gaussian', bmaj=bmaj, bmin=bmin, bpa=bpa)
      try:
          sens=im.apparentsens()
      except:
          print('#')
          print('# Sensisitivity Calculation failed for '+vis)
          print('# Continuing to next MS') 
          print('# Data in this spw/MS may be flagged')
          print('#')
          continue
      #print(sens)
      #print(vis,'Briggs Sensitivity = ', sens[1])
      #print(vis,'Relative to Natural Weighting = ', sens[2])  
      sensitivities[counter]=sens[1]*scalefactor
      TOS[counter]=selfcal_library[vis]['TOS']
      counter+=1
   #estsens=np.sum(sensitivities)/float(counter)/(float(counter))**0.5
   #print(estsens)
   estsens=np.sum(sensitivities*TOS)/np.sum(TOS)
   print('Estimated Sensitivity: ',estsens)
   return estsens

def LSRKfreq_to_chan(msfile, field, spw, LSRKfreq,spwsarray):
    """
    Identifies the channel(s) corresponding to input LSRK frequencies. 
    Useful for choosing which channels to split out or flag if a line has been identified by the pipeline.

    Parameters
    ==========
    msfile: Name of measurement set (string)
    spw: Spectral window number (int)
    obsid: Observation ID corresponding to the selected spectral window 
    restfreq: Rest frequency in Hz (float)
    LSRKvelocity: input velocity in LSRK frame in km/s (float or array of floats)

    Returns
    =======
    Channel number most closely corresponding to input LSRK frequency.
    """
    tb.open(msfile)
    spw_col = tb.getcol('DATA_DESC_ID')
    obs_col = tb.getcol('OBSERVATION_ID')
    #work around the fact that spws in DATA_DESC_ID don't match listobs
    uniquespws=np.unique(spw_col)
    matching_index=np.where(spw==spwsarray)
    alt_spw=uniquespws[matching_index[0]]
    tb.close()
    obsid = np.unique(obs_col[np.where(spw_col==alt_spw)]) 
    
    tb.open(msfile+'/SPECTRAL_WINDOW')
    chanfreqs = tb.getcol('CHAN_FREQ', startrow = spw, nrow = 1)
    tb.close()
    tb.open(msfile+'/FIELD')
    fieldnames = tb.getcol('NAME')
    tb.close()
    tb.open(msfile+'/OBSERVATION')
    obstime = np.squeeze(tb.getcol('TIME_RANGE', startrow = obsid, nrow = 1))[0]
    tb.close()
    nchan = len(chanfreqs)
    ms.open(msfile)
    
    lsrkfreqs = ms.cvelfreqs(spwids = [spw], fieldids = int(np.where(fieldnames==field)[0][0]), mode = 'channel', nchan = nchan, \
            obstime = str(obstime)+'s', start = 0, outframe = 'LSRK') / 1e9
    ms.close()

    if type(LSRKfreq)==np.ndarray:
        outchans = np.zeros_like(LSRKfreq)
        for i in range(len(LSRKfreq)):
            outchans[i] = np.argmin(np.abs(lsrkfreqs - LSRKfreq[i]))
        return outchans
    else:
        return np.argmin(np.abs(lsrkfreqs - LSRKfreq))

def parse_contdotdat(contdotdat_file,target):
    """
    Parses the cont.dat file that includes line emission automatically identified by the ALMA pipeline.

    Parameters
    ==========
    msfile: Name of the cont.dat file (string)

    Returns
    =======
    Dictionary with the boundaries of the frequency range including line emission. The dictionary keys correspond to the spectral windows identified 
    in the cont.dat file, and the entries include numpy arrays with shape (nline, 2), with the 2 corresponding to min and max frequencies identified.
    """
    f = open(contdotdat_file,'r')
    lines = f.readlines()
    f.close()

    while '\n' in lines:
        lines.remove('\n')

    contdotdat = {}
    desiredTarget=False
    for i, line in enumerate(lines):
        if 'ALL' in line:
           continue
        if 'Field' in line:
            field=line.split()[-1]
            if field == target:
               desiredTarget=True
               continue
            else:
               desiredTarget=False
               continue
        if desiredTarget==True:
           if 'SpectralWindow' in line:
              spw = int(line.split()[-1])
              contdotdat[spw] = []
           else:
              contdotdat[spw] += [line.split()[0].split("G")[0].split("~")]

    for spw in contdotdat:
        contdotdat[spw] = np.array(contdotdat[spw], dtype=float)

    return contdotdat

def flagchannels_from_contdotdat(vis,target,spwsarray):
    """
    Generates a string with the list of lines identified by the cont.dat file from the ALMA pipeline, that need to be flagged.

    Parameters
    ==========
    ms_dict: Dictionary of information about measurement set

    Returns
    =======
    String of channels to be flagged, in a format that can be passed to the spw parameter in CASA's flagdata task. 
    """
    contdotdat = parse_contdotdat('cont.dat',target)

    flagchannels_string = ''
    for j,spw in enumerate(contdotdat):
        flagchannels_string += '%d:' % (spw)

        tb.open(vis+'/SPECTRAL_WINDOW')
        nchan = tb.getcol('CHAN_FREQ', startrow = spw, nrow = 1).size
        tb.close()

        chans = np.array([])
        for k in range(contdotdat[spw].shape[0]):
            print(spw, contdotdat[spw][k])

            chans = np.concatenate((LSRKfreq_to_chan(vis, target, spw, contdotdat[spw][k],spwsarray),chans))

            """
            if flagchannels_string == '':
                flagchannels_string+='%d:%d~%d' % (spw, np.min([chans[0], chans[1]]), np.max([chans[0], chans[1]]))
            else:
                flagchannels_string+=', %d:%d~%d' % (spw, np.min([chans[0], chans[1]]), np.max([chans[0], chans[1]]))
            """

        chans = np.sort(chans)

        flagchannels_string += '0~%d;' % (chans[0])
        for i in range(1,chans.size-1,2):
            flagchannels_string += '%d~%d;' % (chans[i], chans[i+1])
        flagchannels_string += '%d~%d, ' % (chans[-1], nchan-1)

    print("# Flagchannels input string for %s in %s from cont.dat file: \'%s\'" % (target, vis, flagchannels_string))

    return flagchannels_string

def get_spw_chanwidths(vis,spwarray):
   widtharray=np.zeros(len(spwarray))
   bwarray=np.zeros(len(spwarray))
   nchanarray=np.zeros(len(spwarray))
   for i in range(len(spwarray)):
      tb.open(vis+'/SPECTRAL_WINDOW')
      widtharray[i]=np.abs(np.unique(tb.getcol('CHAN_WIDTH', startrow = spwarray[i], nrow = 1)))
      bwarray[i]=np.abs(np.unique(tb.getcol('TOTAL_BANDWIDTH', startrow = spwarray[i], nrow = 1)))
      nchanarray[i]=np.abs(np.unique(tb.getcol('NUM_CHAN', startrow = spwarray[i], nrow = 1)))
      tb.close()

   return widtharray,bwarray,nchanarray

def get_spw_bandwidth(vis,spwsarray,target):
   spwbws={}
   for spw in spwsarray:
      tb.open(vis+'/SPECTRAL_WINDOW')
      spwbws[str(spw)]=np.abs(np.unique(tb.getcol('TOTAL_BANDWIDTH', startrow = spw, nrow = 1)))[0]/1.0e9 # put bandwidths into GHz
      tb.close()
   spweffbws=spwbws.copy()
   if os.path.exists("cont.dat"):
      spweffbws=get_spw_eff_bandwidth(vis,target)

   return spwbws,spweffbws


def get_spw_eff_bandwidth(vis,target):
   spweffbws={}
   contdotdat=parse_contdotdat('cont.dat',target)
   for key in contdotdat.keys():
      cumulat_bw=0.0
      for i in range(len(contdotdat[key])):
         cumulat_bw+=np.abs(contdotdat[key][i][1]-contdotdat[key][i][0])
      spweffbws[str(key)]=cumulat_bw+0.0
   return spweffbws
   



def get_spw_chanavg(vis,widtharray,bwarray,chanarray,desiredWidth=15.625e6):
   avgarray=np.zeros(len(widtharray))
   for i in range(len(widtharray)):
      nchan=bwarray[i]/desiredWidth
      nchan=np.round(nchan)
      avgarray[i]=chanarray[i]/nchan   
      if avgarray[i] < 1.0:
         avgarray[i]=1.0
   return avgarray


def largest_prime_factor(n):
    i = 2
    while i * i <= n:
        if n % i:
            i += 1
        else:
            n //= i
    return n


def get_image_parameters(vislist,telescope,band,band_properties,mosaic=False):
   cells=np.zeros(len(vislist))
   for i in range(len(vislist)):
      #im.open(vislist[i])
      im.selectvis(vis=vislist[i],spw=band_properties[vislist[i]][band]['spwarray'])
      adviseparams= im.advise() 
      cells[i]=adviseparams[2]['value']/2.0
      im.close()
   cell=np.min(cells)
   cellsize='{:0.3f}arcsec'.format(cell)
   nterms=1
   if band_properties[vislist[0]][band]['fracbw'] > 0.1:
      nterms=2

   if 'VLA' in telescope:
      fov=45.0e9/band_properties[vislist[0]][band]['meanfreq']*60.0*1.5
      if band_properties[vislist[0]][band]['meanfreq'] < 12.0e9:
         fov=fov*2.0
   if telescope=='ALMA':
      fov=63.0*100.0e9/band_properties[vislist[0]][band]['meanfreq']*1.5
   if telescope=='ACA':
      fov=108.0*100.0e9/band_properties[vislist[0]][band]['meanfreq']*1.5

   if mosaic:
       msmd.open(vislist[0])
       fieldid=msmd.fieldsforintent("*OBSERVE_TARGET*")
       ra_phasecenter_arr=np.zeros(len(fieldid))
       dec_phasecenter_arr=np.zeros(len(fieldid))
       for i in range(len(fieldid)):
          phasecenter=msmd.phasecenter(fieldid[i])
          ra_phasecenter_arr[i]=phasecenter['m0']['value']
          dec_phasecenter_arr[i]=phasecenter['m1']['value']
       msmd.done()

       mosaic_size = max(ra_phasecenter_arr.max() - ra_phasecenter_arr.min(), 
               dec_phasecenter_arr.max() - dec_phasecenter_arr.min()) * 180./np.pi * 3600.

       fov += mosaic_size

   npixels=int(np.ceil(fov/cell / 100.0)) * 100
   if npixels > 16384:
      npixels=16384

   while largest_prime_factor(npixels) >= 7:
       npixels += 2

   return cellsize,npixels,nterms


def get_mean_freq(vislist,spwsarray):
   tb.open(vislist[0]+'/SPECTRAL_WINDOW')
   freqarray=tb.getcol('REF_FREQUENCY')
   tb.close()
   meanfreq=np.mean(freqarray[spwsarray])
   minfreq=np.min(freqarray[spwsarray])
   maxfreq=np.max(freqarray[spwsarray])
   fracbw=np.abs(maxfreq-minfreq)/meanfreq
   return meanfreq, maxfreq,minfreq,fracbw

def get_desired_width(meanfreq):
   if meanfreq >= 50.0e9:
      desiredWidth=15.625e6
   elif (meanfreq < 50.0e9) and (meanfreq >=40.0e9):
      desiredWidth=16.0e6
   elif (meanfreq < 40.0e9) and (meanfreq >=26.0e9):
      desiredWidth=8.0e6
   elif (meanfreq < 26.0e9) and (meanfreq >=18.0e9):
      desiredWidth=16.0e6
   elif (meanfreq < 18.0e9) and (meanfreq >=8.0e9):
      desiredWidth=8.0e6
   elif (meanfreq < 8.0e9) and (meanfreq >=4.0e9):
      desiredWidth=4.0e6
   elif (meanfreq < 4.0e9) and (meanfreq >=2.0e9):
      desiredWidth=4.0e6
   elif (meanfreq < 4.0e9):
      desiredWidth=2.0e6
   return desiredWidth


def get_ALMA_bands(vislist,spwstring,spwarray):
   meanfreq, maxfreq,minfreq,fracbw=get_mean_freq(vislist,spwarray)
   observed_bands={}
   if (meanfreq < 950.0e9) and (meanfreq >=787.0e9):
      band='Band_10'
   elif (meanfreq < 720.0e9) and (meanfreq >=602.0e9):
      band='Band_9'
   elif (meanfreq < 500.0e9) and (meanfreq >=385.0e9):
      band='Band_8'
   elif (meanfreq < 373.0e9) and (meanfreq >=275.0e9):
      band='Band_7'
   elif (meanfreq < 275.0e9) and (meanfreq >=211.0e9):
      band='Band_6'
   elif (meanfreq < 211.0e9) and (meanfreq >=163.0e9):
      band='Band_5'
   elif (meanfreq < 163.0e9) and (meanfreq >=125.0e9):
      band='Band_4'
   elif (meanfreq < 116.0e9) and (meanfreq >=84.0e9):
      band='Band_3'
   elif (meanfreq < 84.0e9) and (meanfreq >=67.0e9):
      band='Band_2'
   elif (meanfreq < 50.0e9) and (meanfreq >=30.0e9):
      band='Band_1'
   bands=[band]
   for vis in vislist:
      observed_bands[vis]={}
      observed_bands[vis]['bands']=[band]
      for band in bands:
         observed_bands[vis][band]={}
         observed_bands[vis][band]['spwarray']=spwarray
         observed_bands[vis][band]['spwstring']=spwstring+''
         observed_bands[vis][band]['meanfreq']=meanfreq
         observed_bands[vis][band]['maxfreq']=maxfreq
         observed_bands[vis][band]['minfreq']=minfreq
         observed_bands[vis][band]['fracbw']=fracbw
   get_max_uvdist(vislist,observed_bands[vislist[0]]['bands'].copy(),observed_bands)
   return bands,observed_bands


def get_VLA_bands(vislist):
   observed_bands={}
   for vis in vislist:
      observed_bands[vis]={}
      #visheader=vishead(vis,mode='list',listitems=[])
      tb.open(vis+'/SPECTRAL_WINDOW') 
      spw_names=tb.getcol('NAME')
      tb.close()
      #spw_names=visheader['spw_name'][0]
      spw_names_band=spw_names.copy()
      spw_names_bb=spw_names.copy()
      spw_names_spw=np.zeros(len(spw_names_band)).astype('int')
      for i in range(len(spw_names)):
         spw_names_band[i]=spw_names[i].split('#')[0]
         spw_names_bb[i]=spw_names[i].split('#')[1]
         spw_names_spw[i]=i
      all_bands=np.unique(spw_names_band)
      observed_bands[vis]['n_bands']=len(all_bands)
      observed_bands[vis]['bands']=all_bands.tolist()
      for band in all_bands:
         index=np.where(spw_names_band==band)
         if (band == 'EVLA_X') and (len(index[0]) == 2): # ignore pointing band
            observed_bands[vis]['n_bands']=observed_bands[vis]['n_bands']-1
            observed_bands[vis]['bands'].remove('EVLA_X')
            continue
         elif (band == 'EVLA_X') and (len(index[0]) > 2): # ignore pointing band
            observed_bands[vis][band]={}
            observed_bands[vis][band]['spwarray']=spw_names_spw[index[0]]
            indices_to_remove=np.array([])
            for i in range(len(observed_bands[vis][band]['spwarray'])):
                meanfreq,maxfreq,minfreq,fracbw=get_mean_freq([vis],np.array([observed_bands[vis][band]['spwarray'][i]]))
                if (meanfreq==8.332e9) or (meanfreq==8.460e9):
                   indices_to_remove=np.append(indices_to_remove,[i])
            observed_bands[vis][band]['spwarray']=np.delete(observed_bands[vis][band]['spwarray'],indices_to_remove.astype(int))
            spwslist=observed_bands[vis][band]['spwarray'].tolist()
            spwstring=','.join(str(spw) for spw in spwslist)
            observed_bands[vis][band]['spwstring']=spwstring+''
            observed_bands[vis][band]['meanfreq'],observed_bands[vis][band]['maxfreq'],observed_bands[vis][band]['minfreq'],observed_bands[vis][band]['fracbw']=get_mean_freq([vis],observed_bands[vis][band]['spwarray'])
         elif (band == 'EVLA_C') and (len(index[0]) == 2): # ignore pointing band
            observed_bands[vis]['n_bands']=observed_bands[vis]['n_bands']-1
            observed_bands[vis]['bands'].remove('EVLA_C')
            continue
         elif (band == 'EVLA_C') and (len(index[0]) > 2): # ignore pointing band
            observed_bands[vis][band]={}
            observed_bands[vis][band]['spwarray']=spw_names_spw[index[0]]
            indices_to_remove=np.array([])
            for i in range(len(observed_bands[vis][band]['spwarray'])):
                meanfreq,maxfreq,minfreq,fracbw=get_mean_freq([vis],np.array([observed_bands[vis][band]['spwarray'][i]]))
                if (meanfreq==4.832e9) or (meanfreq==4.960e9):
                   indices_to_remove=np.append(indices_to_remove,[i])
            observed_bands[vis][band]['spwarray']=np.delete(observed_bands[vis][band]['spwarray'],indices_to_remove.astype(int))
            spwslist=observed_bands[vis][band]['spwarray'].tolist()
            spwstring=','.join(str(spw) for spw in spwslist)
            observed_bands[vis][band]['spwstring']=spwstring+''
            observed_bands[vis][band]['meanfreq'],observed_bands[vis][band]['maxfreq'],observed_bands[vis][band]['minfreq'],observed_bands[vis][band]['fracbw']=get_mean_freq([vis],observed_bands[vis][band]['spwarray'])
         else:
            observed_bands[vis][band]={}
            observed_bands[vis][band]['spwarray']=spw_names_spw[index[0]]
            spwslist=observed_bands[vis][band]['spwarray'].tolist()
            spwstring=','.join(str(spw) for spw in spwslist)
            observed_bands[vis][band]['spwstring']=spwstring+''
            observed_bands[vis][band]['meanfreq'],observed_bands[vis][band]['maxfreq'],observed_bands[vis][band]['minfreq'],observed_bands[vis][band]['fracbw']=get_mean_freq([vis],observed_bands[vis][band]['spwarray'])
   bands_match=True
   for i in range(len(vislist)):
      for j in range(i+1,len(vislist)):
         bandlist_match=(observed_bands[vislist[i]]['bands'] ==observed_bands[vislist[i+1]]['bands'])
         if not bandlist_match:
            bands_match=False
   if not bands_match:
     print('WARNING: INCONSISTENT BANDS IN THE MSFILES')
   get_max_uvdist(vislist,observed_bands[vislist[0]]['bands'].copy(),observed_bands)
   return observed_bands[vislist[0]]['bands'].copy(),observed_bands



def get_telescope(vis):
   visheader=vishead(vis,mode='list',listitems=[])
   telescope=visheader['telescope'][0][0]
   if telescope == 'ALMA':
      tb.open(vis+'/ANTENNA')
      ant_diameter=np.unique(tb.getcol('DISH_DIAMETER'))[0]
      if ant_diameter==7.0:
         telescope='ACA'
   return telescope
      
def get_dr_correction(telescope,dirty_peak,theoretical_sens,vislist):
   dirty_dynamic_range=dirty_peak/theoretical_sens
   n_dr_max=2.5
   n_dr=1.0
   tlimit=2.0
   if telescope=='ALMA':
      if dirty_dynamic_range > 150.:
                    maxSciEDR = 150.0
                    new_threshold = np.max([n_dr_max * theoretical_sens, dirty_peak / maxSciEDR * tlimit])
                    n_dr=new_threshold/theoretical_sens
      else:
                    if dirty_dynamic_range > 100.:
                        n_dr = 2.5
                    elif 50. < dirty_dynamic_range <= 100.:
                        n_dr = 2.0
                    elif 20. < dirty_dynamic_range <= 50.:
                        n_dr = 1.5
                    elif dirty_dynamic_range <= 20.:
                        n_dr = 1.0
   if telescope=='ACA':
      numberEBs = len(vislist)
      if numberEBs == 1:
         # single-EB 7m array datasets have limited dynamic range
         maxSciEDR = 30
         dirtyDRthreshold = 30
         n_dr_max = 2.5
      else:
         # multi-EB 7m array datasets will have better dynamic range and can be cleaned somewhat deeper
         maxSciEDR = 55
         dirtyDRthreshold = 75
         n_dr_max = 3.5

      if dirty_dynamic_range > dirtyDRthreshold:
         new_threshold = np.max([n_dr_max * theoretical_sens, dirty_peak / maxSciEDR * tlimit])
         n_dr=new_threshold/theoretical_sens
      else:
         if dirty_dynamic_range > 40.:
            n_dr = 3.0
         elif dirty_dynamic_range > 20.:
            n_dr = 2.5
         elif 10. < dirty_dynamic_range <= 20.:
            n_dr = 2.0
         elif 4. < dirty_dynamic_range <= 10.:
            n_dr = 1.5
         elif dirty_dynamic_range <= 4.:
            n_dr = 1.0
   return n_dr


def get_baseline_dist(vis):
     # Get the antenna names and offsets.

     msmd = casatools.msmetadata()

     msmd.open(vis)
     names = msmd.antennanames()
     offset = [msmd.antennaoffset(name) for name in names]
     msmd.close()
     baselines=np.array([])
     for i in range(len(offset)):
        for j in range(i+1,len(offset)):
           baseline = numpy.sqrt((offset[i]["longitude offset"]['value'] -\
             offset[j]["longitude offset"]['value'])**2 + (offset[i]["latitude offset"]\
             ['value'] - offset[j]["latitude offset"]['value'])**2)
           
           baselines=np.append(baselines,np.array([baseline]))
     return baselines



def get_max_uvdist(vislist,bands,band_properties):
   for band in bands:   
      all_baselines=np.array([])
      for vis in vislist:
         baselines=get_baseline_dist(vis)
         all_baselines=np.append(all_baselines,baselines)
      max_baseline=np.max(all_baselines)
      min_baseline=np.min(all_baselines)
      baseline_75=numpy.percentile(all_baselines,75.0)
      baseline_median=numpy.percentile(all_baselines,50.0)
      for vis in vislist:
         meanlam=3.0e8/band_properties[vis][band]['meanfreq']
         max_uv_dist=max_baseline/meanlam/1000.0
         min_uv_dist=min_baseline/meanlam/1000.0
         band_properties[vis][band]['maxuv']=max_uv_dist
         band_properties[vis][band]['minuv']=max_uv_dist
         band_properties[vis][band]['75thpct_uv']=baseline_75
         band_properties[vis][band]['median_uv']=baseline_median
         band_properties[vis][band]['LAS']=0.6 / (1000*min_uv_dist) * 180./np.pi * 3600.


def get_uv_range(band,band_properties,vislist):
   if (band == 'EVLA_C') or (band == 'EVLA_X') or (band == 'EVLA_S') or (band == 'EVLA_L'):
      n_vis=len(vislist)
      mean_max_uv=0.0
      for vis in vislist:
         mean_max_uv+=band_properties[vis][band]['maxuv']
      mean_max_uv=mean_max_uv/float(n_vis)
      min_uv=0.05*mean_max_uv
      uvrange='>{:0.2f}klambda'.format(min_uv)
   else:
      uvrange=''
   return uvrange

def sanitize_string(string):
   sani_string=string.replace('-','_').replace(' ','_').replace('+','_')
   sani_string='Target_'+sani_string
   return sani_string


def compare_beams(image1, image2):
    header_1 = imhead(image1, mode = 'list')
    beammajor_1 = header_1['beammajor']['value']
    beamminor_1 = header_1['beamminor']['value']
    beampa_1 = header_1['beampa']['value']

    header_2 = imhead(image2, mode = 'list')
    beammajor_2 = header_2['beammajor']['value']
    beamminor_2 = header_2['beamminor']['value']
    beampa_2 = header_2['beampa']['value']
    beamarea_1=beammajor_1*beamminor_1
    beamarea_2=beammajor_2*beamminor_2
    delta_beamarea=(beamarea_2-beamarea_1)/beamarea_1
    return delta_beamarea


def generate_weblog_old(sclib,solints,bands):
   os.system('rm -rf weblog')
   os.system('mkdir weblog')
   os.system('mkdir weblog/images')
   htmlOut=open('weblog/index.html','w')
   htmlOut.writelines('<html>\n')
   htmlOut.writelines('<title>SelfCal Weblog</title>\n')
   htmlOut.writelines('<head>\n')
   htmlOut.writelines('</head>\n')
   htmlOut.writelines('<body>\n')
   htmlOut.writelines('<a name="top"></a>\n')
   htmlOut.writelines('<h1>SelfCal Weblog</h1>\n')
   htmlOut.writelines('<h2>Targets:</h2>\n')
   targets=list(sclib.keys())
   for target in targets:
      htmlOut.writelines('<a href="#'+target+'">'+target+'</a><br>\n')
   htmlOut.writelines('<h2>Bands:</h2>\n')
   bands_string=', '.join([str(elem) for elem in bands])
   htmlOut.writelines(''+bands_string+'\n')
   htmlOut.writelines('<h2>Solints to Attempt:</h2>\n')
   for band in bands:
      solints_string=', '.join([str(elem) for elem in solints[band]])
      htmlOut.writelines('<br>'+band+': '+solints_string)

   for target in targets:
      htmlOut.writelines('<a name="'+target+'"></a>\n')
      htmlOut.writelines('<h2>'+target+' Summary</h2>\n')
      htmlOut.writelines('<a href="#top">Back to Top</a><br>\n')
      htmlOut.writelines('<a href="#'+target+'_plots">Phase vs. Time Plots</a><br>\n')
      bands_obsd=list(sclib[target].keys())

      for band in bands_obsd:
         print(target,band)
         htmlOut.writelines('<a href="#'+target+'_'+band+'_plots">'+band+'</a><br>\n')
         htmlOut.writelines('Selfcal Success?: '+str(sclib[target][band]['SC_success'])+'<br>\n')
         keylist=sclib[target][band].keys()
         if 'Stop_Reason' not in keylist:
            htmlOut.writelines('Stop Reason: Estimated Selfcal S/N too low for solint<br><br>\n')
            if sclib[target][band]['SC_success']==False:
               plot_image(sanitize_string(target)+'_'+band+'_initial.image.tt0',\
                            'weblog/images/'+sanitize_string(target)+'_'+band+'_initial.image.tt0.png') 
               plot_image(sanitize_string(target)+'_'+band+'_final.image.tt0',\
                            'weblog/images/'+sanitize_string(target)+'_'+band+'_final.image.tt0.png')
               htmlOut.writelines('<a href="images/'+sanitize_string(target)+'_'+band+'_initial.image.tt0.png"><img src="images/'+sanitize_string(target)+'_'+band+'_initial.image.tt0.png" ALT="pre-SC-solint image" WIDTH=400 HEIGHT=400></a>\n') 
               htmlOut.writelines('<a href="images/'+sanitize_string(target)+'_'+band+'_final.image.tt0.png"><img src="images/'+sanitize_string(target)+'_'+band+'_final.image.tt0.png" ALT="pre-SC-solint image" WIDTH=400 HEIGHT=400></a><br>\n')
               continue
         else:   
            htmlOut.writelines('Stop Reason: '+str(sclib[target][band]['Stop_Reason'])+'<br><br>\n')
            print(target,band,sclib[target][band]['Stop_Reason'])
            if (('Estimated_SNR_too_low_for_solint' in sclib[target][band]['Stop_Reason']) or ('Selfcal_Not_Attempted' in sclib[target][band]['Stop_Reason'])) and sclib[target][band]['final_solint']=='None':
               plot_image(sanitize_string(target)+'_'+band+'_initial.image.tt0',\
                            'weblog/images/'+sanitize_string(target)+'_'+band+'_initial.image.tt0.png') 
               plot_image(sanitize_string(target)+'_'+band+'_final.image.tt0',\
                            'weblog/images/'+sanitize_string(target)+'_'+band+'_final.image.tt0.png')
               htmlOut.writelines('<a href="images/'+sanitize_string(target)+'_'+band+'_initial.image.tt0.png"><img src="images/'+sanitize_string(target)+'_'+band+'_initial.image.tt0.png" ALT="pre-SC-solint image" WIDTH=400 HEIGHT=400></a>\n') 
               htmlOut.writelines('<a href="images/'+sanitize_string(target)+'_'+band+'_final.image.tt0.png"><img src="images/'+sanitize_string(target)+'_'+band+'_final.image.tt0.png" ALT="pre-SC-solint image" WIDTH=400 HEIGHT=400></a><br>\n')
               continue

         htmlOut.writelines('Final Successful solint: '+str(sclib[target][band]['final_solint'])+'<br>\n')
         htmlOut.writelines('Final SNR: {:0.2f}'.format(sclib[target][band]['SNR_final'])+'<br>Initial SNR: {:0.2f}'.format(sclib[target][band]['SNR_orig'])+'<br><br>\n')
         htmlOut.writelines('Final RMS: {:0.7f}'.format(sclib[target][band]['RMS_final'])+' Jy/beam<br>Initial RMS: {:0.7f}'.format(sclib[target][band]['RMS_orig'])+' Jy/beam<br>\n')
         htmlOut.writelines('Final Beam: {:0.2f}"x{:0.2f}" {:0.2f} deg'.format(sclib[target][band]['Beam_major_final'],sclib[target][band]['Beam_minor_final'],sclib[target][band]['Beam_PA_final'])+'<br>\n')
         htmlOut.writelines('Initial Beam: {:0.2f}"x{:0.2f}" {:0.2f} deg'.format(sclib[target][band]['Beam_major_orig'],sclib[target][band]['Beam_minor_orig'],sclib[target][band]['Beam_PA_orig'])+'<br><br>\n')
         plot_image(sanitize_string(target)+'_'+band+'_final.image.tt0',\
                      'weblog/images/'+sanitize_string(target)+'_'+band+'_final.image.tt0.png')
         image_stats=imstat(sanitize_string(target)+'_'+band+'_final.image.tt0')
         
         plot_image(sanitize_string(target)+'_'+band+'_initial.image.tt0',\
                      'weblog/images/'+sanitize_string(target)+'_'+band+'_initial.image.tt0.png',min=image_stats['min'][0],max=image_stats['max'][0]) 
         os.system('rm -rf '+sanitize_string(target)+'_'+band+'_final_initial_div_final.image.tt0')
         immath(imagename=[sanitize_string(target)+'_'+band+'_final.image.tt0',sanitize_string(target)+'_'+band+'_initial.image.tt0'],\
                mode='evalexpr',expr='(IM0-IM1)/IM0',outfile=sanitize_string(target)+'_'+band+'_final_initial_div_final.image.tt0')
         plot_image(sanitize_string(target)+'_'+band+'_final_initial_div_final.image.tt0',\
                      'weblog/images/'+sanitize_string(target)+'_'+band+'_final_initial_div_final.image.tt0.png',\
                       min=-1.5,max=1.0) 

         htmlOut.writelines('Initial, Final, and  Images with scales set by Final Image<br>\n')
         htmlOut.writelines('<a href="images/'+sanitize_string(target)+'_'+band+'_initial.image.tt0.png"><img src="images/'+sanitize_string(target)+'_'+band+'_initial.image.tt0.png" ALT="pre-SC-solint image" WIDTH=400 HEIGHT=400></a>\n') 
         htmlOut.writelines('<a href="images/'+sanitize_string(target)+'_'+band+'_final.image.tt0.png"><img src="images/'+sanitize_string(target)+'_'+band+'_final.image.tt0.png" ALT="pre-SC-solint image" WIDTH=400 HEIGHT=400></a>\n')
         htmlOut.writelines('<a href="images/'+sanitize_string(target)+'_'+band+'_final_initial_div_final.image.tt0.png"><img src="images/'+sanitize_string(target)+'_'+band+'_final_initial_div_final.image.tt0.png" ALT="pre-SC-solint image" WIDTH=400 HEIGHT=400></a><br>\n')
 

         if 'per_spw_stats' in sclib[target][band].keys():
            spwlist=list(sclib[target][band]['per_spw_stats'].keys())
            htmlOut.writelines('<br>Per SPW stats: <br>\n')
            for spw in spwlist:
               htmlOut.writelines(spw+': Pre SNR: {:0.2f}, Post SNR: {:0.2f} Pre RMS: {:0.7f}, Post RMS: {:0.7f}<br>\n'\
                                  .format(sclib[target][band]['per_spw_stats'][spw]['SNR_orig'],sclib[target][band]['per_spw_stats'][spw]['SNR_final'],\
                                          sclib[target][band]['per_spw_stats'][spw]['RMS_orig'],sclib[target][band]['per_spw_stats'][spw]['RMS_final']))
               if sclib[target][band]['per_spw_stats'][spw]['delta_SNR'] < 0.0:
                  htmlOut.writelines('WARNING SPW '+spw+' HAS LOWER SNR POST SELFCAL<br>')
               if sclib[target][band]['per_spw_stats'][spw]['delta_RMS'] > 0.0:
                  htmlOut.writelines('WARNING SPW '+spw+' HAS HIGHER RMS POST SELFCAL<br>')
               if sclib[target][band]['per_spw_stats'][spw]['delta_beamarea'] > 0.05:
                  htmlOut.writelines('WARNING SPW '+spw+' HAS A >0.05 CHANGE IN BEAM AREA POST SELFCAL<br>')

   for target in targets:
      bands_obsd=list(sclib[target].keys())
      htmlOut.writelines('<h2>'+target+' Plots</h2>\n')
      htmlOut.writelines('<a name="'+target+'_plots"></a>\n')
      for band in bands_obsd:
         htmlOut.writelines('<a name="'+target+'_'+band+'_plots"></a>\n')
         htmlOut.writelines('<h3>'+band+'</h3>\n')
         if sclib[target][band]['final_solint'] == 'None':
            final_solint_index=0
         else:
            final_solint_index=solints[band].index(sclib[target][band]['final_solint']) 

         vislist=sclib[target][band]['vislist']
         index_addition=1
         if sclib[target][band]['final_solint'] != 'int' and sclib[target][band]['final_solint'] != 'None':
            index_addition=2

         final_solint_to_plot=solints[band][final_solint_index+index_addition-1]
         keylist=sclib[target][band][vislist[0]].keys()
         if index_addition == 2 and final_solint_to_plot not in keylist:
           index_addition=index_addition-1

         solints_string=''
         for i in range(final_solint_index+index_addition):
               solints_string+='<a href="#'+target+'_'+band+'_'+solints[band][i]+'_plots">'+solints[band][i]+'  </a><br>\n'
         
         htmlOut.writelines('<br>Solints: '+solints_string)
         
         for i in range(final_solint_index+index_addition):
            keylist=sclib[target][band][vislist[0]].keys()
            if solints[band][i] not in keylist:
               continue
            htmlOut.writelines('<a name="'+target+'_'+band+'_'+solints[band][i]+'_plots"></a>\n')
            htmlOut.writelines('<h3>Solint: '+solints[band][i]+'</h3>\n')
            htmlOut.writelines('<a href="#'+target+'_'+band+'_plots">Back to Target/Band</a><br>\n')

            keylist_top=sclib[target][band].keys()
            #must select last key for pre Jan 14th runs since they only wrote pass to the last MS dictionary entry
            passed=sclib[target][band][vislist[len(vislist)-1]][solints[band][i]]['Pass']
            '''
            if (i > final_solint_index) or ('Estimated_SNR_too_low_for_solint' not in sclib[target][band]['Stop_Reason']):
               htmlOut.writelines('<h4>Passed: <font color="red">False</font></h4>\n')
            elif 'Stop_Reason' in keylist_top:
               if (i == final_solint_index) and ('Estimated_SNR_too_low_for_solint' not in sclib[target][band]['Stop_Reason']):
                    htmlOut.writelines('<h4>Passed: <font color="red">False</font></h4>\n') 
            else:
               htmlOut.writelines('<h4>Passed: <font color="blue">True</font></h4>\n')
            '''
            if passed:
               htmlOut.writelines('<h4>Passed: <font color="blue">True</font></h4>\n')
            else:
               htmlOut.writelines('<h4>Passed: <font color="red">False</font></h4>\n')
            htmlOut.writelines('Pre and Post Selfcal images with scales set to Post image<br>\n')
            plot_image(sanitize_string(target)+'_'+band+'_'+solints[band][i]+'_'+str(i)+'_post.image.tt0',\
                      'weblog/images/'+sanitize_string(target)+'_'+band+'_'+solints[band][i]+'_'+str(i)+'_post.image.tt0.png') 
            image_stats=imstat(sanitize_string(target)+'_'+band+'_'+solints[band][i]+'_'+str(i)+'_post.image.tt0')
            plot_image(sanitize_string(target)+'_'+band+'_'+solints[band][i]+'_'+str(i)+'.image.tt0',\
                      'weblog/images/'+sanitize_string(target)+'_'+band+'_'+solints[band][i]+'_'+str(i)+'.image.tt0.png',min=image_stats['min'][0],max=image_stats['max'][0]) 

            htmlOut.writelines('<a href="images/'+sanitize_string(target)+'_'+band+'_'+solints[band][i]+'_'+str(i)+'.image.tt0.png"><img src="images/'+sanitize_string(target)+'_'+band+'_'+solints[band][i]+'_'+str(i)+'.image.tt0.png" ALT="pre-SC-solint image" WIDTH=400 HEIGHT=400></a>\n')
            htmlOut.writelines('<a href="images/'+sanitize_string(target)+'_'+band+'_'+solints[band][i]+'_'+str(i)+'_post.image.tt0.png"><img src="images/'+sanitize_string(target)+'_'+band+'_'+solints[band][i]+'_'+str(i)+'_post.image.tt0.png" ALT="pre-SC-solint image" WIDTH=400 HEIGHT=400></a><br>\n')
            htmlOut.writelines('Post SC SNR: {:0.2f}'.format(sclib[target][band][vislist[0]][solints[band][i]]['SNR_post'])+'<br>Pre SC SNR: {:0.2f}'.format(sclib[target][band][vislist[0]][solints[band][i]]['SNR_pre'])+'<br><br>\n')
            htmlOut.writelines('Post SC RMS: {:0.7f}'.format(sclib[target][band][vislist[0]][solints[band][i]]['RMS_post'])+' Jy/beam<br>Pre SC RMS: {:0.7f}'.format(sclib[target][band][vislist[0]][solints[band][i]]['RMS_pre'])+' Jy/beam<br>\n')
            htmlOut.writelines('Post Beam: {:0.2f}"x{:0.2f}" {:0.2f} deg'.format(sclib[target][band][vislist[0]][solints[band][i]]['Beam_major_post'],sclib[target][band][vislist[0]][solints[band][i]]['Beam_minor_post'],sclib[target][band][vislist[0]][solints[band][i]]['Beam_PA_post'])+'<br>\n')
            htmlOut.writelines('Pre Beam: {:0.2f}"x{:0.2f}" {:0.2f} deg'.format(sclib[target][band][vislist[0]][solints[band][i]]['Beam_major_pre'],sclib[target][band][vislist[0]][solints[band][i]]['Beam_minor_pre'],sclib[target][band][vislist[0]][solints[band][i]]['Beam_PA_pre'])+'<br><br>\n')



            htmlOut.writelines('<h3>Phase vs. Time Plots:</h3>\n')

            for vis in vislist:
               htmlOut.writelines('<h4>MS: '+vis+'</h4>\n')
               ant_list=get_ant_list(vis)
               gaintable=sclib[target][band][vis][solints[band][i]]['gaintable']
               nflagged_sols, nsols=get_sols_flagged_solns(gaintable)
               frac_flagged_sols=nflagged_sols/nsols
               plot_ants_flagging_colored('weblog/images/plot_ants_'+gaintable+'.png',vis,gaintable)
               htmlOut.writelines('<a href="images/plot_ants_'+gaintable+'.png"><img src="images/plot_ants_'+gaintable+'.png" ALT="antenna positions with flagging plot" WIDTH=400 HEIGHT=400></a><br>\n')
               htmlOut.writelines('N Gain solutions: {:0.0f}<br>'.format(nsols))
               htmlOut.writelines('Flagged solutions: {:0.0f}<br>'.format(nflagged_sols))
               htmlOut.writelines('Fraction Flagged Solutions: {:0.3f} <br>'.format(frac_flagged_sols))
               for ant in ant_list:
                  sani_target=sanitize_string(target)
                  try:
                     plotms(vis=gaintable,xaxis='time', yaxis='phase',showgui=False,\
                         xselfscale=True,plotrange=[0,0,-180,180], antenna=ant,customflaggedsymbol=True,title=ant,\
                         plotfile='weblog/images/plot_'+ant+'_'+gaintable.replace('.g','.png'),overwrite=True)
                     #htmlOut.writelines('<img src="images/plot_'+ant+'_'+gaintable.replace('.g','.png')+'" ALT="gaintable antenna '+ant+'" WIDTH=200 HEIGHT=200>')
                     htmlOut.writelines('<a href="images/plot_'+ant+'_'+gaintable.replace('.g','.png')+'"><img src="images/plot_'+ant+'_'+gaintable.replace('.g','.png')+'" ALT="gaintable antenna '+ant+'" WIDTH=200 HEIGHT=200></a>\n')
                  except:
                     continue
   htmlOut.writelines('</body>\n')
   htmlOut.writelines('</html>\n')
   htmlOut.close()

def get_sols_flagged_solns(gaintable):
   tb.open(gaintable)
   flags=tb.getcol('FLAG').squeeze()
   nsols=flags.size
   flagged_sols=np.where(flags==True)
   nflagged_sols=flagged_sols[0].size
   return nflagged_sols, nsols

def plot_ants_flagging_colored(filename,vis,gaintable):
   names, offset_x,offset_y, offsets, nflags, nunflagged,fracflagged=get_flagged_solns_per_ant(gaintable,vis)
   import matplotlib
   matplotlib.use('Agg')
   import matplotlib.pyplot as plt
   ants_zero_flagging=np.where(fracflagged == 0.0)
   ants_lt10pct_flagging=((fracflagged <= 0.1) & (fracflagged > 0.0)).nonzero()
   ants_lt25pct_flagging=((fracflagged <= 0.25) & (fracflagged > 0.10)).nonzero()
   ants_lt50pct_flagging=((fracflagged <= 0.5) & (fracflagged > 0.25)).nonzero()
   ants_lt75pct_flagging=((fracflagged <= 0.75) & (fracflagged > 0.5)).nonzero()
   ants_gt75pct_flagging=np.where(fracflagged > 0.75)
   fig, ax = plt.subplots(1,1,figsize=(12, 12))
   ax.scatter(offset_x[ants_zero_flagging[0]],offset_y[ants_zero_flagging[0]],marker='o',color='green',label='No Flagging',s=120)
   ax.scatter(offset_x[ants_lt10pct_flagging[0]],offset_y[ants_lt10pct_flagging[0]],marker='o',color='blue',label='<10% Flagging',s=120)
   ax.scatter(offset_x[ants_lt25pct_flagging[0]],offset_y[ants_lt25pct_flagging[0]],marker='o',color='yellow',label='<25% Flagging',s=120)
   ax.scatter(offset_x[ants_lt50pct_flagging[0]],offset_y[ants_lt50pct_flagging[0]],marker='o',color='magenta',label='<50% Flagging',s=120)
   ax.scatter(offset_x[ants_lt75pct_flagging[0]],offset_y[ants_lt75pct_flagging[0]],marker='o',color='cyan',label='<75% Flagging',s=120)
   ax.scatter(offset_x[ants_gt75pct_flagging[0]],offset_y[ants_gt75pct_flagging[0]],marker='o',color='black',label='>75% Flagging',s=120)
   ax.legend(fontsize=20)
   for i in range(len(names)):
      ax.text(offset_x[i],offset_y[i],names[i])
   ax.set_xlabel('Latitude Offset (m)',fontsize=20)
   ax.set_ylabel('Longitude Offset (m)',fontsize=20)
   ax.set_title('Antenna Positions colorized by Selfcal Flagging',fontsize=20)
   plt.savefig(filename,dpi=200.0)
   plt.close()

def plot_image(filename,outname,min=None,max=None):
   header=imhead(filename)
   size=np.max(header['shape'])
   if os.path.exists(filename.replace('image.tt0','mask')): #if mask exists draw it as a contour, else don't use contours
      if min == None:
         imview(raster={'file': filename, 'scaling': -1, 'colorwedge': True},\
               contour={'file': filename.replace('image.tt0','mask'), 'levels': [1] },\
             zoom={'blc': [int(size/4),int(size/4)],\
                   'trc': [int(size-size/4),int(size-size/4)]},\
             out={'file': outname, 'orient': 'landscape'})
      else:
         imview(raster={'file': filename, 'scaling': -1, 'range': [min,max], 'colorwedge': True},\
               contour={'file': filename.replace('image.tt0','mask'), 'levels': [1] },\
             zoom={'blc': [int(size/4),int(size/4)],\
                   'trc': [int(size-size/4),int(size-size/4)]},\
             out={'file': outname, 'orient': 'landscape'})
   else:
      if min == None:
         imview(raster={'file': filename, 'scaling': -1, 'colorwedge': True},\
             zoom={'blc': [int(size/4),int(size/4)],\
                   'trc': [int(size-size/4),int(size-size/4)]},\
             out={'file': outname, 'orient': 'landscape'})
      else:
         imview(raster={'file': filename, 'scaling': -1, 'range': [min,max], 'colorwedge': True},\
             zoom={'blc': [int(size/4),int(size/4)],\
                   'trc': [int(size-size/4),int(size-size/4)]},\
             out={'file': outname, 'orient': 'landscape'})
   #make image square since imview makes it a strange dimension
   im = Image.open(outname)
   width, height = im.size
   if height > width:
      remainder=height-width
      trim_amount=int(remainder/2.0)
      im1=im.crop((0,trim_amount,width-1,height-trim_amount-1))
   else:
      remainder=width-height
      trim_amount=int(remainder/2.0)
      im1=im.crop((trim_amount,height-1,width,width-trim_amount-1,0))
   im1.save(outname)

def get_flagged_solns_per_ant(gaintable,vis):
     # Get the antenna names and offsets.

     msmd = casatools.msmetadata()
     tb = casatools.table()

     msmd.open(vis)
     names = msmd.antennanames()
     offset = [msmd.antennaoffset(name) for name in names]
     msmd.close()

     # Calculate the mean longitude and latitude.

     mean_longitude = numpy.mean([offset[i]["longitude offset"]\
             ['value'] for i in range(len(names))])
     mean_latitude = numpy.mean([offset[i]["latitude offset"]\
             ['value'] for i in range(len(names))])

     # Calculate the offsets from the center.

     offsets = [numpy.sqrt((offset[i]["longitude offset"]['value'] -\
             mean_longitude)**2 + (offset[i]["latitude offset"]\
             ['value'] - mean_latitude)**2) for i in \
             range(len(names))]
     offset_y=[(offset[i]["latitude offset"]['value']) for i in \
             range(len(names))]
     offset_x=[(offset[i]["longitude offset"]['value']) for i in \
             range(len(names))]
     # Calculate the number of flags for each antenna.
     #gaintable='"'+gaintable+'"'
     os.system('cp -r '+gaintable.replace(' ','\ ')+' tempgaintable.g')
     gaintable='tempgaintable.g'
     nflags = [tb.calc('[select from '+gaintable+' where ANTENNA1=='+\
             str(i)+' giving  [ntrue(FLAG)]]')['0'].sum() for i in \
             range(len(names))]
     nunflagged = [tb.calc('[select from '+gaintable+' where ANTENNA1=='+\
             str(i)+' giving  [nfalse(FLAG)]]')['0'].sum() for i in \
             range(len(names))]
     os.system('rm -rf tempgaintable.g')
     fracflagged=np.array(nflags)/(np.array(nflags)+np.array(nunflagged))
     # Calculate a score based on those two.
     return names, np.array(offset_x),np.array(offset_y),offsets, nflags, nunflagged,fracflagged



def create_noise_histogram(imagename):
    MADtoRMS =  1.4826
    headerlist = imhead(imagename, mode = 'list')
    telescope=headerlist['telescope']
    beammajor = headerlist['beammajor']['value']
    beamminor = headerlist['beamminor']['value']
    beampa = headerlist['beampa']['value']
    image_stats= imstat(imagename = imagename)
    maskImage=imagename.replace('image','mask').replace('.tt0','')
    residualImage=imagename.replace('image','residual')
    os.system('rm -rf temp.mask temp.residual')
    if os.path.exists(maskImage):
       os.system('cp -r '+maskImage+ ' temp.mask')
       maskImage='temp.mask'
    os.system('cp -r '+residualImage+ ' temp.residual')
    residualImage='temp.residual'
    if os.path.exists(maskImage):
       ia.close()
       ia.done()
       ia.open(residualImage)
       #ia.calcmask(maskImage+" <0.5"+"&& mask("+residualImage+")",name='madpbmask0')
       ia.calcmask("'"+maskImage+"'"+" <0.5"+"&& mask("+residualImage+")",name='madpbmask0')
       mask0Stats = ia.statistics(robust=True,axes=[0,1])
       ia.maskhandler(op='set',name='madpbmask0')
       rms = mask0Stats['medabsdevmed'][0] * MADtoRMS
       residualMean = mask0Stats['median'][0]
       pix=np.squeeze(ia.getchunk())
       mask=np.squeeze(ia.getchunk(getmask=True))
       dimensions=mask.ndim
       if dimensions ==4:
          mask=mask[:,:,0,0]
       if dimensions == 3:
          mask=mask[:,:,0]
       unmasked=(mask == True).nonzero()
       pix_unmasked=pix[unmasked]
       N,intensity=np.histogram(pix_unmasked,bins=50)
       ia.close()
       ia.done()
    elif telescope == 'ALMA':
       ia.close()
       ia.done()
       ia.open(residualImage)
       #ia.calcmask(maskImage+" <0.5"+"&& mask("+residualImage+")",name='madpbmask0')
       ia.calcmask("mask("+residualImage+")",name='madpbmask0')
       mask0Stats = ia.statistics(robust=True,axes=[0,1])
       ia.maskhandler(op='set',name='madpbmask0')
       rms = mask0Stats['medabsdevmed'][0] * MADtoRMS
       residualMean = mask0Stats['median'][0]
       pix=np.squeeze(ia.getchunk())
       mask=np.squeeze(ia.getchunk(getmask=True))
       mask=mask[:,:,0,0]
       unmasked=(mask == True).nonzero()
       pix_unmasked=pix[unmasked]
       ia.close()
       ia.done()
    elif telescope=='VLA':
       residual_stats=imstat(imagename=imagename.replace('image','residual'),algorithm='chauvenet')
       rms = residual_stats['rms'][0]
       ia.open(residualImage)
       pix_unmasked=np.squeeze(ia.getchunk())
       ia.close()
       ia.done()

    N,intensity=np.histogram(pix_unmasked,bins=100)
    intensity=np.diff(intensity)+intensity[:-1]  
    ia.close()
    ia.done()
    os.system('rm -rf temp.mask temp.residual')
    return N,intensity,rms 


def create_noise_histogram_plots(N_1,N_2,intensity_1,intensity_2,rms_1,rms_2,outfile,rms_theory=0.0):
   import matplotlib
   matplotlib.use('Agg')
   import matplotlib.pyplot as plt 
   bins=50.0
   max_N_1=np.max(N_1)
   max_N_2=np.max(N_2)
   fig, ax = plt.subplots(1,1,figsize=(12, 12))
   ax.set_yscale('log')
   plt.ylim([0.0001,2.0])
   ax.step(intensity_1,N_1/np.max(N_1),label='Initial Data')
   ax.step(intensity_2,N_2/np.max(N_2),label='Final Data')
   ax.plot(intensity_1,gaussian_norm(intensity_1,0,rms_1),label='Initial Gaussian')
   ax.plot(intensity_2,gaussian_norm(intensity_2,0,rms_2),label='Final Gaussian')
   if rms_theory !=0.0:
      ax.plot([-1.0*rms_theory,rms_theory],[0.606,0.606],label='Theoretical Sensitivity')
   ax.legend(fontsize=20)
   ax.set_xlabel('Intensity (mJy/Beam)',fontsize=20)
   ax.set_ylabel('N',fontsize=20)
   ax.set_title('Initial vs. Final Noise (Unmasked Pixels)',fontsize=20)
   plt.savefig(outfile,dpi=200.0)
   plt.close()


def gaussian_norm(x, mean, sigma):
   gauss_dist=np.exp(-(x-mean)**2/(2*sigma**2))
   norm_gauss_dist=gauss_dist/np.max(gauss_dist)
   return norm_gauss_dist

def generate_weblog(sclib,solints,bands):
   from datetime import datetime
   os.system('rm -rf weblog')
   os.system('mkdir weblog')
   os.system('mkdir weblog/images')
   htmlOut=open('weblog/index.html','w')
   htmlOut.writelines('<html>\n')
   htmlOut.writelines('<title>SelfCal Weblog</title>\n')
   htmlOut.writelines('<head>\n')
   htmlOut.writelines('</head>\n')
   htmlOut.writelines('<body>\n')
   htmlOut.writelines('<a name="top"></a>\n')
   htmlOut.writelines('<h1>SelfCal Weblog</h1>\n')
   htmlOut.writelines('<h4>Date Executed:'+datetime.today().strftime('%Y-%m-%d')+'</h4>\n')
   htmlOut.writelines('<h2>Targets:</h2>\n')
   targets=list(sclib.keys())
   for target in targets:
      htmlOut.writelines('<a href="#'+target+'">'+target+'</a><br>\n')
   htmlOut.writelines('<h2>Bands:</h2>\n')
   bands_string=', '.join([str(elem) for elem in bands])
   htmlOut.writelines(''+bands_string+'\n')
   htmlOut.writelines('<h2>Solints to Attempt:</h2>\n')
   for band in bands:
      solints_string=', '.join([str(elem) for elem in solints[band]])
      htmlOut.writelines('<br>'+band+': '+solints_string)

   for target in targets:
      htmlOut.writelines('<a name="'+target+'"></a>\n')
      htmlOut.writelines('<h2>'+target+' Summary</h2>\n')
      htmlOut.writelines('<a href="#top">Back to Top</a><br>\n')
      bands_obsd=list(sclib[target].keys())

      for band in bands_obsd:
         htmlOut.writelines('<h2>'+band+'</h2>\n')
         htmlOut.writelines('<a name="'+target+'_'+band+'"></a>\n')
         htmlOut.writelines('Selfcal Success?: '+str(sclib[target][band]['SC_success'])+'<br>\n')
         keylist=sclib[target][band].keys()
         if 'Stop_Reason' not in keylist:
            htmlOut.writelines('Stop Reason: Estimated Selfcal S/N too low for solint<br><br>\n')
            if sclib[target][band]['SC_success']==False:
               render_summary_table(htmlOut,sclib,target,band)
               continue
         else:   
            htmlOut.writelines('Stop Reason: '+str(sclib[target][band]['Stop_Reason'])+'<br><br>\n')
            print(target,band,sclib[target][band]['Stop_Reason'])
            if (('Estimated_SNR_too_low_for_solint' in sclib[target][band]['Stop_Reason']) or ('Selfcal_Not_Attempted' in sclib[target][band]['Stop_Reason'])) and sclib[target][band]['final_solint']=='None':
               render_summary_table(htmlOut,sclib,target,band)
               continue
         htmlOut.writelines('Final Successful solint: '+str(sclib[target][band]['final_solint'])+'<br><br>\n')
         # Summary table for before/after SC
         render_summary_table(htmlOut,sclib,target,band)

         #Noise Summary plot
         N_initial,intensity_initial,rms_inital=create_noise_histogram(sanitize_string(target)+'_'+band+'_initial.image.tt0')
         N_final,intensity_final,rms_final=create_noise_histogram(sanitize_string(target)+'_'+band+'_final.image.tt0')
         if 'theoretical_sensitivity' in keylist:
            rms_theory=sclib[target][band]['theoretical_sensitivity']
            if rms_theory != -99.0:
               rms_theory=sclib[target][band]['theoretical_sensitivity']
            else:
               rms_theory=0.0
         else:
            rms_theory=0.0
         create_noise_histogram_plots(N_initial,N_final,intensity_initial,intensity_final,rms_inital,rms_final,\
                                      'weblog/images/'+sanitize_string(target)+'_'+band+'_noise_plot.png',rms_theory)
         htmlOut.writelines('<br>Initial vs. Final Noise Characterization<br>')
         htmlOut.writelines('<a href="images/'+sanitize_string(target)+'_'+band+'_noise_plot.png"><img src="images/'+sanitize_string(target)+'_'+band+'_noise_plot.png" ALT="Noise Characteristics" WIDTH=300 HEIGHT=300></a><br>\n')
         
         # Solint summary table
         render_selfcal_solint_summary_table(htmlOut,sclib,target,band,solints)

         # PER SPW STATS TABLE
         if 'per_spw_stats' in sclib[target][band].keys():
            render_spw_stats_summary_table(htmlOut,sclib,target,band)

   # Close main weblog file
   htmlOut.writelines('</body>\n')
   htmlOut.writelines('</html>\n')
   htmlOut.close()
   
   # Pages for each solint
   render_per_solint_QA_pages(sclib,solints,bands)
 

def render_summary_table(htmlOut,sclib,target,band):
         plot_image(sanitize_string(target)+'_'+band+'_final.image.tt0',\
                      'weblog/images/'+sanitize_string(target)+'_'+band+'_final.image.tt0.png')
         image_stats=imstat(sanitize_string(target)+'_'+band+'_final.image.tt0')
         
         plot_image(sanitize_string(target)+'_'+band+'_initial.image.tt0',\
                      'weblog/images/'+sanitize_string(target)+'_'+band+'_initial.image.tt0.png',min=image_stats['min'][0],max=image_stats['max'][0]) 
         os.system('rm -rf '+sanitize_string(target)+'_'+band+'_final_initial_div_final.image.tt0 '+sanitize_string(target)+'_'+band+'_final_initial_div_final.temp.image.tt0')

         ### Hacky way to suppress stuff outside mask in ratio images.
         immath(imagename=[sanitize_string(target)+'_'+band+'_final.image.tt0',sanitize_string(target)+'_'+band+'_initial.image.tt0',sanitize_string(target)+'_'+band+'_final.mask'],\
                mode='evalexpr',expr='((IM0-IM1)/IM0)*IM2',outfile=sanitize_string(target)+'_'+band+'_final_initial_div_final.temp.image.tt0')
         immath(imagename=[sanitize_string(target)+'_'+band+'_final_initial_div_final.temp.image.tt0'],\
                mode='evalexpr',expr='iif(IM0==0.0,-99.0,IM0)',outfile=sanitize_string(target)+'_'+band+'_final_initial_div_final.image.tt0')
         plot_image(sanitize_string(target)+'_'+band+'_final_initial_div_final.image.tt0',\
                      'weblog/images/'+sanitize_string(target)+'_'+band+'_final_initial_div_final.image.tt0.png',\
                       min=-1.0,max=1.0) 
         '''
         htmlOut.writelines('Initial, Final, and  Images with scales set by Final Image<br>\n')
         htmlOut.writelines('<a href="images/'+sanitize_string(target)+'_'+band+'_initial.image.tt0.png"><img src="images/'+sanitize_string(target)+'_'+band+'_initial.image.tt0.png" ALT="pre-SC-solint image" WIDTH=400 HEIGHT=400></a>\n') 
         htmlOut.writelines('<a href="images/'+sanitize_string(target)+'_'+band+'_final.image.tt0.png"><img src="images/'+sanitize_string(target)+'_'+band+'_final.image.tt0.png" ALT="pre-SC-solint image" WIDTH=400 HEIGHT=400></a>\n')
         htmlOut.writelines('<a href="images/'+sanitize_string(target)+'_'+band+'_final_initial_div_final.image.tt0.png"><img src="images/'+sanitize_string(target)+'_'+band+'_final_initial_div_final.image.tt0.png" ALT="pre-SC-solint image" WIDTH=400 HEIGHT=400></a><br>\n')
         '''
         # SUMMARY TABLE FOR FINAL IMAGES
         htmlOut.writelines('<table cellspacing="0" cellpadding="0" border="0" bgcolor="#000000">\n')
         htmlOut.writelines('	<tr>\n')
         htmlOut.writelines('		<td>\n')
         line='<table>\n  <tr bgcolor="#ffffff">\n    <th>Data:</th>\n    '
         for data_type in ['Initial', 'Final', 'Comparison']:
            line+='<th>'+data_type+'</th>\n    '
         line+='</tr>\n'
         htmlOut.writelines(line)
         quantities=['Image','intflux','SNR','SNR_NF','RMS','RMS_NF','Beam']
         for key in quantities:
            if key =='Image':
               line='<tr bgcolor="#ffffff">\n    <td>Image: </td>\n'
            if key =='SNR':
               line='<tr bgcolor="#ffffff">\n    <td>SNR: </td>\n'
            if key =='intflux':
               line='<tr bgcolor="#ffffff">\n    <td>Integrated Flux: </td>\n'
            if key =='RMS':
               line='<tr bgcolor="#ffffff">\n    <td>RMS: </td>\n'
            if key =='SNR_NF':
               line='<tr bgcolor="#ffffff">\n    <td>SNR (near-field): </td>\n'
            if key =='RMS_NF':
               line='<tr bgcolor="#ffffff">\n    <td>RMS (near-field): </td>\n'
            if key =='Beam':
               line='<tr bgcolor="#ffffff">\n    <td>Beam: </td>\n'

            for data_type in ['orig', 'final', 'comp']:
               if data_type !='comp':
                  if key =='Image':
                     if data_type=='orig':
                        line+='<td><a href="images/'+sanitize_string(target)+'_'+band+'_initial.image.tt0.png"><img src="images/'+sanitize_string(target)+'_'+band+'_initial.image.tt0.png" ALT="pre-SC-solint image" WIDTH=400 HEIGHT=400></a> </td>\n'
                     if data_type=='final':
                        line+='<td><a href="images/'+sanitize_string(target)+'_'+band+'_final.image.tt0.png"><img src="images/'+sanitize_string(target)+'_'+band+'_final.image.tt0.png" ALT="pre-SC-solint image" WIDTH=400 HEIGHT=400></a> </td>\n'
                  if key =='SNR':
                     line+='    <td>{:0.2f} </td>\n'.format(sclib[target][band][key+'_'+data_type])
                  if key =='intflux':
                     line+='    <td>{:0.2f} +/- {:0.2f} mJy</td>\n'.format(sclib[target][band][key+'_'+data_type]*1000.0,sclib[target][band]['e_'+key+'_'+data_type]*1000.0)
                  if key =='SNR_NF':
                     line+='    <td>{:0.2f} </td>\n'.format(sclib[target][band][key+'_'+data_type])
                  if key =='RMS':
                     line+='    <td>{:0.2f} mJy/beam </td>\n'.format(sclib[target][band][key+'_'+data_type]*1000.0)
                  if key =='RMS_NF':
                     line+='    <td>{:0.2f} mJy/beam </td>\n'.format(sclib[target][band][key+'_'+data_type]*1000.0)
                  if key=='Beam':
                     line+='    <td>{:0.2f}"x{:0.2f}" {:0.2f} deg </td>\n'.format(sclib[target][band][key+'_major'+'_'+data_type],sclib[target][band][key+'_minor'+'_'+data_type],sclib[target][band][key+'_PA'+'_'+data_type])
               else:
                  if key =='Image':
                        line+='<td><a href="images/'+sanitize_string(target)+'_'+band+'_final_initial_div_final.image.tt0.png"><img src="images/'+sanitize_string(target)+'_'+band+'_final_initial_div_final.image.tt0.png" ALT="pre-SC-solint image" WIDTH=400 HEIGHT=400></a> </td>\n'
                  if key =='intflux':
                     line+='    <td>{:0.2f} </td>\n'.format(sclib[target][band][key+'_final']/sclib[target][band][key+'_orig'])
                  if key =='SNR':
                     line+='    <td>{:0.2f} </td>\n'.format(sclib[target][band][key+'_final']/sclib[target][band][key+'_orig'])
                  if key =='SNR_NF':
                     line+='    <td>{:0.2f} </td>\n'.format(sclib[target][band][key+'_final']/sclib[target][band][key+'_orig'])
                  if key =='RMS':
                     line+='    <td>{:0.2f} </td>\n'.format(sclib[target][band][key+'_orig']/sclib[target][band][key+'_final'])
                  if key =='RMS_NF':
                     line+='    <td>{:0.2f} </td>\n'.format(sclib[target][band][key+'_orig']/sclib[target][band][key+'_final'])
                  if key=='Beam':
                     line+='    <td>{:0.2f}</td>\n'.format((sclib[target][band][key+'_major_final']*sclib[target][band][key+'_minor_final'])/(sclib[target][band][key+'_major_orig']*sclib[target][band][key+'_minor_orig']))
            line+='</tr>\n    '
            htmlOut.writelines(line)
         htmlOut.writelines('</table>\n')
         htmlOut.writelines('	</td>\n')
         htmlOut.writelines('	</tr>\n')
         htmlOut.writelines('</table>\n')

def render_selfcal_solint_summary_table(htmlOut,sclib,target,band,solints):
         #  SELFCAL SUMMARY TABLE   
         vislist=sclib[target][band]['vislist']
         solint_list=solints[band]
         htmlOut.writelines('<br>Per solint stats: <br>\n')
         htmlOut.writelines('<table cellspacing="0" cellpadding="0" border="0" bgcolor="#000000">\n')
         htmlOut.writelines('	<tr>\n')
         htmlOut.writelines('		<td>\n')
         line='<table>\n  <tr bgcolor="#ffffff">\n    <th>Solint:</th>\n    '
         for solint in solint_list:
            line+='<th>'+solint+'</th>\n    '
         line+='</tr>\n'
         htmlOut.writelines(line)
         vis_keys=list(sclib[target][band][vislist[len(vislist)-1]].keys())
         quantities=['Pass','intflux_final','intflux_improvement','SNR_final','SNR_Improvement','SNR_NF_final','SNR_NF_Improvement','RMS_final','RMS_Improvement','RMS_NF_final','RMS_NF_Improvement','Beam_Ratio','clean_threshold','Plots']
         for key in quantities:
            if key =='Pass':
               line='<tr bgcolor="#ffffff">\n    <td>Result: </td>\n'
            if key =='intflux_final':
               line='<tr bgcolor="#ffffff">\n    <td>Integrated Flux: </td>\n'
            if key =='intflux_improvement':
               line='<tr bgcolor="#ffffff">\n    <td>Integrated Flux Change: </td>\n'
            if key =='SNR_final':
               line='<tr bgcolor="#ffffff">\n    <td>Dynamic Range: </td>\n'
            if key =='SNR_Improvement':
               line='<tr bgcolor="#ffffff">\n    <td>DR Improvement: </td>\n'
            if key =='SNR_NF_final':
               line='<tr bgcolor="#ffffff">\n    <td>Dynamic Range (near-field): </td>\n'
            if key =='SNR_NF_Improvement':
               line='<tr bgcolor="#ffffff">\n    <td>DR Improvement (near-field): </td>\n'
            if key =='RMS_final':
               line='<tr bgcolor="#ffffff">\n    <td>RMS: </td>\n'
            if key =='RMS_Improvement':
               line='<tr bgcolor="#ffffff">\n    <td>RMS Improvement: </td>\n'
            if key =='RMS_NF_final':
               line='<tr bgcolor="#ffffff">\n    <td>RMS (near-field): </td>\n'
            if key =='RMS_NF_Improvement':
               line='<tr bgcolor="#ffffff">\n    <td>RMS Improvement (near-field): </td>\n'
            if key =='Beam_Ratio':
               line='<tr bgcolor="#ffffff">\n    <td>Ratio of Beam Area: </td>\n'
            if key =='clean_threshold':
               line='<tr bgcolor="#ffffff">\n    <td>Clean Threshold: </td>\n'
            if key =='Plots':
               line='<tr bgcolor="#ffffff">\n    <td>Plots: </td>\n'
            for solint in solint_list:
               if solint in vis_keys:
                  vis_solint_keys=sclib[target][band][vislist[len(vislist)-1]][solint].keys()
                  if key=='Pass':
                     if sclib[target][band][vislist[len(vislist)-1]][solint]['Pass'] == False:
                        line+='    <td><font color="red">{}</font> {}</td>\n'.format('Fail',sclib[target][band][vislist[len(vislist)-1]][solint]['Fail_Reason'])
                     else:
                        line+='    <td><font color="blue">{}</font></td>\n'.format('Pass')
                  if key=='intflux_final':
                     line+='    <td>{:0.2f} +/- {:0.2f} mJy</td>\n'.format(sclib[target][band][vislist[len(vislist)-1]][solint]['intflux_post']*1000.0,sclib[target][band][vislist[len(vislist)-1]][solint]['e_intflux_post']*1000.0)
                  if key=='intflux_improvement':
                     line+='    <td>{:0.2f}</td>\n'.format(sclib[target][band][vislist[len(vislist)-1]][solint]['intflux_post']/sclib[target][band][vislist[len(vislist)-1]][solint]['intflux_pre'])                      
                  if key=='SNR_final':
                     line+='    <td>{:0.2f}</td>\n'.format(sclib[target][band][vislist[len(vislist)-1]][solint]['SNR_post'])
                  if key=='SNR_Improvement':
                     line+='    <td>{:0.2f}</td>\n'.format(sclib[target][band][vislist[len(vislist)-1]][solint]['SNR_post']/sclib[target][band][vislist[len(vislist)-1]][solint]['SNR_pre'])
                  if key=='SNR_NF_final':
                     line+='    <td>{:0.2f}</td>\n'.format(sclib[target][band][vislist[len(vislist)-1]][solint]['SNR_NF_post'])
                  if key=='SNR_NF_Improvement':
                     line+='    <td>{:0.2f}</td>\n'.format(sclib[target][band][vislist[len(vislist)-1]][solint]['SNR_NF_post']/sclib[target][band][vislist[len(vislist)-1]][solint]['SNR_NF_pre'])

                  if key=='RMS_final':
                     line+='    <td>{:0.2e} mJy/bm</td>\n'.format(sclib[target][band][vislist[len(vislist)-1]][solint]['RMS_post']*1000.0)
                  if key=='RMS_Improvement':
                     line+='    <td>{:0.2e}</td>\n'.format(sclib[target][band][vislist[len(vislist)-1]][solint]['RMS_pre']/sclib[target][band][vislist[len(vislist)-1]][solint]['RMS_post'])
                  if key=='RMS_NF_final':
                     line+='    <td>{:0.2e} mJy/bm</td>\n'.format(sclib[target][band][vislist[len(vislist)-1]][solint]['RMS_NF_post']*1000.0)
                  if key=='RMS_NF_Improvement':
                     line+='    <td>{:0.2e}</td>\n'.format(sclib[target][band][vislist[len(vislist)-1]][solint]['RMS_NF_pre']/sclib[target][band][vislist[len(vislist)-1]][solint]['RMS_NF_post'])

                  if key=='Beam_Ratio':
                     line+='    <td>{:0.2e}</td>\n'.format((sclib[target][band][vislist[len(vislist)-1]][solint]['Beam_major_post']*sclib[target][band][vislist[len(vislist)-1]][solint]['Beam_minor_post'])/(sclib[target][band]['Beam_major_orig']*sclib[target][band]['Beam_minor_orig']))
                  if key =='clean_threshold':
                     if key in vis_solint_keys:
                        line+='    <td>{:0.2e} mJy/bm</td>\n'.format(sclib[target][band][vislist[len(vislist)-1]][solint]['clean_threshold']*1000.0)
                     else:
                        line+='    <td>Not Available</td>\n'
                  if key =='Plots':
                     line+='    <td><a href="'+target+'_'+band+'_'+solint+'.html">QA Plots</a></td>\n'

               else:
                  line+='    <td> - </td>\n'
            line+='</tr>\n    '
            htmlOut.writelines(line)
         htmlOut.writelines('<tr bgcolor="#ffffff">\n    <td colspan="'+str(len(solint_list)+1)+'">Flagged solutions by antenna: </td></tr>\n')
         for vis in vislist:
            line='<tr bgcolor="#ffffff">\n    <td>'+vis+': </td>\n'
            for solint in solint_list:
               if solint in vis_keys:
                  # only evaluate last gaintable not the pre-apply table
                  gaintable=sclib[target][band][vis][solint]['gaintable'][len(sclib[target][band][vis][solint]['gaintable'])-1]
                  line+='<td><a href="images/plot_ants_'+gaintable+'.png"><img src="images/plot_ants_'+gaintable+'.png" ALT="antenna positions with flagging plot" WIDTH=200 HEIGHT=200></a></td>\n'
               else:
                   line+='<td>-</td>\n'
            line+='</tr>\n    '
            htmlOut.writelines(line)
            for quantity in ['Nsols','Flagged_Sols','Frac_Flagged']:
               line='<tr bgcolor="#ffffff">\n    <td>'+quantity+'</td>\n'
               for solint in solint_list:
                  if solint in vis_keys:
                     # only evaluate last gaintable not the pre-apply table
                     gaintable=sclib[target][band][vis][solint]['gaintable'][len(sclib[target][band][vis][solint]['gaintable'])-1]
                     nflagged_sols, nsols=get_sols_flagged_solns(gaintable)
                     if quantity =='Nsols':
                        line+='<td>'+str(nsols)+'</td>\n'
                     if quantity =='Flagged_Sols':
                        line+='<td>'+str(nflagged_sols)+'</td>\n'
                     if quantity =='Frac_Flagged':
                        line+='<td>'+'{:0.3f}'.format(nflagged_sols/nsols)+'</td>\n'
                  else:
                     line+='<td>-</td>\n'
               line+='</tr>\n    '

               htmlOut.writelines(line)
         htmlOut.writelines('</table>\n')
         htmlOut.writelines('	</td>\n')
         htmlOut.writelines('	</tr>\n')
         htmlOut.writelines('</table>\n')

def render_spw_stats_summary_table(htmlOut,sclib,target,band):
   spwlist=list(sclib[target][band]['per_spw_stats'].keys())
   htmlOut.writelines('<br>Per SPW stats: <br>\n')
   htmlOut.writelines('<table cellspacing="0" cellpadding="0" border="0" bgcolor="#000000">\n')
   htmlOut.writelines('	<tr>\n')
   htmlOut.writelines('		<td>\n')
   line='<table>\n  <tr bgcolor="#ffffff">\n    <th></th>\n    '
   for spw in spwlist:
      line+='<th>'+spw+'</th>\n    '
   line+='</tr>\n'
   htmlOut.writelines(line)

   quantities=['bandwidth','effective_bandwidth','SNR_orig','SNR_final','RMS_orig','RMS_final']
   for key in quantities:
      line='<tr bgcolor="#ffffff">\n    <td>'+key+': </td>\n'
      for spw in spwlist:
         spwkeys=sclib[target][band]['per_spw_stats'][spw].keys()
         if 'SNR' in key and key in spwkeys:
            line+='    <td>{:0.2f}</td>\n'.format(sclib[target][band]['per_spw_stats'][spw][key])
         if 'RMS' in key and key in spwkeys:
            line+='    <td>{:0.2e} mJy/bm</td>\n'.format(sclib[target][band]['per_spw_stats'][spw][key]*1000.0)
         if 'bandwidth' in key and key in spwkeys:
            line+='    <td>{:0.4f} GHz</td>\n'.format(sclib[target][band]['per_spw_stats'][spw][key])
      line+='</tr>\n    '
      htmlOut.writelines(line)
   htmlOut.writelines('</table>\n')
   htmlOut.writelines('	</td>\n')
   htmlOut.writelines('	</tr>\n')
   htmlOut.writelines('</table>\n')
   for spw in spwlist:
      spwkeys=sclib[target][band]['per_spw_stats'][spw].keys()
      if 'delta_SNR' in spwkeys or 'delta_RMS' in spwkeys or 'delta_beamarea' in spwkeys:
         if sclib[target][band]['per_spw_stats'][spw]['delta_SNR'] < 0.0:
            htmlOut.writelines('WARNING SPW '+spw+' HAS LOWER SNR POST SELFCAL<br>\n')
         if sclib[target][band]['per_spw_stats'][spw]['delta_RMS'] > 0.0:
            htmlOut.writelines('WARNING SPW '+spw+' HAS HIGHER RMS POST SELFCAL<br>\n')
         if sclib[target][band]['per_spw_stats'][spw]['delta_beamarea'] > 0.05:
            htmlOut.writelines('WARNING SPW '+spw+' HAS A >0.05 CHANGE IN BEAM AREA POST SELFCAL<br>\n')

def render_per_solint_QA_pages(sclib,solints,bands):
  ## Per Solint pages
   targets=list(sclib.keys())
   for target in targets:
      bands_obsd=list(sclib[target].keys())
      for band in bands_obsd:
         if sclib[target][band]['final_solint'] == 'None':
            final_solint_index=0
         else:
            final_solint_index=solints[band].index(sclib[target][band]['final_solint']) 

         vislist=sclib[target][band]['vislist']
         index_addition=1
         if sclib[target][band]['final_solint'] != 'inf_ap' and sclib[target][band]['final_solint'] != 'None':
            index_addition=2

         final_solint_to_plot=solints[band][final_solint_index+index_addition-1]
         keylist=sclib[target][band][vislist[0]].keys()
         if index_addition == 2 and final_solint_to_plot not in keylist:
           index_addition=index_addition-1


         
         #for i in range(final_solint_index+index_addition):
         for i in range(len(solints[band])):

            if solints[band][i] not in keylist:
               continue
            htmlOutSolint=open('weblog/'+target+'_'+band+'_'+solints[band][i]+'.html','w')
            htmlOutSolint.writelines('<html>\n')
            htmlOutSolint.writelines('<title>SelfCal Weblog</title>\n')
            htmlOutSolint.writelines('<head>\n')
            htmlOutSolint.writelines('</head>\n')
            htmlOutSolint.writelines('<body>\n')
            htmlOutSolint.writelines('<a name="top"></a>\n')
            htmlOutSolint.writelines('<h2>'+target+' Plots</h2>\n')
            htmlOutSolint.writelines('<h2>'+band+'</h2>\n')
            htmlOutSolint.writelines('<h2>Targets:</h2>\n')
            keylist=sclib[target][band][vislist[0]].keys()
            solints_string=''
            for j in range(final_solint_index+index_addition):
               if solints[band][j] not in keylist:
                  continue
               solints_string+='<a href="'+target+'_'+band+'_'+solints[band][j]+'.html">'+solints[band][j]+'  </a><br>\n'
            htmlOutSolint.writelines('<br>Solints: '+solints_string)

            htmlOutSolint.writelines('<h3>Solint: '+solints[band][i]+'</h3>\n')       
            keylist_top=sclib[target][band].keys()
            htmlOutSolint.writelines('<a href="index.html#'+target+'_'+band+'">Back to Main Target/Band</a><br>\n')


            #must select last key for pre Jan 14th runs since they only wrote pass to the last MS dictionary entry
            passed=sclib[target][band][vislist[len(vislist)-1]][solints[band][i]]['Pass']
            '''
            if (i > final_solint_index) or ('Estimated_SNR_too_low_for_solint' not in sclib[target][band]['Stop_Reason']):
               htmlOut.writelines('<h4>Passed: <font color="red">False</font></h4>\n')
            elif 'Stop_Reason' in keylist_top:
               if (i == final_solint_index) and ('Estimated_SNR_too_low_for_solint' not in sclib[target][band]['Stop_Reason']):
                    htmlOut.writelines('<h4>Passed: <font color="red">False</font></h4>\n') 
            else:
               htmlOut.writelines('<h4>Passed: <font color="blue">True</font></h4>\n')
            '''
            if passed:
               htmlOutSolint.writelines('<h4>Passed: <font color="blue">True</font></h4>\n')
            else:
               htmlOutSolint.writelines('<h4>Passed: <font color="red">False</font></h4>\n')

            htmlOutSolint.writelines('Pre and Post Selfcal images with scales set to Post image<br>\n')
            plot_image(sanitize_string(target)+'_'+band+'_'+solints[band][i]+'_'+str(i)+'_post.image.tt0',\
                      'weblog/images/'+sanitize_string(target)+'_'+band+'_'+solints[band][i]+'_'+str(i)+'_post.image.tt0.png') 
            image_stats=imstat(sanitize_string(target)+'_'+band+'_'+solints[band][i]+'_'+str(i)+'_post.image.tt0')
            plot_image(sanitize_string(target)+'_'+band+'_'+solints[band][i]+'_'+str(i)+'.image.tt0',\
                      'weblog/images/'+sanitize_string(target)+'_'+band+'_'+solints[band][i]+'_'+str(i)+'.image.tt0.png',min=image_stats['min'][0],max=image_stats['max'][0]) 

            htmlOutSolint.writelines('<a href="images/'+sanitize_string(target)+'_'+band+'_'+solints[band][i]+'_'+str(i)+'.image.tt0.png"><img src="images/'+sanitize_string(target)+'_'+band+'_'+solints[band][i]+'_'+str(i)+'.image.tt0.png" ALT="pre-SC-solint image" WIDTH=400 HEIGHT=400></a>\n')
            htmlOutSolint.writelines('<a href="images/'+sanitize_string(target)+'_'+band+'_'+solints[band][i]+'_'+str(i)+'_post.image.tt0.png"><img src="images/'+sanitize_string(target)+'_'+band+'_'+solints[band][i]+'_'+str(i)+'_post.image.tt0.png" ALT="pre-SC-solint image" WIDTH=400 HEIGHT=400></a><br>\n')
            htmlOutSolint.writelines('Post SC SNR: {:0.2f}'.format(sclib[target][band][vislist[0]][solints[band][i]]['SNR_post'])+'<br>Pre SC SNR: {:0.2f}'.format(sclib[target][band][vislist[0]][solints[band][i]]['SNR_pre'])+'<br><br>\n')
            htmlOutSolint.writelines('Post SC RMS: {:0.7f}'.format(sclib[target][band][vislist[0]][solints[band][i]]['RMS_post'])+' Jy/beam<br>Pre SC RMS: {:0.7f}'.format(sclib[target][band][vislist[0]][solints[band][i]]['RMS_pre'])+' Jy/beam<br>\n')
            htmlOutSolint.writelines('Post Beam: {:0.2f}"x{:0.2f}" {:0.2f} deg'.format(sclib[target][band][vislist[0]][solints[band][i]]['Beam_major_post'],sclib[target][band][vislist[0]][solints[band][i]]['Beam_minor_post'],sclib[target][band][vislist[0]][solints[band][i]]['Beam_PA_post'])+'<br>\n')
            htmlOutSolint.writelines('Pre Beam: {:0.2f}"x{:0.2f}" {:0.2f} deg'.format(sclib[target][band][vislist[0]][solints[band][i]]['Beam_major_pre'],sclib[target][band][vislist[0]][solints[band][i]]['Beam_minor_pre'],sclib[target][band][vislist[0]][solints[band][i]]['Beam_PA_pre'])+'<br><br>\n')


            if solints[band][i] =='inf_EB':
               htmlOutSolint.writelines('<h3>Phase vs. Frequency Plots:</h3>\n')
            else:
               htmlOutSolint.writelines('<h3>Phase vs. Time Plots:</h3>\n')
            for vis in vislist:
               htmlOutSolint.writelines('<h4>MS: '+vis+'</h4>\n')
               ant_list=get_ant_list(vis)
               gaintable=sclib[target][band][vis][solints[band][i]]['gaintable'][len(sclib[target][band][vis][solints[band][i]]['gaintable'])-1]
               print('******************'+gaintable+'***************')
               nflagged_sols, nsols=get_sols_flagged_solns(gaintable)
               frac_flagged_sols=nflagged_sols/nsols
               plot_ants_flagging_colored('weblog/images/plot_ants_'+gaintable+'.png',vis,gaintable)
               htmlOutSolint.writelines('<a href="images/plot_ants_'+gaintable+'.png"><img src="images/plot_ants_'+gaintable+'.png" ALT="antenna positions with flagging plot" WIDTH=400 HEIGHT=400></a><br>\n')
               htmlOutSolint.writelines('N Gain solutions: {:0.0f}<br>'.format(nsols))
               htmlOutSolint.writelines('Flagged solutions: {:0.0f}<br>'.format(nflagged_sols))
               htmlOutSolint.writelines('Fraction Flagged Solutions: {:0.3f} <br><br>'.format(frac_flagged_sols))
               if solints[band][i] =='inf_EB':
                  if 'fallback' in sclib[target][band][vis][solints[band][i]].keys():
                     if sclib[target][band][vis][solints[band][i]]['fallback'] == '':
                        fallback_mode='None'
                     if sclib[target][band][vis][solints[band][i]]['fallback'] == 'combinespw':
                        fallback_mode='Combine SPW'
                     if sclib[target][band][vis][solints[band][i]]['fallback'] == 'spwmap':
                        fallback_mode='SPWMAP'
                     htmlOutSolint.writelines('<h4>Fallback Mode: <font color="red">'+fallback_mode+'</font></h4>\n')
               htmlOutSolint.writelines('<h4>Spwmapping: ['+' '.join(map(str,sclib[target][band][vis][solints[band][i]]['spwmap']))+']</h4>\n')

               for ant in ant_list:
                  sani_target=sanitize_string(target)
                  if solints[band][i] =='inf_EB':
                     xaxis='frequency'
                  else:
                     xaxis='time'
                  if 'ap' in solints[band][i]:
                     yaxis='amp'
                     plotrange=[0,0,0,2.0]
                  else:
                     yaxis='phase'
                     plotrange=[0,0,-180,180]
                  try:
                     plotms(gridrows=2,plotindex=0,rowindex=0,vis=gaintable,xaxis=xaxis, yaxis=yaxis,showgui=False,\
                         xselfscale=True,plotrange=plotrange, antenna=ant,customflaggedsymbol=True,title=ant+' phase',\
                         plotfile='weblog/images/plot_'+ant+'_'+gaintable.replace('.g','.png'),overwrite=True, clearplots=True)
                     plotms(gridrows=2,rowindex=1,plotindex=1,vis=gaintable,xaxis=xaxis, yaxis='SNR',showgui=False,\
                         xselfscale=True, antenna=ant,customflaggedsymbol=True,title=ant+' SNR',\
                         plotfile='weblog/images/plot_'+ant+'_'+gaintable.replace('.g','.png'),overwrite=True, clearplots=False)
                     #htmlOut.writelines('<img src="images/plot_'+ant+'_'+gaintable.replace('.g','.png')+'" ALT="gaintable antenna '+ant+'" WIDTH=200 HEIGHT=200>')
                     htmlOutSolint.writelines('<a href="images/plot_'+ant+'_'+gaintable.replace('.g','.png')+'"><img src="images/plot_'+ant+'_'+gaintable.replace('.g','.png')+'" ALT="gaintable antenna '+ant+'" WIDTH=200 HEIGHT=200></a>\n')
                  except:
                     continue
            htmlOutSolint.writelines('</body>\n')
            htmlOutSolint.writelines('</html>\n')
            htmlOutSolint.close()

def importdata(vislist,all_targets,telescope):
   listdict=collect_listobs_per_vis(vislist)
   scantimesdict,integrationsdict,integrationtimesdict,integrationtimes,n_spws,minspw,spwsarray=fetch_scan_times(vislist,all_targets,listdict)
   spwslist=spwsarray.tolist()
   spwstring=','.join(str(spw) for spw in spwslist)

   if 'VLA' in telescope:
     bands,band_properties=get_VLA_bands(vislist)

   if telescope=='ALMA' or telescope =='ACA':
     bands,band_properties=get_ALMA_bands(vislist,spwstring,spwsarray)

   scantimesdict={}
   scannfieldsdict={}
   scanstartsdict={}
   scanendsdict={}
   integrationsdict={}
   integrationtimesdict
   mosaic_field_dict={}
   bands_to_remove=[]

   for band in bands:
        print(band)
        scantimesdict_temp,scannfieldsdict_temp,scanstartsdict_temp,scanendsdict_temp,integrationsdict_temp,integrationtimesdict_temp,\
        integrationtimes_temp,n_spws_temp,minspw_temp,spwsarray_temp,mosaic_field_temp=fetch_scan_times_band_aware(vislist,all_targets,listdict,band_properties,band)

        scantimesdict[band]=scantimesdict_temp.copy()
        scannfieldsdict[band]=scannfieldsdict_temp.copy()
        scanstartsdict[band]=scanstartsdict_temp.copy()
        scanendsdict[band]=scanendsdict_temp.copy()
        integrationsdict[band]=integrationsdict_temp.copy()
        mosaic_field_dict[band]=mosaic_field_temp.copy()
        integrationtimesdict[band]=integrationtimesdict_temp.copy()
        if n_spws_temp == -99:
           for vis in vislist:
              band_properties[vis].pop(band)
              band_properties[vis]['bands'].remove(band)
              print('Removing '+band+' bands from list due to no observations')
           bands_to_remove.append(band)
        for vis in vislist:
           for target in all_targets:
              check_target=len(integrationsdict[band][vis][target])
              if check_target == 0:
                 integrationsdict[band][vis].pop(target)
                 integrationtimesdict[band][vis].pop(target)
                 scantimesdict[band][vis].pop(target)
                 scannfieldsdict[band][vis].pop(target)
                 scanstartsdict[band][vis].pop(target)
                 scanendsdict[band][vis].pop(target) 
                           
                 mosaic_field_dict[band].pop(target)           
   if len(bands_to_remove) > 0:
      for delband in bands_to_remove:
         bands.remove(delband)
   
   return listdict,bands,band_properties,scantimesdict,scannfieldsdict,scanstartsdict,scanendsdict,integrationsdict,integrationtimesdict,spwslist,spwstring,spwsarray,mosaic_field_dict

def flag_spectral_lines(vislist,all_targets,spwsarray):
   print("# cont.dat file found, flagging lines identified by the pipeline.")
   for vis in vislist:
      if not os.path.exists(vis+".flagversions/flags.before_line_flags"):
         flagmanager(vis=vis, mode = 'save', versionname = 'before_line_flags', comment = 'Flag states at start of reduction')
      else:
         flagmanager(vis=vis,mode='restore',versionname='before_line_flags')
      for target in all_targets:
         contdot_dat_flagchannels_string = flagchannels_from_contdotdat(vis,target,spwsarray)
         flagdata(vis=vis, mode='manual', spw=contdot_dat_flagchannels_string[:-2], flagbackup=False, field = target)

def split_to_selfcal_ms(vislist,band_properties,bands,spectral_average):
   for vis in vislist:
       os.system('rm -rf '+vis.replace('.ms','.selfcal.ms')+'*')
       spwstring=''
       chan_widths=[]
       if spectral_average:
          initweights(vis=vis,wtmode='weight',dowtsp=True) # initialize channelized weights
          for band in bands:
             desiredWidth=get_desired_width(band_properties[vis][band]['meanfreq'])
             print(band,desiredWidth)
             widtharray,bwarray,nchanarray=get_spw_chanwidths(vis,band_properties[vis][band]['spwarray'])
             band_properties[vis][band]['chan_widths']=get_spw_chanavg(vis,widtharray,bwarray,nchanarray,desiredWidth=desiredWidth)
             print(band_properties[vis][band]['chan_widths'])
             chan_widths=chan_widths+band_properties[vis][band]['chan_widths'].astype('int').tolist()
             if spwstring =='':
                spwstring=band_properties[vis][band]['spwstring']+''
             else:
                spwstring=spwstring+','+band_properties[vis][band]['spwstring']
          mstransform(vis=vis,chanaverage=True,chanbin=chan_widths,spw=spwstring,outputvis=vis.replace('.ms','.selfcal.ms'),datacolumn='data',reindex=False)
          initweights(vis=vis,wtmode='delwtsp') # remove channelized weights
       else:
          mstransform(vis=vis,outputvis=vis.replace('.ms','.selfcal.ms'),datacolumn='data',reindex=False)


def check_mosaic(vislist,target):
   msmd.open(vis[0])
   fieldid=msmd.fieldsforname(field)
   msmd.done()
   if len(fieldid) > 1:
      mosaic=True
   else:
      mosaic=False
   return mosaic

def get_phasecenter(vis,field):
   msmd.open(vis)
   fieldid=msmd.fieldsforname(field)
   ra_phasecenter_arr=np.zeros(len(fieldid))
   dec_phasecenter_arr=np.zeros(len(fieldid))
   for i in range(len(fieldid)):
      phasecenter=msmd.phasecenter(fieldid[i])
      ra_phasecenter_arr[i]=phasecenter['m0']['value']
      dec_phasecenter_arr[i]=phasecenter['m1']['value']

   msmd.done()

   ra_phasecenter=np.median(ra_phasecenter_arr)
   dec_phasecenter=np.median(dec_phasecenter_arr)
   phasecenter_string='ICRS {:0.8f}rad {:0.8f}rad '.format(ra_phasecenter,dec_phasecenter)
   return phasecenter_string

def get_flagged_solns_per_spw(spwlist,gaintable):
     # Get the antenna names and offsets.
     msmd = casatools.msmetadata()
     tb = casatools.table()

     # Calculate the number of flags for each spw.
     #gaintable='"'+gaintable+'"'
     os.system('cp -r '+gaintable.replace(' ','\ ')+' tempgaintable.g')
     gaintable='tempgaintable.g'
     nflags = [tb.calc('[select from '+gaintable+' where SPECTRAL_WINDOW_ID=='+\
             spwlist[i]+' giving  [ntrue(FLAG)]]')['0'].sum() for i in \
             range(len(spwlist))]
     nunflagged = [tb.calc('[select from '+gaintable+' where SPECTRAL_WINDOW_ID=='+\
             spwlist[i]+' giving  [nfalse(FLAG)]]')['0'].sum() for i in \
             range(len(spwlist))]
     os.system('rm -rf tempgaintable.g')
     fracflagged=np.array(nflags)/(np.array(nflags)+np.array(nunflagged))
     # Calculate a score based on those two.
     return nflags, nunflagged,fracflagged


def analyze_inf_EB_flagging(selfcal_library,band,spwlist,gaintable,vis,target,spw_combine_test_gaintable):
   # if more than two antennas are fully flagged relative to the combinespw results, fallback to combinespw
   max_flagged_ants_combspw=2.0
   # if only a single (or few) spw(s) has flagging, allow at most this number of antennas to be flagged before mapping
   max_flagged_ants_spwmap=1.0
   fallback=''
   map_index=-1
   min_spwmap_bw=0.0
   spwmap=[False]*len(spwlist)
   nflags,nunflagged,fracflagged=get_flagged_solns_per_spw(spwlist,gaintable)
   nflags_spwcomb,nunflagged_spwcomb,fracflagged_spwcomb=get_flagged_solns_per_spw(spwlist[0],spw_combine_test_gaintable)
   eff_bws=np.zeros(len(spwlist))
   total_bws=np.zeros(len(spwlist))
   keylist=list(selfcal_library[target][band]['per_spw_stats'].keys())
   for i in range(len(spwlist)):
      eff_bws[i]=selfcal_library[target][band]['per_spw_stats'][keylist[i]]['effective_bandwidth']
      total_bws[i]=selfcal_library[target][band]['per_spw_stats'][keylist[i]]['bandwidth']
   minimum_flagged_ants_per_spw=np.min(nflags)/2.0
   minimum_flagged_ants_spwcomb=np.min(nflags_spwcomb)/2.0 # account for the fact that some antennas might be completely flagged and give 
                                                           # the impression of a lot of flagging
   maximum_flagged_ants_per_spw=np.max(nflags)/2.0
   delta_nflags=np.array(nflags)/2.0-minimum_flagged_ants_spwcomb #minimum_flagged_ants_per_spw

   # if there are more than 3 flagged antennas for all spws (minimum_flagged_ants_spwcomb, fallback to doing spw combine for inf_EB fitting
   # use the spw combine number of flagged ants to set the minimum otherwise could misinterpret fully flagged antennas for flagged solutions
   # captures case where no one spws has sufficient S/N, only together do they have enough
   if (minimum_flagged_ants_per_spw-minimum_flagged_ants_spwcomb) > max_flagged_ants_combspw:
      fallback='combinespw'
   
   #if certain spws have more than max_flagged_ants_spwmap flagged solutions that the least flagged spws, set those to spwmap
   for i in range(len(spwlist)):
      if np.min(delta_nflags[i]) > max_flagged_ants_spwmap:
         fallback='spwmap'
         spwmap[i]=True
         if total_bws[i] > min_spwmap_bw:
            min_spwmap_bw=total_bws[i]
   #also spwmap spws with similar bandwidths to the others that are getting mapped, avoid low S/N solutions
   if fallback=='spwmap':
      for i in range(len(spwlist)):
         if total_bws[i] <= min_spwmap_bw:
            spwmap[i]=True
      if all(spwmap):
         fallback='combinespw'
   #want the widest bandwidth window that also has the minimum flags to use for spw mapping
   applycal_spwmap=[]
   if fallback=='spwmap':
      minflagged_index=(np.array(nflags)/2.0 == minimum_flagged_ants_per_spw).nonzero()
      max_bw_index = (eff_bws == np.max(eff_bws[minflagged_index[0]])).nonzero()
      max_bw_min_flags_index=np.intersect1d( minflagged_index[0],max_bw_index[0])
      #if len(max_bw_min_flags_index) > 1:
      #don't need the conditional since this works with array lengths of 1
      map_index=max_bw_min_flags_index[np.argmax(eff_bws[max_bw_min_flags_index])]   
      #else:
      #   map_index=max_bw_min_flags_index[0]
      
      #make spwmap list that first maps everything to itself, need max spw to make that list
      maxspw=np.max(selfcal_library[target][band][vis]['spwsarray']+1)
      applycal_spwmap_int_list=list(np.arange(maxspw))
      for i in range(len(applycal_spwmap_int_list)):
         applycal_spwmap.append(applycal_spwmap_int_list[i])

      #replace the elements that require spwmapping (spwmap[i] == True
      for i in range(len(spwmap)):
         print(i,spwlist[i],spwmap[i])
         if spwmap[i]:
            applycal_spwmap[int(spwlist[i])]=int(spwlist[map_index])
   
   return fallback,map_index,spwmap,applycal_spwmap



def unflag_failed_antennas(vis, caltable, flagged_fraction=0.25, only_long_baselines=False, solnorm=True, calonly_max_flagged=0., spwmap=[], 
        fb_to_prev_solint=False, solints=[], iteration=0):
    tb.open(caltable, nomodify=False)
    antennas = tb.getcol("ANTENNA1")
    flags = tb.getcol("FLAG")
    cals = tb.getcol("CPARAM")
    snr = tb.getcol("SNR")

    if len(spwmap) > 0:
        spws = tb.getcol("SPECTRAL_WINDOW_ID")
        good_spws = np.repeat(False, spws.size)
        for spw in np.unique(spwmap):
            good_spws = np.logical_or(good_spws, spws == spw)

        antennas = antennas[good_spws]
        flags = flags[:,:,good_spws]
        cals = cals[:,:,good_spws]
        snr = snr[:,:,good_spws]
    else:
        good_spws = np.repeat(True, antennas.size)
 
    # Get the percentage of flagged solutions for each antenna.
    unique_antennas = np.unique(antennas)
    nants = unique_antennas.size
    ordered_flags = flags.reshape(flags.shape[0:2] + (flags.shape[2]//nants, nants))
    percentage_flagged = (ordered_flags.sum(axis=2) / ordered_flags.shape[2]).mean(axis=0).mean(axis=0)
 
    # Load in the positions of the antennas and calculate their offsets from the geometric center.
    msmd.open(vis)
    offsets = [msmd.antennaoffset(a) for a in antennas]
    unique_offsets = [msmd.antennaoffset(a) for a in unique_antennas]
    msmd.close()
 
    mean_longitude = np.mean([offsets[i]["longitude offset"]['value'] for i in range(nants)])
    mean_latitude = np.mean([offsets[i]["latitude offset"]['value'] for i in range(nants)])
    offsets = np.array([np.sqrt((offsets[i]["longitude offset"]['value'] - \
            mean_longitude)**2 + (offsets[i]["latitude offset"]['value'] - mean_latitude)**2) for i in range(len(antennas))])
    unique_offsets = np.array([np.sqrt((unique_offsets[i]["longitude offset"]['value'] - \
            mean_longitude)**2 + (unique_offsets[i]["latitude offset"]['value'] - mean_latitude)**2) for i in range(len(unique_antennas))])
 
    # Get a smoothed number of antennas flagged as a function of offset.
    test_r = np.linspace(0., offsets.max(), 1000)
    neff = (nants)**(-1./(1+4))
    kernal2 = scipy.stats.gaussian_kde(offsets, bw_method=neff)

    flagged_offsets = offsets[np.any(flags, axis=(0,1))]
    if len(np.unique(flagged_offsets)) == 1:
        flagged_offsets = np.concatenate((flagged_offsets, flagged_offsets*1.05))
    kernel = scipy.stats.gaussian_kde(flagged_offsets,
            bw_method=kernal2.factor*offsets.std()/flagged_offsets.std())
    normalized = kernel(test_r) * len(flagged_offsets) / np.trapz(kernel(test_r), test_r)
    normalized2 = kernal2(test_r) * antennas.size / np.trapz(kernal2(test_r), test_r)
    fraction_flagged_antennas = normalized / normalized2

    # Calculate the derivatives to see where flagged fraction is sharply changing.

    derivative = np.gradient(fraction_flagged_antennas, test_r)
    second_derivative = np.gradient(derivative, test_r)

    # Check which minima include enough antennas to explain the beam ratio.

    maxima = scipy.signal.argrelextrema(second_derivative, np.greater)[0]
    # We only want positive accelerations and positive velocities, i.e. flagging increasing. That said, if you happen to have the
    # case of a significantly flagged short baseline antenna and a lot of minimally flagged long baseline antennas, the velocity
    # might be negative because you have a shallow gap at the intersection of the two. So we need to do a check, and if there's no
    # peaks that satisfy this condition, ignore the velocity criterion.
    maxima = maxima[second_derivative[maxima] > 0]
    # If we have enough peaks (i.e. the whole thing isn't flagged, then take only the peaks outside the inner 5%.
    if len(maxima) > 1:
        maxima = maxima[test_r[maxima] > test_r.max()*0.05]
    # Pick the shortest baseline "significant" maximum.
    good = second_derivative[maxima] / second_derivative[maxima].max() > 0.5
    m = maxima[good].min()
    # If thats not the shortest baseline maximum, we can go one lower as long as the velocity doesn't go below 0.
    if m != maxima.min():
        index = np.where(maxima == m)[0][0]
        m_test = maxima[index-1]
        if np.all(derivative[m_test:m]/derivative.max() > -0.05):
            m = m_test

    offset_limit = test_r[m]
    max_velocity = derivative[m]
    flagged_fraction = fraction_flagged_antennas[m]

    if only_long_baselines:
        ok_to_flag_antennas = unique_antennas[unique_offsets > offset_limit]
    else:
        ok_to_flag_antennas = unique_antennas

    # Make a plot of all of this info

    import matplotlib.pyplot as plt

    fig, ax1 = plt.subplots()
    ax2 = ax1.twinx()

    ax1.plot(unique_offsets, percentage_flagged, "o")

    ax1.plot(test_r, fraction_flagged_antennas, "k-")
    ax2.plot(test_r, derivative / derivative.max(), "g-")
    ax2.plot(test_r, second_derivative / second_derivative[maxima].max(), "r-")

    for m in maxima[::-1]:
        if second_derivative[m] < 0:
            continue

        # Estimated change ine the size of the beam.
        beam_change = np.percentile(offsets, 80) / np.percentile(offsets[np.logical_or(flags.any(axis=0).any(axis=0) == False, \
                offsets > test_r[m])], 80)

        #if beam_change < 1.05:
        if test_r[m] == offset_limit:
            ax1.axvline(test_r[m], linestyle="--")
            ax1.axhline(fraction_flagged_antennas[m], linestyle="--")
        else:
            ax1.axvline(test_r[m])

    fig.savefig(caltable.replace(".g",".pass.png"))
    plt.close(fig)

    # Now combine the cluster of antennas with high flagging fraction with the antennas that actually have enough
    # flagging to warrant passing through to get the list of pass through antennas.
    bad_antennas = unique_antennas[percentage_flagged >= flagged_fraction]

    pass_through_antennas = np.intersect1d(ok_to_flag_antennas, bad_antennas)

    # For the antennas we just identified, we just pass them through without doing anything. I.e. we set flags to False and the caltable value to 1.0+0j.
    for a in pass_through_antennas:
        indices = np.where(antennas == a)

        flagged_fraction_double_snr = (snr[:,:,indices] < 10).sum() / snr[:,:,indices].size
        if flagged_fraction_double_snr < calonly_max_flagged: 
            flags[:,:,indices] = False
        else:
            flags[:,:,indices] = False
            cals[:,:,indices] = 1.0+0j

    if solnorm:
        scale = np.mean(np.abs(cals[flags == False])**2)**0.5
        print("Normalizing the amplitudes by a factor of ", scale)
        cals = cals / scale

    modified_flags = tb.getcol("FLAG")
    modified_cals = tb.getcol("CPARAM")

    modified_flags[:,:,good_spws] = flags
    modified_cals[:,:,good_spws] = cals

    tb.putcol("FLAG", modified_flags)
    tb.putcol("CPARAM", modified_cals)
    tb.flush()

    tb.close()

    # Check whether earlier solints have acceptable solutions, and if so use, those instead.

    if fb_to_prev_solint:
        if "ap" in solints[iteration]:
            for i in range(len(solints)):
                if "ap" in solints[i]:
                    min_iter = i
                    break
        else:
            min_iter = 1

        for i, solint in enumerate(solints[min_iter:iteration][::-1]):
            print("Testing solint ", solint)
            print("Opening gaintable ", caltable.replace(solints[iteration]+"_"+str(iteration), solint+"_"+str(iteration-i-1)))
            tb.open(caltable.replace(solints[iteration]+"_"+str(iteration), solint+"_"+str(iteration-i-1)))
            antennas = tb.getcol("ANTENNA1")
            flags = tb.getcol("FLAG")
            cals = tb.getcol("CPARAM")
            snr = tb.getcol("SNR")
            tb.close()

            new_pass_through_antennas = []
            print(list(pass_through_antennas))
            for ant in pass_through_antennas:
                good = antennas == ant
                if np.all(cals[:,:,good].real == 1) and np.all(cals[:,:,good].imag == 0) and np.all(flags[:,:,good] == False):
                    new_pass_through_antennas.append(ant)
                    print("Skipping ant ",ant," because it was passed through in solint = ", solint)
                else:
                    tb.open(caltable, nomodify=False)
                    bad_rows = np.where(tb.getcol("ANTENNA1") == ant)[0]
                    tb.removerows(rownrs=bad_rows)
                    tb.flush()
                    tb.close()

                    tb.open(caltable.replace(solints[iteration]+"_"+str(iteration), solint+"_"+str(iteration-i-1)))
                    good_rows = np.where(tb.getcol("ANTENNA1") == ant)[0]
                    print("Copying these rows into ", caltable, ":")
                    print(good_rows)
                    for row in good_rows:
                        tb.copyrows(outtable=caltable, startrowin=row, nrow=1)
                    tb.close()

            pass_through_antennas = new_pass_through_antennas

        tb.open(caltable)
        rownumbers = tb.rownumbers()
        subt = tb.query("OBSERVATION_ID==0", sortlist="TIME,ANTENNA1")
        tb.close()

        subt.copyrows(outtable=caltable)
        tb.open(caltable, nomodify=False)
        tb.removerows(rownrs=rownumbers)
        tb.flush()
        tb.close()
        subt.close()<|MERGE_RESOLUTION|>--- conflicted
+++ resolved
@@ -966,18 +966,13 @@
          elif solint =='scan_inf':
                selfcal_library[target][band]['per_scan_SNR']=SNR/((n_ant-3)**0.5*(selfcal_library[target][band]['Total_TOS']/selfcal_library[target][band]['Median_scan_time'])**0.5)
                solint_snr[target][band][solint]=selfcal_library[target][band]['per_scan_SNR']
-<<<<<<< HEAD
-               for spw in selfcal_library[target][band][vislist[0]]['spwsarray']:
+               for spw in selfcal_library[target][band][maxspwvis]['spwsarray']:
                   solint_snr_per_spw[target][band][solint][str(spw)]=SNR/((n_ant-3)**0.5*(selfcal_library[target][band]['Total_TOS']/selfcal_library[target][band]['Median_scan_time'])**0.5)*(selfcal_library[target][band]['per_spw_stats'][str(spw)]['effective_bandwidth']/selfcal_library[target][band]['total_effective_bandwidth'])**0.5
          elif solint =='inf' or solint == 'inf_ap':
                selfcal_library[target][band]['per_scan_SNR']=SNR/((n_ant-3)**0.5*(selfcal_library[target][band]['Total_TOS']/(selfcal_library[target][band]['Median_scan_time']/selfcal_library[target][band]['Median_fields_per_scan']))**0.5)
                solint_snr[target][band][solint]=selfcal_library[target][band]['per_scan_SNR']
-               for spw in selfcal_library[target][band][vislist[0]]['spwsarray']:
+               for spw in selfcal_library[target][band][maxspwvis]['spwsarray']:
                   solint_snr_per_spw[target][band][solint][str(spw)]=SNR/((n_ant-3)**0.5*(selfcal_library[target][band]['Total_TOS']/(selfcal_library[target][band]['Median_scan_time']/selfcal_library[target][band]['Median_fields_per_scan']))**0.5)*(selfcal_library[target][band]['per_spw_stats'][str(spw)]['effective_bandwidth']/selfcal_library[target][band]['total_effective_bandwidth'])**0.5
-=======
-               for spw in selfcal_library[target][band][maxspwvis]['spwsarray']:
-                     solint_snr_per_spw[target][band][solint][str(spw)]=SNR/((n_ant-3)**0.5*(selfcal_library[target][band]['Total_TOS']/selfcal_library[target][band]['Median_scan_time'])**0.5)*(selfcal_library[target][band]['per_spw_stats'][str(spw)]['effective_bandwidth']/selfcal_library[target][band]['total_effective_bandwidth'])**0.5
->>>>>>> 7d4ab8be
          elif solint == 'int':
                solint_snr[target][band][solint]=SNR/((n_ant-3)**0.5*(selfcal_library[target][band]['Total_TOS']/integration_time)**0.5)
                for spw in selfcal_library[target][band][maxspwvis]['spwsarray']:
