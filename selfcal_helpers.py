import numpy as np
import numpy 
import math
from PIL import Image
def tclean_wrapper(vis, imagename, band_properties,band,telescope='undefined',scales=[0], smallscalebias = 0.6, mask = '',\
                   nsigma=5.0, imsize = None, cellsize = None, interactive = False, robust = 0.5, gain = 0.1, niter = 50000,\
                   cycleniter = 300, uvtaper = [], savemodel = 'none',gridder='standard', sidelobethreshold=3.0,smoothfactor=1.0,noisethreshold=5.0,\
                   lownoisethreshold=1.5,parallel=False,nterms=1,cyclefactor=3,uvrange='',threshold='0.0Jy',phasecenter='',\
<<<<<<< HEAD
                   startmodel='',pblimit=0.1,pbmask=0.1,field='',datacolumn='',spw='',obstype='single-point', nfrms_multiplier=1.0):
=======
                   startmodel='',pblimit=0.1,pbmask=0.1,field='',datacolumn='',spw='',obstype='single-point', \
                   savemodel_only=False, resume=False):
>>>>>>> ce7d87b7
    """
    Wrapper for tclean with keywords set to values desired for the Large Program imaging
    See the CASA 6.1.1 documentation for tclean to get the definitions of all the parameters
    """
    msmd.open(vis[0])
    fieldid=msmd.fieldsforname(field)
    msmd.done()
    tb.open(vis[0]+'/FIELD')
    try:
       ephem_column=tb.getcol('EPHEMERIS_ID')
       tb.close()
       if ephem_column[fieldid[0]] !=-1:
          phasecenter='TRACKFIELD'
    except:
       tb.close()
       phasecenter=''

    if obstype=='mosaic':
       phasecenter=get_phasecenter(vis[0],field)


    # Minimize out the nfrms_multiplier at 1.
    nfrms_multiplier = max(nfrms_multiplier, 1.0)

    if mask == '':
       usemask='auto-multithresh'
    else:
       usemask='user'
    if threshold != '0.0Jy':
       nsigma=0.0
    if telescope=='ALMA':
       sidelobethreshold=3.0
       smoothfactor=1.0
       noisethreshold=5.0*nfrms_multiplier
       lownoisethreshold=1.5*nfrms_multiplier
       cycleniter=-1
       cyclefactor=1.0
       print(band_properties)
       if band_properties[vis[0]][band]['75thpct_uv'] > 2000.0:
          sidelobethreshold=2.0

    if telescope=='ACA':
       sidelobethreshold=1.25
       smoothfactor=1.0
       noisethreshold=5.0*nfrms_multiplier
       lownoisethreshold=2.0*nfrms_multiplier
       cycleniter=-1
       cyclefactor=1.0

    elif 'VLA' in telescope:
       sidelobethreshold=2.0
       smoothfactor=1.0
       noisethreshold=5.0*nfrms_multiplier
       lownoisethreshold=1.5*nfrms_multiplier
       pblimit=-0.1
       cycleniter=-1
       cyclefactor=3.0
       pbmask=0.0
    wprojplanes=1
    if band=='EVLA_L' or band =='EVLA_S':
       gridder='wproject'
       wplanes=384 # normalized to S-band A-config
       #scale by 75th percentile uv distance divided by A-config value
       wplanes=wplanes * band_properties[vis[0]][band]['75thpct_uv']/20000.0
       if band=='EVLA_L':
          wplanes=wplanes*2.0 # compensate for 1.5 GHz being 2x longer than 3 GHz


       wprojplanes=int(wplanes)
    if (band=='EVLA_L' or band =='EVLA_S') and obstype=='mosaic':
       print('WARNING DETECTED VLA L- OR S-BAND MOSAIC; WILL USE gridder="mosaic" IGNORING W-TERM')
    if obstype=='mosaic':
       gridder='mosaic'
    else:
       if gridder !='wproject':
          gridder='standard' 

    if gridder=='mosaic' and startmodel!='':
       parallel=False
<<<<<<< HEAD
    for ext in ['.image*', '.mask', '.model*', '.pb*', '.psf*', '.residual*', '.sumwt*','.gridwt*']:
        os.system('rm -rf '+ imagename + ext)
    tclean(vis= vis, 
           imagename = imagename, 
           field=field,
           specmode = 'mfs', 
           deconvolver = 'mtmfs',
           scales = scales, 
           gridder=gridder,
           weighting='briggs', 
           robust = robust,
           gain = gain,
           imsize = imsize,
           cell = cellsize, 
           smallscalebias = smallscalebias, #set to CASA's default of 0.6 unless manually changed
           niter = niter, #we want to end on the threshold
           interactive = interactive,
           nsigma=nsigma,    
           cycleniter = cycleniter,
           cyclefactor = cyclefactor, 
           uvtaper = uvtaper, 
           savemodel = 'none',
           mask=mask,
           usemask=usemask,
           sidelobethreshold=sidelobethreshold,
           noisethreshold=noisethreshold,
           lownoisethreshold=lownoisethreshold,
           smoothfactor=smoothfactor,
           pbmask=pbmask,
           pblimit=pblimit,
           nterms = nterms,
           uvrange=uvrange,
           threshold=threshold,
           parallel=parallel,
           phasecenter=phasecenter,
           startmodel=startmodel,
           datacolumn=datacolumn,spw=spw,wprojplanes=wprojplanes, verbose=True)
=======
    if not savemodel_only:
        if not resume:
            for ext in ['.image*', '.mask', '.model*', '.pb*', '.psf*', '.residual*', '.sumwt*','.gridwt*']:
                os.system('rm -rf '+ imagename + ext)
        tclean(vis= vis, 
               imagename = imagename, 
               field=field,
               specmode = 'mfs', 
               deconvolver = 'mtmfs',
               scales = scales, 
               gridder=gridder,
               weighting='briggs', 
               robust = robust,
               gain = gain,
               imsize = imsize,
               cell = cellsize, 
               smallscalebias = smallscalebias, #set to CASA's default of 0.6 unless manually changed
               niter = niter, #we want to end on the threshold
               interactive = interactive,
               nsigma=nsigma,    
               cycleniter = cycleniter,
               cyclefactor = cyclefactor, 
               uvtaper = uvtaper, 
               savemodel = 'none',
               mask=mask,
               usemask=usemask,
               sidelobethreshold=sidelobethreshold,
               smoothfactor=smoothfactor,
               pbmask=pbmask,
               pblimit=pblimit,
               nterms = nterms,
               uvrange=uvrange,
               threshold=threshold,
               parallel=parallel,
               phasecenter=phasecenter,
               startmodel=startmodel,
               datacolumn=datacolumn,spw=spw,wprojplanes=wprojplanes)
>>>>>>> ce7d87b7
     #this step is a workaround a bug in tclean that doesn't always save the model during multiscale clean. See the "Known Issues" section for CASA 5.1.1 on NRAO's website
    if savemodel=='modelcolumn':
          print("")
          print("Running tclean a second time to save the model...")
          tclean(vis= vis, 
                 imagename = imagename, 
                 field=field,
                 specmode = 'mfs', 
                 deconvolver = 'mtmfs',
                 scales = scales, 
                 gridder=gridder,
                 weighting='briggs', 
                 robust = robust,
                 gain = gain,
                 imsize = imsize,
                 cell = cellsize, 
                 smallscalebias = smallscalebias, #set to CASA's default of 0.6 unless manually changed
                 niter = 0, 
                 interactive = False,
                 nsigma=0.0, 
                 cycleniter = cycleniter,
                 cyclefactor = cyclefactor, 
                 uvtaper = uvtaper, 
                 usemask='user',
                 savemodel = savemodel,
                 sidelobethreshold=sidelobethreshold,
                 smoothfactor=smoothfactor,
                 pbmask=pbmask,
                 pblimit=pblimit,
                 calcres = False,
                 calcpsf = False,
                 restoration = False,
                 nterms = nterms,
                 uvrange=uvrange,
                 threshold=threshold,
                 parallel=False,
                 phasecenter=phasecenter,spw=spw,wprojplanes=wprojplanes)
    


def collect_listobs_per_vis(vislist):
   listdict={}
   for vis in vislist:
      listdict[vis]=listobs(vis)
   return listdict

#listobs version of function, marked for removal
def fetch_scan_times_old(vislist,targets,listdict):
   scantimesdict={}
   integrationsdict={}
   integrationtimesdict={}
   integrationtime=np.array([])
   n_spws=np.array([])
   min_spws=np.array([])
   spwslist=np.array([])
   for vis in vislist:
      scantimesdict[vis]={}
      integrationsdict[vis]={}
      integrationtimesdict[vis]={}
      keylist=list(listdict[vis].keys())  
      for target in targets:
         countscans=0
         scantimes=np.array([])
         integrations=np.array([])
         for key in keylist:
            if 'scan' in key and listdict[vis][key]['0']['FieldName']==target:
               countscans+=1
               scantime=(listdict[vis][key]['0']['EndTime']- listdict[vis][key]['0']['BeginTime'])*86400.0
               ints_per_scan=np.round(scantime/listdict[vis][key]['0']['IntegrationTime'])
               integrationtime=np.append(integrationtime,np.array([listdict[vis][key]['0']['IntegrationTime']]))
               #print('Key:', key,scantime)
               scantimes=np.append(scantimes,np.array([scantime]))
               integrations=np.append(integrations,np.array([ints_per_scan]))
               n_spws=np.append(len(listdict[vis][key]['0']['SpwIds']),n_spws)
               min_spws=np.append(np.min(listdict[vis][key]['0']['SpwIds']),min_spws)
               spwslist=np.append(listdict[vis][key]['0']['SpwIds'],spwslist)
               #print(scantimes)

         scantimesdict[vis][target]=scantimes.copy()
         #assume each band only has a single integration time
         integrationtimesdict[vis][target]=np.median(integrationtime)
         integrationsdict[vis][target]=integrations.copy()
   if np.mean(n_spws) != np.max(n_spws):
      print('WARNING, INCONSISTENT NUMBER OF SPWS IN SCANS/MSes (Possibly expected if Multi-band VLA data or ALMA Spectral Scan)')
   if np.max(min_spws) != np.min(min_spws):
      print('WARNING, INCONSISTENT MINIMUM SPW IN SCANS/MSes (Possibly expected if Multi-band VLA data or ALMA Spectral Scan)')
   spwslist=np.unique(spwslist).astype(int)
   return scantimesdict,integrationsdict,integrationtimesdict, integrationtime,np.max(n_spws),np.min(min_spws),spwslist

def fetch_scan_times(vislist,targets):
   scantimesdict={}
   integrationsdict={}
   integrationtimesdict={}
   integrationtimes=np.array([])
   n_spws=np.array([])
   min_spws=np.array([])
   spwslist=np.array([])
   spws_set=np.array([])
   scansdict={}
   for vis in vislist:
      scantimesdict[vis]={}
      integrationsdict[vis]={}
      integrationtimesdict[vis]={}
      scansdict[vis]={}
      msmd.open(vis)
      for target in targets:
         scansdict[vis][target]=msmd.scansforfield(target)

      for target in targets:
         scantimes=np.array([])
         integrations=np.array([])
         for scan in scansdict[vis][target]:
            spws=msmd.spwsforscan(scan)
            if spws_set.size==0:
               spws_set=spws.copy()
            else:
               spws_set=np.vstack((spws_set,spws))
            n_spws=np.append(len(spws),n_spws)
            min_spws=np.append(np.min(spws),min_spws)
            spwslist=np.append(spws,spwslist)
            integrationtime=msmd.exposuretime(scan=scan,spwid=spws[0])['value']
            integrationtimes=np.append(integrationtimes,np.array([integrationtime]))
            times=msmd.timesforscan(scan)
            scantime=np.max(times)+integrationtime-np.min(times)
            ints_per_scan=np.round(scantime/integrationtimes[0])
            scantimes=np.append(scantimes,np.array([scantime]))
            integrations=np.append(integrations,np.array([ints_per_scan]))



         scantimesdict[vis][target]=scantimes.copy()
         #assume each band only has a single integration time
         integrationtimesdict[vis][target]=np.median(integrationtimes)
         integrationsdict[vis][target]=integrations.copy()
      msmd.close()
   if np.mean(n_spws) != np.max(n_spws):
      print('WARNING, INCONSISTENT NUMBER OF SPWS IN SCANS/MSes (Possibly expected if Multi-band VLA data or ALMA Spectral Scan)')
   if np.max(min_spws) != np.min(min_spws):
      print('WARNING, INCONSISTENT MINIMUM SPW IN SCANS/MSes (Possibly expected if Multi-band VLA data or ALMA Spectral Scan)')
   spwslist=np.unique(spwslist).astype(int)
   spws_set=np.unique(spws_set,axis=0)
   return scantimesdict,integrationsdict,integrationtimesdict, integrationtimes,np.max(n_spws),np.min(min_spws),spwslist,spws_set

#listobs version of function, marked for removal
def fetch_scan_times_band_aware_old(vislist,targets,listdict,band_properties,band):
   scantimesdict={}
   scanstartsdict={}
   scanendsdict={}
   integrationsdict={}
   integrationtimesdict={}
   integrationtime=np.array([])
   n_spws=np.array([])
   min_spws=np.array([])
   spwslist=np.array([])
   mosaic_field={}
   for vis in vislist:
      scantimesdict[vis]={}
      scanstartsdict[vis]={}
      scanendsdict[vis]={}
      integrationsdict[vis]={}
      integrationtimesdict[vis]={}
      keylist=list(listdict[vis].keys())  
      for target in targets:
         mosaic_field[target]={}
         mosaic_field[target]['field_ids']=[]
         mosaic_field[target]['mosaic']=False
         countscans=0
         scantimes=np.array([])
         integrations=np.array([])
         scanstarts=np.array([])
         scanends=np.array([])
         for key in keylist:
            if ('scan' in key) and (listdict[vis][key]['0']['FieldName']==target) and np.all(np.in1d(np.array(listdict[vis][key]['0']['SpwIds']),band_properties[vis][band]['spwarray'])):
               countscans+=1
               scantime=(listdict[vis][key]['0']['EndTime']- listdict[vis][key]['0']['BeginTime'])*86400.0
               ints_per_scan=np.round(scantime/listdict[vis][key]['0']['IntegrationTime'])
               integrationtime=np.append(integrationtime,np.array([listdict[vis][key]['0']['IntegrationTime']]))
               #print('Key:', key,scantime)
               scanstarts=np.append(scanstarts,np.array([listdict[vis][key]['0']['BeginTime']]))
               scanends=np.append(scanends,np.array([listdict[vis][key]['0']['EndTime']]))
               scantimes=np.append(scantimes,np.array([scantime]))
               integrations=np.append(integrations,np.array([ints_per_scan]))
               n_spws=np.append(len(listdict[vis][key]['0']['SpwIds']),n_spws)
               min_spws=np.append(np.min(listdict[vis][key]['0']['SpwIds']),min_spws)
               spwslist=np.append(listdict[vis][key]['0']['SpwIds'],spwslist)
               subscanlist=listdict[vis][key].keys()
               for subscan in subscanlist:
                  mosaic_field[target]['field_ids'].append(listdict[vis][key][subscan]['FieldId'])

               mosaic_field[target]['field_ids']=list(set(mosaic_field[target]['field_ids']))
               if len(mosaic_field[target]['field_ids']) > 1:
                  mosaic_field[target]['mosaic']=True
               
               #print(scantimes)

         scantimesdict[vis][target]=scantimes.copy()
         scanstartsdict[vis][target]=scanstarts.copy()
         scanendsdict[vis][target]=scanends.copy()
         #assume each band only has a single integration time
         integrationtimesdict[vis][target]=np.median(integrationtime)
         integrationsdict[vis][target]=integrations.copy()
   if len(n_spws) > 0:
      if np.mean(n_spws) != np.max(n_spws):
         print('WARNING, INCONSISTENT NUMBER OF SPWS IN SCANS/MSes (Possibly expected if Multi-band VLA data or ALMA Spectral Scan)')
      if np.max(min_spws) != np.min(min_spws):
         print('WARNING, INCONSISTENT MINIMUM SPW IN SCANS/MSes (Possibly expected if Multi-band VLA data or ALMA Spectral Scan)')
      spwslist=np.unique(spwslist).astype(int)
   else:
     return scantimesdict,scanstartsdict,scanendsdict,integrationsdict,integrationtimesdict, integrationtime,-99,-99,spwslist,mosaic_field
   return scantimesdict,scanstartsdict,scanendsdict,integrationsdict,integrationtimesdict, integrationtime,np.max(n_spws),np.min(min_spws),spwslist,mosaic_field

def fetch_scan_times_band_aware(vislist,targets,band_properties,band):
   scantimesdict={}
   scanstartsdict={}
   scanendsdict={}
   integrationsdict={}
   integrationtimesdict={}
   integrationtimes=np.array([])
   n_spws=np.array([])
   min_spws=np.array([])
   spwslist=np.array([])
   mosaic_field={}
   scansdict={}
   for vis in vislist:
      scantimesdict[vis]={}
      scanstartsdict[vis]={}
      scanendsdict[vis]={}
      integrationsdict[vis]={}
      integrationtimesdict[vis]={}
      scansdict[vis]={}
      msmd.open(vis)
      for target in targets:
         scansforfield=msmd.scansforfield(target)
         scansforspw=msmd.scansforspw(band_properties[vis][band]['spwarray'][0])
         scansdict[vis][target]=list(set(scansforfield) & set(scansforspw))
         scansdict[vis][target].sort()
      for target in targets:
         mosaic_field[target]={}
         mosaic_field[target]['field_ids']=[]
         mosaic_field[target]['mosaic']=False
         #mosaic_field[target]['field_ids']=msmd.fieldsforname(target)
         mosaic_field[target]['field_ids']=msmd.fieldsforscans(scansdict[vis][target])
         mosaic_field[target]['field_ids']=list(set(mosaic_field[target]['field_ids']))
         if len(mosaic_field[target]['field_ids']) > 1:
            mosaic_field[target]['mosaic']=True
         scantimes=np.array([])
         integrations=np.array([])
         scanstarts=np.array([])
         scanends=np.array([])

         for scan in scansdict[vis][target]:
            spws=msmd.spwsforscan(scan)
            n_spws=np.append(len(spws),n_spws)
            min_spws=np.append(np.min(spws),min_spws)
            spwslist=np.append(spws,spwslist)
            integrationtime=msmd.exposuretime(scan=scan,spwid=spws[0])['value']
            integrationtimes=np.append(integrationtimes,np.array([integrationtime]))
            times=msmd.timesforscan(scan)
            scantime=np.max(times)+integrationtime-np.min(times)
            scanstarts=np.append(scanstarts,np.array([np.min(times)/86400.0]))
            scanends=np.append(scanends,np.array([(np.max(times)+integrationtime)/86400.0]))
            ints_per_scan=np.round(scantime/integrationtimes[0])
            scantimes=np.append(scantimes,np.array([scantime]))
            integrations=np.append(integrations,np.array([ints_per_scan]))

               
         scantimesdict[vis][target]=scantimes.copy()
         scanstartsdict[vis][target]=scanstarts.copy()
         scanendsdict[vis][target]=scanends.copy()
         #assume each band only has a single integration time
         integrationtimesdict[vis][target]=np.median(integrationtimes)
         integrationsdict[vis][target]=integrations.copy()
   if len(n_spws) > 0:
      if np.mean(n_spws) != np.max(n_spws):
         print('WARNING, INCONSISTENT NUMBER OF SPWS IN SCANS/MSes (Possibly expected if Multi-band VLA data or ALMA Spectral Scan)')
      if np.max(min_spws) != np.min(min_spws):
         print('WARNING, INCONSISTENT MINIMUM SPW IN SCANS/MSes (Possibly expected if Multi-band VLA data or ALMA Spectral Scan)')
      spwslist=np.unique(spwslist).astype(int)
   else:
     return scantimesdict,scanstartsdict,scanendsdict,integrationsdict,integrationtimesdict, integrationtimes,-99,-99,spwslist,mosaic_field
   return scantimesdict,scanstartsdict,scanendsdict,integrationsdict,integrationtimesdict, integrationtimes,np.max(n_spws),np.min(min_spws),spwslist,mosaic_field

#deprecated function marked for removal
def fetch_spws_old(vislist,targets,listdict):
   scantimesdict={}
   n_spws=np.array([])
   min_spws=np.array([])
   spwslist=np.array([])
   for vis in vislist:
      listdict[vis]=listobs(vis)
      keylist=list(listdict[vis].keys())  
      for target in targets:
         for key in keylist:
            if 'scan' in key and listdict[vis][key]['0']['FieldName']==target:
               n_spws=np.append(len(listdict[vis][key]['0']['SpwIds']),n_spws)
               min_spws=np.append(np.min(listdict[vis][key]['0']['SpwIds']),min_spws)
               spwslist=np.append(listdict[vis][key]['0']['SpwIds'],spwslist)
               #print(scantimes)
   if len(n_spws) > 1:
      if np.mean(n_spws) != np.max(n_spws):
         print('WARNING, INCONSISTENT NUMBER OF SPWS IN SCANS/MSes (Possibly expected if Multi-band VLA data or ALMA Spectral Scan)')
      if np.max(min_spws) != np.min(min_spws):
         print('WARNING, INCONSISTENT MINIMUM SPW IN SCANS/MSes (Possibly expected if Multi-band VLA data or ALMA Spectral Scan)')
   spwslist=np.unique(spwslist).astype(int)
   if len(n_spws) == 1:
      return n_spws,min_spws,spwslist
   else:
      return np.max(n_spws),np.min(min_spws),spwslist


def fetch_spws(vislist,targets):
   scantimesdict={}
   n_spws=np.array([])
   min_spws=np.array([])
   spwslist=np.array([])
   scansdict={}
   for vis in vislist:
      scansdict[vis]={}
      msmd.open(vis)
      for target in targets:
         scansdict[vis][target]=msmd.scansforfield(target)
         scansdict[vis][target].sort()
      for target in targets:
         for scan in scansdict[vis][target]:
            spws=msmd.spwsforscan(scan)
            n_spws=np.append(len(spws),n_spws)
            min_spws=np.append(np.min(spws),min_spws)
            spwslist=np.append(spws,spwslist)
   if len(n_spws) > 1:
      if np.mean(n_spws) != np.max(n_spws):
         print('WARNING, INCONSISTENT NUMBER OF SPWS IN SCANS/MSes (Possibly expected if Multi-band VLA data or ALMA Spectral Scan)')
      if np.max(min_spws) != np.min(min_spws):
         print('WARNING, INCONSISTENT MINIMUM SPW IN SCANS/MSes (Possibly expected if Multi-band VLA data or ALMA Spectral Scan)')
   spwslist=np.unique(spwslist).astype(int)
   if len(n_spws) == 1:
      return n_spws,min_spws,spwslist
   else:
      return np.max(n_spws),np.min(min_spws),spwslist


#unused function
def fetch_scan_times_target(vislist,target,listdict):
   scantimesdict={}
   integrationsdict={}
   integrationtimesdict={}
   integrationtime=np.array([])
   n_spws=np.array([])
   min_spws=np.array([])
   spwslist=np.array([])
   allscantimes=np.array([])
   for vis in vislist:
      listdict[vis]=listobs(vis)
      keylist=list(listdict[vis].keys())       
      countscans=0
      scantimes=np.array([])
      integrations=np.array([])
      for key in keylist:
         if 'scan' in key:
            if listdict[vis][key]['0']['FieldName'] == target:
               countscans+=1
               scantime=(listdict[vis][key]['0']['EndTime']- listdict[vis][key]['0']['BeginTime'])*86400.0
               scantimes=np.append(scantimes,np.array([scantime]))

      allscantimes=np.append(allscantimes,scantimes)

   return allscantimes

#deprecated function
def get_common_intervals(vis,integrationsdict,integrationtime):
   allintegrations=np.array([])

   #for vis in vislist:
   allintegrations=np.append(allintegrations,integrationsdict)

   unique_integrations=np.unique(allintegrations)
   common_multiples=np.array([])
   common_multiple=True
   for i in range(1,int(np.max(unique_integrations))):
      for number in unique_integrations:
         multiple=number/i
         #print(multiple,number ,i,multiple.is_integer())
         if multiple.is_integer():
            common_multiple=True
         else:
            common_multiple=False
            break
      if common_multiple:
         common_multiples=np.append(common_multiples,np.array([i]))
      common_multiple=True
   solints=[]
   for multiple in common_multiples:
      solint='{:0.2f}s'.format(multiple*integrationtime)
      solints.append(solint)
   return common_multiples,solints

#deprecated function
def get_solints_vla(vis,scantimesdict,integrationtime):
   allscantimes=np.array([])

   #for vis in vislist: # use if we put all scan times from all MSes into single array
   #mix of short and long baseline data could have differing integration times and hence solints
   allscantimes=np.append(allscantimes,scantimesdict)

   medianscantime=np.median(allscantimes)
   integrations_per_scan=np.round(medianscantime/integrationtime)
   non_integer_multiple=True
   i=0
   while non_integer_multiple:
      integrations_per_scan=integrations_per_scan+i
      integrations_per_scan_div4=integrations_per_scan/4.0
      print(integrations_per_scan,integrations_per_scan_div4,i)
      if integrations_per_scan_div4.is_integer():
         non_integer_multiple=False
         n_ints_increment=i
      else:
         i+=1

   max_integrations_per_sol=integrations_per_scan
   print('Max integrations per solution',max_integrations_per_sol,n_ints_increment)
   common_multiples=np.array([])

   for i in range(1,int(max_integrations_per_sol)):
         multiple=max_integrations_per_sol/i
         #print(multiple,number ,i,multiple.is_integer())
         if multiple.is_integer():
            common_multiple=True
         else:
            common_multiple=False
         if common_multiple:
            common_multiples=np.append(common_multiples,np.array([i]))

   solints=[]
   for multiple in common_multiples:
      solint='{:0.2f}s'.format(multiple*integrationtime)
      solints.append(solint)

   return solints

    

#actual routine used for getting solints
def get_solints_simple(vislist,scantimesdict,scanstartsdict,scanendsdict,integrationtimes,\
                       inf_EB_gaincal_combine,spwcombine=True,solint_decrement='fixed',solint_divider=2.0,n_solints=4.0,do_amp_selfcal=False):
   all_integrations=np.array([])
   all_nscans_per_obs=np.array([])
   all_time_between_scans=np.array([])
   all_times_per_obs=np.array([])
   allscantimes=np.array([]) # we put all scan times from all MSes into single array
   #mix of short and long baseline data could have differing integration times and hence solints
   #could do solints per vis file, but too complex for now at least use perhaps keep scan groups different
   #per MOUS
   nscans_per_obs={}
   time_per_vis={}
   time_between_scans={}
   for vis in vislist:
      nscans_per_obs[vis]={}
      time_between_scans[vis]={}
      time_per_vis[vis]=0.0
      targets=integrationtimes[vis].keys()
      earliest_start=1.0e10
      latest_end=0.0
      for target in targets:
         nscans_per_obs[vis][target]=len(scantimesdict[vis][target])
         allscantimes=np.append(allscantimes,scantimesdict[vis][target])
         for i in range(len(scanstartsdict[vis][target])):# way to get length of an EB with multiple targets without writing new functions; I could be more clever with np.where()
            if scanstartsdict[vis][target][i] < earliest_start: 
               earliest_start=scanstartsdict[vis][target][i]
            if scanendsdict[vis][target][i] > latest_end:
               latest_end=scanstartsdict[vis][target][i]
         if np.isfinite(integrationtimes[vis][target]):
            all_integrations=np.append(all_integrations,integrationtimes[vis][target])
         all_nscans_per_obs=np.append(all_nscans_per_obs,nscans_per_obs[vis][target])
         #determine time between scans
         delta_scan=np.zeros(len(scanstartsdict[vis][target])-1)
         sortedstarts=np.sort(scanstartsdict[vis][target]) #scan list isn't sorted, so sort these so they're in order and we can subtract them from each other
         sortedends=np.sort(scanstartsdict[vis][target])
         #delta_scan=(sortedends[:-1]-sortedstarts[1:])*86400.0*-1.0
         delta_scan=np.zeros(len(sortedends)-1)
         for i in range(len(sortedstarts)-1):
            delta_scan[i]=(sortedends[i]-sortedstarts[i+1])*86400.0*-1.0
         all_time_between_scans=np.append(all_time_between_scans,delta_scan)
      time_per_vis[vis]= (latest_end - earliest_start)*86400.0    # calculate length of EB
      all_times_per_obs=np.append(all_times_per_obs,np.array([time_per_vis[vis]]))
   integration_time=np.max(all_integrations) # use the longest integration time from all MS files

   max_scantime=np.median(allscantimes)
   median_scantime=np.max(allscantimes)
   min_scantime=np.min(allscantimes)
   median_scans_per_obs=np.median(all_nscans_per_obs)
   median_time_per_obs=np.median(all_times_per_obs)
   median_time_between_scans=np.median(all_time_between_scans)
   print('median scan length: ',median_scantime)
   print('median time between target scans: ',median_time_between_scans)
   print('median scans per observation: ',median_scans_per_obs)
   print('median length of observation: ',median_time_per_obs)

   solints_gt_scan=np.array([])
   gaincal_combine=[]
   
   # commented completely, no solints between inf_EB and inf
   #make solints between inf_EB and inf if more than one scan per source and scans are short
   #if median_scans_per_obs > 1 and median_scantime < 150.0:
   #   # add one solint that is meant to combine 2 short scans, otherwise go to inf_EB
   #   solint=(median_scantime*2.0+median_time_between_scans)*1.1
   #   if solint < 300.0:  # only allow solutions that are less than 5 minutes in duration
   #      solints_gt_scan=np.append(solints_gt_scan,[solint])

   #code below would make solints between inf_EB and inf by combining scans
   #sometimes worked ok, but many times selfcal would quit before solint=inf
   '''
   solint=median_time_per_obs/4.05 # divides slightly unevenly if lengths of observation are exactly equal, but better than leaving a small out of data remaining
   while solint > (median_scantime*2.0+median_time_between_scans)*1.05:      #solint should be greater than the length of time between two scans + time between to be better than inf
      solints_gt_scan=np.append(solints_gt_scan,[solint])                       # add solint to list of solints now that it is an integer number of integrations
      solint = solint/2.0  
      #print('Next solint: ',solint)                                        #divide solint by 2.0 for next solint
   '''
   print(max_scantime,integration_time)
   if solint_decrement == 'fixed':
      solint_divider=np.round(np.exp(1.0/n_solints*np.log(max_scantime/integration_time)))
   #division never less than 2.0
   if solint_divider < 2.0:
      solint_divider=2.0
   solints_lt_scan=np.array([])
   n_scans=len(allscantimes)
   solint=max_scantime/solint_divider  
   while solint > 1.90*integration_time:      #1.1*integration_time will ensure that a single int will not be returned such that solint='int' can be appended to the final list.
      ints_per_solint=solint/integration_time
      if ints_per_solint.is_integer():
         solint=solint
      else:
         remainder=ints_per_solint-float(int(ints_per_solint))     # calculate delta_T greater than an a fixed multile of integrations
         solint=solint-remainder*integration_time # add remainder to make solint a fixed number of integrations

      ints_per_solint=float(int(ints_per_solint))
      print('Checking solint = ',ints_per_solint*integration_time)
      delta=test_truncated_scans(ints_per_solint, allscantimes,integration_time) 
      solint=(ints_per_solint+delta)*integration_time
      if solint > 1.90*integration_time:
         solints_lt_scan=np.append(solints_lt_scan,[solint])                       # add solint to list of solints now that it is an integer number of integrations

      solint = solint/solint_divider  
      #print('Next solint: ',solint)                                        #divide solint by 2.0 for next solint

      

   solints_list=[]
   if len(solints_gt_scan) > 0:
      for solint in solints_gt_scan:
         solint_string='{:0.2f}s'.format(solint)
         solints_list.append(solint_string)
         if spwcombine:
            gaincal_combine.append('spw,scan')
         else:
            gaincal_combine.append('scan')



 # insert inf_EB
   solints_list.insert(0,'inf_EB')
   gaincal_combine.insert(0,inf_EB_gaincal_combine)

   #insert solint = inf
   if median_scans_per_obs > 1:                    # if only a single scan per target, redundant with inf_EB and do not include
      solints_list.append('inf')
      if spwcombine:
         gaincal_combine.append('spw')
      else:
         gaincal_combine.append('')

   for solint in solints_lt_scan:
      solint_string='{:0.2f}s'.format(solint)
      solints_list.append(solint_string)
      if spwcombine:
         gaincal_combine.append('spw')
      else:
         gaincal_combine.append('')



   #append solint = int to end
   solints_list.append('int')
   if spwcombine:
      gaincal_combine.append('spw')
   else:
      gaincal_combine.append('')
   solmode_list=['p']*len(solints_list)
   if do_amp_selfcal:
      if median_time_between_scans >150.0 or np.isnan(median_time_between_scans):
         amp_solints_list=['inf_ap']
         if spwcombine:
            amp_gaincal_combine=['spw']
         else:
            amp_gaincal_combine=['']
      else:
         amp_solints_list=['300s_ap','inf_ap']
         if spwcombine:
            amp_gaincal_combine=['scan,spw','spw']
         else:
            amp_gaincal_combine=['scan','']
      solints_list=solints_list+amp_solints_list
      gaincal_combine=gaincal_combine+amp_gaincal_combine
      solmode_list=solmode_list+['ap']*len(amp_solints_list)

      
         

   return solints_list,integration_time,gaincal_combine,solmode_list



def test_truncated_scans(ints_per_solint, allscantimes,integration_time ):
   delta_ints_per_solint=[0 , -1, 1,-2,2]
   n_truncated_scans=np.zeros(len(delta_ints_per_solint))
   n_remaining_ints=np.zeros(len(delta_ints_per_solint))
   min_index=0
   for i in range(len(delta_ints_per_solint)):
      diff_ints_per_scan=((allscantimes-((ints_per_solint+delta_ints_per_solint[i])*integration_time))/integration_time)+0.5
      diff_ints_per_scan=diff_ints_per_scan.astype(int)
      trimmed_scans=( (diff_ints_per_scan > 0.0)  & (diff_ints_per_scan < ints_per_solint+delta_ints_per_solint[i])).nonzero()
      if len(trimmed_scans[0]) >0:
         n_remaining_ints[i]=np.max(diff_ints_per_scan[trimmed_scans[0]])
      else:
         n_remaining_ints[i]=0.0
      #print((ints_per_solint+delta_ints_per_solint[i])*integration_time,ints_per_solint+delta_ints_per_solint[i],  diff_ints_per_scan)
      
      #print('Max ints remaining: ', n_remaining_ints[i])
      #print('N truncated scans: ', len(trimmed_scans[0]))
      n_truncated_scans[i]=len(trimmed_scans[0])
      # check if there are fewer truncated scans in the current trial and if
      # if one trial has more scans left off or fewer. Favor more left off, such that remainder might be able to 
      # find a solution
      # if ((i > 0) and (n_truncated_scans[i] <= n_truncated_scans[min_index]):   # if we don't care about the amount of 
      #if ((i > 0) and (n_truncated_scans[i] <= n_truncated_scans[min_index]) and (n_remaining_ints[i] > n_remaining_ints[min_index])):
      if ((i > 0) and (n_truncated_scans[i] <= n_truncated_scans[min_index]) and (n_remaining_ints[i] < n_remaining_ints[min_index])):
         min_index=i
      #print(delta_ints_per_solint[min_index])
   return delta_ints_per_solint[min_index]
   
def fetch_targets_old(vis):
      fields=[]
      listdict=listobs(vis)
      listobskeylist=listdict.keys()
      for listobskey in listobskeylist:
         if 'field_' in listobskey:
            fields.append(listdict[listobskey]['name'])
      fields=list(set(fields)) # convert to set to only get unique items
      return fields

def fetch_targets_previous(vis):
      fields=[]
      tb.open(vis+'/FIELD')
      names=list(tb.getcol('NAME'))
      tb.close()
      listdict=listobs(vis)
      listobskeylist=listdict.keys()
      for listobskey in listobskeylist:
         if 'field_' in listobskey:
            fieldnum=int(listobskey.split('_')[1])
            fields.append(names[fieldnum])
      fields=list(set(fields)) # convert to set to only get unique items
      return fields

def fetch_targets(vis):
      fields=[]
      msmd.open(vis)
      fieldnames=msmd.fieldnames()
      for fieldname in fieldnames:
         scans=msmd.scansforfield(fieldname)
         if len(scans) > 0:
            fields.append(fieldname)
      msmd.close()
      fields=list(set(fields)) # convert to set to only get unique items
      return fields

def checkmask(imagename):
   maskImage=imagename.replace('image','mask').replace('.tt0','')
   image_stats= imstat(maskImage)
   if image_stats['max'][0] == 0:
      return False
   else:
      return True

def estimate_SNR(imagename,maskname=None,verbose=True):
    MADtoRMS =  1.4826
    headerlist = imhead(imagename, mode = 'list')
    beammajor = headerlist['beammajor']['value']
    beamminor = headerlist['beamminor']['value']
    beampa = headerlist['beampa']['value']
    image_stats= imstat(imagename = imagename)
    if maskname is None:
       maskImage=imagename.replace('image','mask').replace('.tt0','')
    else:
       maskImage=maskname
    residualImage=imagename.replace('image','residual')
    os.system('rm -rf temp.mask temp.residual')
    if os.path.exists(maskImage):
       os.system('cp -r '+maskImage+ ' temp.mask')
       maskImage='temp.mask'
    os.system('cp -r '+residualImage+ ' temp.residual')
    residualImage='temp.residual'
    if 'dirty' not in imagename:
       goodMask=checkmask(imagename)
    else:
       goodMask=False
    if os.path.exists(maskImage) and goodMask:
       ia.close()
       ia.done()
       ia.open(residualImage)
       #ia.calcmask(maskImage+" <0.5"+"&& mask("+residualImage+")",name='madpbmask0')
       ia.calcmask("'"+maskImage+"'"+" <0.5"+"&& mask("+residualImage+")",name='madpbmask0')
       mask0Stats = ia.statistics(robust=True,axes=[0,1])
       ia.maskhandler(op='set',name='madpbmask0')
       rms = mask0Stats['medabsdevmed'][0] * MADtoRMS
       residualMean = mask0Stats['median'][0]
    else:
       residual_stats=imstat(imagename=imagename.replace('image','residual'),algorithm='chauvenet')
       rms = residual_stats['rms'][0]
    peak_intensity = image_stats['max'][0]
    SNR = peak_intensity/rms
    if verbose:
           print("#%s" % imagename)
           print("#Beam %.3f arcsec x %.3f arcsec (%.2f deg)" % (beammajor, beamminor, beampa))
           print("#Peak intensity of source: %.2f mJy/beam" % (peak_intensity*1000,))
           print("#rms: %.2e mJy/beam" % (rms*1000,))
           print("#Peak SNR: %.2f" % (SNR,))
    ia.close()
    ia.done()
    os.system('rm -rf temp.mask temp.residual')
    return SNR,rms



def estimate_near_field_SNR(imagename,las=None,maskname=None,verbose=True):
    MADtoRMS =  1.4826
    headerlist = imhead(imagename, mode = 'list')
    beammajor = headerlist['beammajor']['value']
    beamminor = headerlist['beamminor']['value']
    beampa = headerlist['beampa']['value']
    image_stats= imstat(imagename = imagename)
    if maskname is None:
       maskImage=imagename.replace('image','mask').replace('.tt0','')
    else:
       maskImage=maskname
    if not os.path.exists(maskImage):
       print('Does not exist')
       return np.float64(-99.0),np.float64(-99.0)
    goodMask=checkmask(maskImage)
    if not goodMask:
       print('checkmask')
       return np.float64(-99.0),np.float64(-99.0)
    residualImage=imagename.replace('image','residual')
    os.system('rm -rf temp.mask temp.residual temp.border.mask temp.smooth.ceiling.mask temp.smooth.mask temp.nearfield.mask temp.big.smooth.ceiling.mask temp.big.smooth.mask temp.beam.extent.mask')
    os.system('cp -r '+maskImage+ ' temp.mask')
    os.system('cp -r '+residualImage+ ' temp.residual')
    residualImage='temp.residual'
    maskStats=imstat(imagename='temp.mask')
    imsmooth(imagename='temp.mask',kernel='gauss',major=str(beammajor*1.0)+'arcsec',minor=str(beammajor*1.0)+'arcsec', pa='0deg',outfile='temp.smooth.mask')
    immath(imagename=['temp.smooth.mask'],expr='iif(IM0 > 0.1*max(IM0),1.0,0.0)',outfile='temp.smooth.ceiling.mask')

    # Check the extent of the beam as well.
    psfImage = maskImage.replace('mask','psf')+'.tt0'
    pbImage = imagename.replace('image','pb')

    immath(imagename=[psfImage,pbImage], mode="evalexpr", expr="iif(IM0 > 0.1,1/IM1,0.0)", outfile="temp.beam.extent.image")

    centerpos = imhead(psfImage, mode="get", hdkey="maxpixpos")
    maxpos = imhead("temp.beam.extent.image", mode="get", hdkey="maxpixpos")
    center_coords = imval(psfImage, box=str(centerpos[0])+","+str(centerpos[1]))["coords"]
    max_coords = imval(psfImage, box=str(maxpos[0])+","+str(maxpos[1]))["coords"]

    beam_extent_size = ((center_coords - max_coords)**2)[0:2].sum()**0.5 * 360*60*60/(2*np.pi)

    # use the maximum of the three possibilities as the outer extent of the mask.
    print("beammajor*5 = ", beammajor*5, ", LAS = ", 5*las, ", beam_extent = ", beam_extent_size)
    outer_major = max(beammajor*5, beam_extent_size, 5*las if las is not None else 0.)

    imsmooth(imagename='temp.smooth.ceiling.mask',kernel='gauss',major=str(outer_major)+'arcsec',minor=str(outer_major)+'arcsec', pa='0deg',outfile='temp.big.smooth.mask')

    immath(imagename=['temp.big.smooth.mask'],expr='iif(IM0 > 0.01*max(IM0),1.0,0.0)',outfile='temp.big.smooth.ceiling.mask')
    #immath(imagename=['temp.smooth.ceiling.mask','temp.mask'],expr='((IM0-IM1)-1.0)*-1.0',outfile='temp.border.mask')
    immath(imagename=['temp.big.smooth.ceiling.mask','temp.smooth.ceiling.mask'],expr='((IM0-IM1)-1.0)*-1.0',outfile='temp.nearfield.prepb.mask')
    immath(imagename=['temp.nearfield.prepb.mask',imagename.replace("image","pb")], expr='iif(VALUE(IM1) > 0.1,IM0,1.0)',outfile='temp.nearfield.mask')
    maskImage='temp.nearfield.mask'
    mask_stats= imstat(maskImage)
    if mask_stats['min'][0] == 1:
       print('checkmask')
       SNR, rms = np.float64(-99.0), np.float64(-99.0)
    else:
       ia.close()
       ia.done()
       ia.open(residualImage)
       #ia.calcmask(maskImage+" <0.5"+"&& mask("+residualImage+")",name='madpbmask0')
       ia.calcmask("'"+maskImage+"'"+" <0.5"+"&& mask("+residualImage+")",name='madpbmask0')
       mask0Stats = ia.statistics(robust=True,axes=[0,1])
       ia.maskhandler(op='set',name='madpbmask0')
       rms = mask0Stats['medabsdevmed'][0] * MADtoRMS
       residualMean = mask0Stats['median'][0]
       peak_intensity = image_stats['max'][0]
       SNR = peak_intensity/rms
       if verbose:
              print("#%s" % imagename)
              print("#Beam %.3f arcsec x %.3f arcsec (%.2f deg)" % (beammajor, beamminor, beampa))
              print("#Peak intensity of source: %.2f mJy/beam" % (peak_intensity*1000,))
              print("#Near Field rms: %.2e mJy/beam" % (rms*1000,))
              print("#Peak Near Field SNR: %.2f" % (SNR,))
       ia.close()
       ia.done()
    os.system('cp -r '+maskImage+' '+imagename.replace('image','nearfield.mask').replace('.tt0',''))
    os.system('rm -rf temp.mask temp.residual temp.border.mask temp.smooth.ceiling.mask temp.smooth.mask temp.nearfield.mask temp.big.smooth.ceiling.mask temp.big.smooth.mask temp.nearfield.prepb.mask temp.beam.extent.image')
    return SNR,rms


def get_intflux(imagename,rms,maskname=None):
   headerlist = imhead(imagename, mode = 'list')
   beammajor = headerlist['beammajor']['value']
   beamminor = headerlist['beamminor']['value']
   beampa = headerlist['beampa']['value']
   cell = headerlist['cdelt2']*180.0/3.14159*3600.0
   beamarea=3.14159*beammajor*beamminor/(4.0*np.log(2.0))
   pix_per_beam=beamarea/(cell**2)
   if maskname is None:
      maskname=imagename.replace('image.tt0','mask')
   imagestats=imstat(imagename=imagename,mask=maskname)
   flux=imagestats['flux'][0]
   n_beams=imagestats['npts'][0]/pix_per_beam
   e_flux=(n_beams)**0.5*rms
   return flux,e_flux

def get_n_ants(vislist):
   #Examines number of antennas in each ms file and returns the minimum number of antennas
   msmd = casatools.msmetadata()
   tb = casatools.table()
   n_ants=50.0
   for vis in vislist:
      msmd.open(vis)
      names = msmd.antennanames()
      msmd.close()
      n_ant_vis=len(names)
      if n_ant_vis < n_ants:
         n_ants=n_ant_vis
   return n_ants
    
def get_ant_list(vis):
   #Examines number of antennas in each ms file and returns the minimum number of antennas
   msmd = casatools.msmetadata()
   tb = casatools.table()
   n_ants=50.0
   msmd.open(vis)
   names = msmd.antennanames()
   msmd.close()
   return names

def rank_refants(vis):
     # Get the antenna names and offsets.

     msmd = casatools.msmetadata()
     tb = casatools.table()

     msmd.open(vis)
     names = msmd.antennanames()
     offset = [msmd.antennaoffset(name) for name in names]
     msmd.close()

     # Calculate the mean longitude and latitude.

     mean_longitude = numpy.mean([offset[i]["longitude offset"]\
             ['value'] for i in range(len(names))])
     mean_latitude = numpy.mean([offset[i]["latitude offset"]\
             ['value'] for i in range(len(names))])

     # Calculate the offsets from the center.

     offsets = [numpy.sqrt((offset[i]["longitude offset"]['value'] -\
             mean_longitude)**2 + (offset[i]["latitude offset"]\
             ['value'] - mean_latitude)**2) for i in \
             range(len(names))]

     # Calculate the number of flags for each antenna.

     nflags = [tb.calc('[select from '+vis+' where ANTENNA1=='+\
             str(i)+' giving  [ntrue(FLAG)]]')['0'].sum() for i in \
             range(len(names))]

     # Calculate a score based on those two.

     score = [offsets[i] / max(offsets) + nflags[i] / max(nflags) \
             for i in range(len(names))]

     # Print out the antenna scores.

     print("Refant list for "+vis)
     #for i in numpy.argsort(score):
     #    print(names[i], score[i])
     print(','.join(numpy.array(names)[numpy.argsort(score)]))
     # Return the antenna names sorted by score.

     return ','.join(numpy.array(names)[numpy.argsort(score)])


def get_SNR_self(all_targets,bands,vislist,selfcal_library,n_ant,solints,integration_time,inf_EB_gaincal_combine,inf_EB_gaintype):
   solint_snr={}
   solint_snr_per_spw={}
   if inf_EB_gaintype=='G':
      polscale=2.0
   else:
      polscale=1.0
   for target in all_targets:
    solint_snr[target]={}
    solint_snr_per_spw[target]={}
    for band in selfcal_library[target].keys():
      solint_snr[target][band]={}
      solint_snr_per_spw[target][band]={}
      for solint in solints[band]:
         #code to work around some VLA data not having the same number of spws due to missing BlBPs
         #selects spwlist from the visibilities with the greates number of spws
         maxspws=0
         maxspwvis=''
         for vis in vislist:
            if selfcal_library[target][band][vis]['n_spws'] >= maxspws:
               maxspws=selfcal_library[target][band][vis]['n_spws']
               maxspwvis=vis+''
         solint_snr[target][band][solint]=0.0
         solint_snr_per_spw[target][band][solint]={}       
         if solint == 'inf_EB':
            SNR_self_EB=np.zeros(len(vislist))
            SNR_self_EB_spw=np.zeros([len(vislist),len(selfcal_library[target][band][maxspwvis]['spwsarray'])])
            SNR_self_EB_spw_mean=np.zeros([len(selfcal_library[target][band][maxspwvis]['spwsarray'])])
            SNR_self_EB_spw={}
            for i in range(len(vislist)):
               SNR_self_EB[i]=selfcal_library[target][band]['SNR_orig']/((n_ant)**0.5*(selfcal_library[target][band]['Total_TOS']/selfcal_library[target][band][vislist[i]]['TOS'])**0.5)
               SNR_self_EB_spw[vislist[i]]={}
               for spw in selfcal_library[target][band][vislist[i]]['spwsarray']:
                  if spw in SNR_self_EB_spw[vislist[i]].keys():
                     SNR_self_EB_spw[vislist[i]][str(spw)]=(polscale)**-0.5*selfcal_library[target][band]['SNR_orig']/((n_ant-3)**0.5*(selfcal_library[target][band]['Total_TOS']/selfcal_library[target][band][vislist[i]]['TOS'])**0.5)*(selfcal_library[target][band]['per_spw_stats'][str(spw)]['effective_bandwidth']/selfcal_library[target][band]['total_effective_bandwidth'])**0.5
            for spw in selfcal_library[target][band][maxspwvis]['spwsarray']:
               mean_SNR=0.0
               for j in range(len(vislist)):
                  if spw in SNR_self_EB_spw[vislist[j]].keys():
                     mean_SNR+=SNR_self_EB_spw[vislist[j]][str(spw)]
               mean_SNR=mean_SNR/len(vislist) 
               solint_snr_per_spw[target][band][solint][str(spw)]=mean_SNR
            solint_snr[target][band][solint]=np.mean(SNR_self_EB)
            selfcal_library[target][band]['per_EB_SNR']=np.mean(SNR_self_EB)
         elif solint =='inf' or solint == 'inf_ap':
               selfcal_library[target][band]['per_scan_SNR']=selfcal_library[target][band]['SNR_orig']/((n_ant-3)**0.5*(selfcal_library[target][band]['Total_TOS']/selfcal_library[target][band]['Median_scan_time'])**0.5)
               solint_snr[target][band][solint]=selfcal_library[target][band]['per_scan_SNR']
               for spw in selfcal_library[target][band][maxspwvis]['spwsarray']:
                  solint_snr_per_spw[target][band][solint][str(spw)]=selfcal_library[target][band]['SNR_orig']/((n_ant-3)**0.5*(selfcal_library[target][band]['Total_TOS']/selfcal_library[target][band]['Median_scan_time'])**0.5)*(selfcal_library[target][band]['per_spw_stats'][str(spw)]['effective_bandwidth']/selfcal_library[target][band]['total_effective_bandwidth'])**0.5
         elif solint == 'int':
               solint_snr[target][band][solint]=selfcal_library[target][band]['SNR_orig']/((n_ant-3)**0.5*(selfcal_library[target][band]['Total_TOS']/integration_time)**0.5)
               for spw in selfcal_library[target][band][maxspwvis]['spwsarray']:
                  solint_snr_per_spw[target][band][solint][str(spw)]=selfcal_library[target][band]['SNR_orig']/((n_ant-3)**0.5*(selfcal_library[target][band]['Total_TOS']/integration_time)**0.5)*(selfcal_library[target][band]['per_spw_stats'][str(spw)]['effective_bandwidth']/selfcal_library[target][band]['total_effective_bandwidth'])**0.5
         else:
               solint_float=float(solint.replace('s','').replace('_ap',''))
               solint_snr[target][band][solint]=selfcal_library[target][band]['SNR_orig']/((n_ant-3)**0.5*(selfcal_library[target][band]['Total_TOS']/solint_float)**0.5)
               for spw in selfcal_library[target][band][maxspwvis]['spwsarray']:
                  solint_snr_per_spw[target][band][solint][str(spw)]=selfcal_library[target][band]['SNR_orig']/((n_ant-3)**0.5*(selfcal_library[target][band]['Total_TOS']/solint_float)**0.5)*(selfcal_library[target][band]['per_spw_stats'][str(spw)]['effective_bandwidth']/selfcal_library[target][band]['total_effective_bandwidth'])**0.5
   return solint_snr,solint_snr_per_spw

def get_SNR_self_update(all_targets,band,vislist,selfcal_library,n_ant,solint_curr,solint_next,integration_time,solint_snr):
   for target in all_targets:
      if solint_next == 'inf' or solint_next == 'inf_ap':
         selfcal_library[target][band]['per_scan_SNR']=selfcal_library[target][band][vislist[0]][solint_curr]['SNR_post']/((n_ant-3)**0.5*(selfcal_library[target][band]['Total_TOS']/selfcal_library[target][band]['Median_scan_time'])**0.5)
         solint_snr[target][band][solint_next]=selfcal_library[target][band]['per_scan_SNR']
      elif solint_next == 'int':
         solint_snr[target][band][solint_next]=selfcal_library[target][band][vislist[0]][solint_curr]['SNR_post']/((n_ant-3)**0.5*(selfcal_library[target][band]['Total_TOS']/integration_time)**0.5)
      else:
         solint_float=float(solint_next.replace('s','').replace('_ap',''))
         solint_snr[target][band][solint_next]=selfcal_library[target][band][vislist[0]][solint_curr]['SNR_post']/((n_ant-3)**0.5*(selfcal_library[target][band]['Total_TOS']/solint_float)**0.5)


def get_sensitivity(vislist,selfcal_library,field='',specmode='mfs',spwstring='',spw=[],chan=0,cellsize='0.025arcsec',imsize=1600,robust=0.5,uvtaper=''):
   scalefactor=1.0
   maxspws=0
   maxspwvis=''
   for vis in vislist:
      im.selectvis(vis=vis,field=field,spw=selfcal_library[vis]['spws'])
      # Also figure out which vis has the max # of spws
      if selfcal_library[vis]['n_spws'] >= maxspws:
          maxspws=selfcal_library[vis]['n_spws']
          maxspwvis=vis+''
   im.defineimage(mode=specmode,stokes='I',spw=selfcal_library[maxspwvis]['spwsarray'],cellx=cellsize,celly=cellsize,nx=imsize,ny=imsize)  
   im.weight(type='briggs',robust=robust)  
   if uvtaper != '':
      if 'klambda' in uvtaper:
         uvtaper=uvtaper.replace('klambda','')
         uvtaperflt=float(uvtaper)
         bmaj=str(206.0/uvtaperflt)+'arcsec'
         bmin=bmaj
         bpa='0.0deg'
      if 'arcsec' in uvtaper:
         bmaj=uvtaper
         bmin=uvtaper
         bpa='0.0deg'
      print('uvtaper: '+bmaj+' '+bmin+' '+bpa)
      im.filter(type='gaussian', bmaj=bmaj, bmin=bmin, bpa=bpa)
   try:
       estsens=np.float64(im.apparentsens()[1])
   except:
       print('#')
       print('# Sensisitivity Calculation failed for '+vis)
       print('# Continuing to next MS') 
       print('# Data in this spw/MS may be flagged')
       print('#')
       sys.exit(0)
   print('Estimated Sensitivity: ',estsens)
   return estsens


def LSRKfreq_to_chan(msfile, field, spw, LSRKfreq,spwsarray,minmaxchans=False):
    """
    Identifies the channel(s) corresponding to input LSRK frequencies. 
    Useful for choosing which channels to split out or flag if a line has been identified by the pipeline.

    Parameters
    ==========
    msfile: Name of measurement set (string)
    spw: Spectral window number (int)
    obsid: Observation ID corresponding to the selected spectral window 
    restfreq: Rest frequency in Hz (float)
    LSRKvelocity: input velocity in LSRK frame in km/s (float or array of floats)

    Returns
    =======
    Channel number most closely corresponding to input LSRK frequency.
    """
    tb.open(msfile)
    spw_col = tb.getcol('DATA_DESC_ID')
    obs_col = tb.getcol('OBSERVATION_ID')
    #work around the fact that spws in DATA_DESC_ID don't match listobs
    uniquespws=np.unique(spw_col)
    matching_index=np.where(spw==spwsarray)
    alt_spw=uniquespws[matching_index[0]]
    tb.close()
    obsid = np.unique(obs_col[np.where(spw_col==alt_spw)]) 
    
    tb.open(msfile+'/SPECTRAL_WINDOW')
    chanfreqs = tb.getcol('CHAN_FREQ', startrow = spw, nrow = 1)
    tb.close()
    tb.open(msfile+'/FIELD')
    fieldnames = tb.getcol('NAME')
    tb.close()
    tb.open(msfile+'/OBSERVATION')
    obstime = np.squeeze(tb.getcol('TIME_RANGE', startrow = obsid[0], nrow = 1))[0]
    tb.close()
    nchan = len(chanfreqs)
    ms.open(msfile)
    
    lsrkfreqs = ms.cvelfreqs(spwids = [spw], fieldids = int(np.where(fieldnames==field)[0][0]), mode = 'channel', nchan = nchan, \
            obstime = str(obstime)+'s', start = 0, outframe = 'LSRK') / 1e9
    ms.close()

    if type(LSRKfreq)==np.ndarray:
        outchans = np.zeros_like(LSRKfreq)
        for i in range(len(LSRKfreq)):
            outchans[i] = np.argmin(np.abs(lsrkfreqs - LSRKfreq[i]))
        return outchans
    else:
        if minmaxchans:
           if (np.argmin(np.abs(lsrkfreqs - LSRKfreq)) == 0) or (np.argmin(np.abs(lsrkfreqs - LSRKfreq)) == nchan-1):
              return np.argmin(np.abs(lsrkfreqs - LSRKfreq)),True
           else:
              return np.argmin(np.abs(lsrkfreqs - LSRKfreq)),False
        else:
           return np.argmin(np.abs(lsrkfreqs - LSRKfreq))

def parse_contdotdat(contdotdat_file,target):
    """
    Parses the cont.dat file that includes line emission automatically identified by the ALMA pipeline.

    Parameters
    ==========
    msfile: Name of the cont.dat file (string)

    Returns
    =======
    Dictionary with the boundaries of the frequency range including line emission. The dictionary keys correspond to the spectral windows identified 
    in the cont.dat file, and the entries include numpy arrays with shape (nline, 2), with the 2 corresponding to min and max frequencies identified.
    """
    f = open(contdotdat_file,'r')
    lines = f.readlines()
    f.close()

    while '\n' in lines:
        lines.remove('\n')

    contdotdat = {}
    desiredTarget=False
    for i, line in enumerate(lines):
        if 'ALL' in line:
           continue
        if 'Field' in line:
            field=line.split()[-1]
            if field == target:
               desiredTarget=True
               continue
            else:
               desiredTarget=False
               continue
        if desiredTarget==True:
           if 'SpectralWindow' in line:
              spw = int(line.split()[-1])
              contdotdat[spw] = []
           else:
              contdotdat[spw] += [line.split()[0].split("G")[0].split("~")]

    for spw in contdotdat:
        contdotdat[spw] = np.array(contdotdat[spw], dtype=float)

    return contdotdat

def get_spwnum_refvis(vislist,target,contdotdat,spwsarray):
   # calculate a score for each visibility based on which one ends up with cont.dat freq ranges that correspond to 
   # channel limits; lowest score is chosen as the reference visibility file
   spws=list(contdotdat.keys())
   score=np.zeros(len(vislist))
   for i in range(len(vislist)):
      for spw in spws:
         chan_min,chanlimit_min=LSRKfreq_to_chan(vislist[i], target, spw, contdotdat[spw][0][0],spwsarray, minmaxchans=True)
         chan_max,chanlimit_max=LSRKfreq_to_chan(vislist[i], target, spw, contdotdat[spw][-1][0],spwsarray, minmaxchans=True)
         if chanlimit_min:
            score[i]+=1.0
   visref=vislist[np.argmin(score)]            
   return visref

def flagchannels_from_contdotdat(vis,target,spwsarray,vislist,spwvisref,contdotdat):
    """
    Generates a string with the list of lines identified by the cont.dat file from the ALMA pipeline, that need to be flagged.

    Parameters
    ==========
    ms_dict: Dictionary of information about measurement set

    Returns
    =======
    String of channels to be flagged, in a format that can be passed to the spw parameter in CASA's flagdata task. 
    """

    flagchannels_string = ''
    #moved out of function to not for each MS for efficiency
    #contdotdat = parse_contdotdat('cont.dat',target)
    #spwvisref=get_spwnum_refvis(vislist,target,contdotdat,spwsarray)
    for j,spw in enumerate(contdotdat):
        msmd.open(spwvisref)
        spwname=msmd.namesforspws(spw)[0]
        msmd.close()
        msmd.open(vis)
        spws=msmd.spwsfornames(spwname)
        msmd.close()
        # must directly cast to int, otherwise the CASA tool call does not like numpy.uint64
        trans_spw=int(np.max(spws[spwname])) # assume higher number spw is the correct one, generally true with ALMA data structure
        flagchannels_string += '%d:' % (trans_spw)
        tb.open(vis+'/SPECTRAL_WINDOW')
        nchan = tb.getcol('CHAN_FREQ', startrow = trans_spw, nrow = 1).size
        tb.close()

        chans = np.array([])
        for k in range(contdotdat[spw].shape[0]):
            print(trans_spw, contdotdat[spw][k])

            chans = np.concatenate((LSRKfreq_to_chan(vis, target, trans_spw, contdotdat[spw][k],spwsarray),chans))

            """
            if flagchannels_string == '':
                flagchannels_string+='%d:%d~%d' % (spw, np.min([chans[0], chans[1]]), np.max([chans[0], chans[1]]))
            else:
                flagchannels_string+=', %d:%d~%d' % (spw, np.min([chans[0], chans[1]]), np.max([chans[0], chans[1]]))
            """

        chans = np.sort(chans)

        flagchannels_string += '0~%d;' % (chans[0])
        for i in range(1,chans.size-1,2):
            flagchannels_string += '%d~%d;' % (chans[i], chans[i+1])
        flagchannels_string += '%d~%d, ' % (chans[-1], nchan-1)

    print("# Flagchannels input string for %s in %s from cont.dat file: \'%s\'" % (target, vis, flagchannels_string))

    return flagchannels_string

def get_spw_chanwidths(vis,spwarray):
   widtharray=np.zeros(len(spwarray))
   bwarray=np.zeros(len(spwarray))
   nchanarray=np.zeros(len(spwarray))
   for i in range(len(spwarray)):
      tb.open(vis+'/SPECTRAL_WINDOW')
      widtharray[i]=np.abs(np.unique(tb.getcol('CHAN_WIDTH', startrow = spwarray[i], nrow = 1)))
      bwarray[i]=np.abs(np.unique(tb.getcol('TOTAL_BANDWIDTH', startrow = spwarray[i], nrow = 1)))
      nchanarray[i]=np.abs(np.unique(tb.getcol('NUM_CHAN', startrow = spwarray[i], nrow = 1)))
      tb.close()

   return widtharray,bwarray,nchanarray

def get_spw_bandwidth(vis,spwsarray,target):
   spwbws={}
   for spw in spwsarray:
      tb.open(vis+'/SPECTRAL_WINDOW')
      spwbws[str(spw)]=np.abs(np.unique(tb.getcol('TOTAL_BANDWIDTH', startrow = spw, nrow = 1)))[0]/1.0e9 # put bandwidths into GHz
      tb.close()
   spweffbws=spwbws.copy()
   if os.path.exists("cont.dat"):
      spweffbws=get_spw_eff_bandwidth(vis,target)

   return spwbws,spweffbws


def get_spw_eff_bandwidth(vis,target):
   spweffbws={}
   contdotdat=parse_contdotdat('cont.dat',target)
   for key in contdotdat.keys():
      cumulat_bw=0.0
      for i in range(len(contdotdat[key])):
         cumulat_bw+=np.abs(contdotdat[key][i][1]-contdotdat[key][i][0])
      spweffbws[str(key)]=cumulat_bw+0.0
   return spweffbws
   



def get_spw_chanavg(vis,widtharray,bwarray,chanarray,desiredWidth=15.625e6):
   avgarray=np.zeros(len(widtharray))
   for i in range(len(widtharray)):
      nchan=bwarray[i]/desiredWidth
      nchan=np.round(nchan)
      avgarray[i]=chanarray[i]/nchan   
      if avgarray[i] < 1.0:
         avgarray[i]=1.0
   return avgarray


def largest_prime_factor(n):
    i = 2
    while i * i <= n:
        if n % i:
            i += 1
        else:
            n //= i
    return n


def get_image_parameters(vislist,telescope,band,band_properties,scale_fov=1.0):
   cells=np.zeros(len(vislist))
   for i in range(len(vislist)):
      #im.open(vislist[i])
      im.selectvis(vis=vislist[i],spw=band_properties[vislist[i]][band]['spwarray'])
      adviseparams= im.advise() 
      cells[i]=adviseparams[2]['value']/2.0
      im.close()
   cell=np.min(cells)
   cellsize='{:0.3f}arcsec'.format(cell)
   nterms=1
   if band_properties[vislist[0]][band]['fracbw'] > 0.1:
      nterms=2
   if 'VLA' in telescope:
      fov=45.0e9/band_properties[vislist[0]][band]['meanfreq']*60.0*1.5
      if band_properties[vislist[0]][band]['meanfreq'] < 12.0e9:
         fov=fov*2.0
   if telescope=='ALMA':
      fov=63.0*100.0e9/band_properties[vislist[0]][band]['meanfreq']*1.5
   if telescope=='ACA':
      fov=108.0*100.0e9/band_properties[vislist[0]][band]['meanfreq']*1.5
   fov=fov*scale_fov
   npixels=int(np.ceil(fov/cell / 100.0)) * 100
   if npixels > 16384:
      npixels=16384

   while largest_prime_factor(npixels) >= 7:
       npixels += 2

   return cellsize,npixels,nterms


def check_image_nterms(fracbw, SNR):
   if fracbw >=0.1:
      nterms=2
   elif (SNR > 10.0) and (fracbw < 0.1):   # estimate the gain of going to nterms=2 based on nterms=1 S/N and fracbw
      #coefficients come from a empirical fit using simulated data with a spectral index of 3
      X=[fracbw,np.log10(SNR)]
      A = 2336.415
      B = 0.051
      C = -306.590
      D = 5.654
      E = 28.220
      F = -23.598
      G = -0.594
      H = -3.413 
      Z=10**(A*X[0]**3+B*X[1]**3+C*X[0]**2*X[1]+D*X[1]**2*X[0] +E*X[0]*X[1]+ F*X[0]+ G*X[1] +H)
      if Z > 0.01:
         print('SWITCHING TO NTERMS=2')
         nterms=2
      else:
         nterms=1
   else:
      nterms=1
   return nterms

def get_mean_freq(vislist,spwsarray):
   tb.open(vislist[0]+'/SPECTRAL_WINDOW')
   freqarray=tb.getcol('REF_FREQUENCY')
   tb.close()
   meanfreq=np.mean(freqarray[spwsarray])
   minfreq=np.min(freqarray[spwsarray])
   maxfreq=np.max(freqarray[spwsarray])
   fracbw=np.abs(maxfreq-minfreq)/meanfreq
   return meanfreq, maxfreq,minfreq,fracbw

def get_desired_width(meanfreq):
   if meanfreq >= 50.0e9:
      desiredWidth=15.625e6
   elif (meanfreq < 50.0e9) and (meanfreq >=40.0e9):
      desiredWidth=16.0e6
   elif (meanfreq < 40.0e9) and (meanfreq >=26.0e9):
      desiredWidth=8.0e6
   elif (meanfreq < 26.0e9) and (meanfreq >=18.0e9):
      desiredWidth=16.0e6
   elif (meanfreq < 18.0e9) and (meanfreq >=8.0e9):
      desiredWidth=8.0e6
   elif (meanfreq < 8.0e9) and (meanfreq >=4.0e9):
      desiredWidth=4.0e6
   elif (meanfreq < 4.0e9) and (meanfreq >=2.0e9):
      desiredWidth=4.0e6
   elif (meanfreq < 4.0e9):
      desiredWidth=2.0e6
   return desiredWidth


def get_ALMA_bands(vislist,spwstring,spwarray):
   meanfreq, maxfreq,minfreq,fracbw=get_mean_freq(vislist,spwarray)
   observed_bands={}
   if (meanfreq < 950.0e9) and (meanfreq >=787.0e9):
      band='Band_10'
   elif (meanfreq < 720.0e9) and (meanfreq >=602.0e9):
      band='Band_9'
   elif (meanfreq < 500.0e9) and (meanfreq >=385.0e9):
      band='Band_8'
   elif (meanfreq < 373.0e9) and (meanfreq >=275.0e9):
      band='Band_7'
   elif (meanfreq < 275.0e9) and (meanfreq >=211.0e9):
      band='Band_6'
   elif (meanfreq < 211.0e9) and (meanfreq >=163.0e9):
      band='Band_5'
   elif (meanfreq < 163.0e9) and (meanfreq >=125.0e9):
      band='Band_4'
   elif (meanfreq < 116.0e9) and (meanfreq >=84.0e9):
      band='Band_3'
   elif (meanfreq < 84.0e9) and (meanfreq >=67.0e9):
      band='Band_2'
   elif (meanfreq < 50.0e9) and (meanfreq >=30.0e9):
      band='Band_1'
   bands=[band]
   for vis in vislist:
      observed_bands[vis]={}
      observed_bands[vis]['bands']=[band]
      for band in bands:
         observed_bands[vis][band]={}
         observed_bands[vis][band]['spwarray']=spwarray
         observed_bands[vis][band]['spwstring']=spwstring+''
         observed_bands[vis][band]['meanfreq']=meanfreq
         observed_bands[vis][band]['maxfreq']=maxfreq
         observed_bands[vis][band]['minfreq']=minfreq
         observed_bands[vis][band]['fracbw']=fracbw
   get_max_uvdist(vislist,observed_bands[vislist[0]]['bands'].copy(),observed_bands)
   return bands,observed_bands


def get_VLA_bands(vislist,fields):
   observed_bands={}
   for vis in vislist:
      observed_bands[vis]={}
      msmd.open(vis)
      spws_for_field=np.array([])
      for field in fields:
         spws_temp=msmd.spwsforfield(field)
         spws_for_field=np.concatenate((spws_for_field,np.array(spws_temp)))
      msmd.close()
      spws_for_field=np.unique(spws_for_field)
      spws_for_field.sort()
      spws_for_field=spws_for_field.astype('int')
      #visheader=vishead(vis,mode='list',listitems=[])
      tb.open(vis+'/SPECTRAL_WINDOW') 
      spw_names=tb.getcol('NAME')
      tb.close()
      #spw_names=visheader['spw_name'][0]
      spw_names_band=['']*len(spws_for_field)
      spw_names_band=['']*len(spws_for_field)
      spw_names_bb=['']*len(spws_for_field)
      spw_names_spw=np.zeros(len(spw_names_band)).astype('int')

      for i in range(len(spws_for_field)):
         spw_names_band[i]=spw_names[spws_for_field[i]].split('#')[0]
         spw_names_bb[i]=spw_names[spws_for_field[i]].split('#')[1]
         spw_names_spw[i]=spws_for_field[i]
      all_bands=np.unique(spw_names_band)
      observed_bands[vis]['n_bands']=len(all_bands)
      observed_bands[vis]['bands']=all_bands.tolist()
      for band in all_bands:
         index=np.where(np.array(spw_names_band)==band)
         observed_bands[vis][band]={}
         # logic below removes the VLA standard pointing setups at X and C-bands
         # the code is mostly immune to this issue since we get the spws for only
         # the science targets above; however, should not ignore the possibility
         # that someone might also do pointing on what is the science target
         if (band == 'EVLA_X') and (len(index[0]) >= 2): # ignore pointing band
            observed_bands[vis][band]['spwarray']=spw_names_spw[index[0]]
            indices_to_remove=np.array([])
            for i in range(len(observed_bands[vis][band]['spwarray'])):
                meanfreq,maxfreq,minfreq,fracbw=get_mean_freq([vis],np.array([observed_bands[vis][band]['spwarray'][i]]))
                if (meanfreq==8.332e9) or (meanfreq==8.460e9):
                   indices_to_remove=np.append(indices_to_remove,[i])
            observed_bands[vis][band]['spwarray']=np.delete(observed_bands[vis][band]['spwarray'],indices_to_remove.astype(int))
         elif (band == 'EVLA_C') and (len(index[0]) >= 2): # ignore pointing band

            observed_bands[vis][band]['spwarray']=spw_names_spw[index[0]]
            indices_to_remove=np.array([])
            for i in range(len(observed_bands[vis][band]['spwarray'])):
                meanfreq,maxfreq,minfreq,fracbw=get_mean_freq([vis],np.array([observed_bands[vis][band]['spwarray'][i]]))
                if (meanfreq==4.832e9) or (meanfreq==4.960e9):
                   indices_to_remove=np.append(indices_to_remove,[i])
            observed_bands[vis][band]['spwarray']=np.delete(observed_bands[vis][band]['spwarray'],indices_to_remove.astype(int))
         else:
            observed_bands[vis][band]['spwarray']=spw_names_spw[index[0]]
         spwslist=observed_bands[vis][band]['spwarray'].tolist()
         spwstring=','.join(str(spw) for spw in spwslist)
         observed_bands[vis][band]['spwstring']=spwstring+''
         observed_bands[vis][band]['meanfreq'],observed_bands[vis][band]['maxfreq'],observed_bands[vis][band]['minfreq'],observed_bands[vis][band]['fracbw']=get_mean_freq([vis],observed_bands[vis][band]['spwarray'])
   bands_match=True
   for i in range(len(vislist)):
      for j in range(i+1,len(vislist)):
         bandlist_match=(observed_bands[vislist[i]]['bands'] ==observed_bands[vislist[i+1]]['bands'])
         if not bandlist_match:
            bands_match=False
   if not bands_match:
     print('WARNING: INCONSISTENT BANDS IN THE MSFILES')
   get_max_uvdist(vislist,observed_bands[vislist[0]]['bands'].copy(),observed_bands)
   return observed_bands[vislist[0]]['bands'].copy(),observed_bands


def get_telescope(vis):
   visheader=vishead(vis,mode='list',listitems=[])
   telescope=visheader['telescope'][0][0]
   if telescope == 'ALMA':
      tb.open(vis+'/ANTENNA')
      ant_diameter=np.unique(tb.getcol('DISH_DIAMETER'))[0]
      if ant_diameter==7.0:
         telescope='ACA'
   return telescope
      
def get_dr_correction(telescope,dirty_peak,theoretical_sens,vislist):
   dirty_dynamic_range=dirty_peak/theoretical_sens
   n_dr_max=2.5
   n_dr=1.0
   tlimit=2.0
   if telescope=='ALMA':
      if dirty_dynamic_range > 150.:
                    maxSciEDR = 150.0
                    new_threshold = np.max([n_dr_max * theoretical_sens, dirty_peak / maxSciEDR * tlimit])
                    n_dr=new_threshold/theoretical_sens
      else:
                    if dirty_dynamic_range > 100.:
                        n_dr = 2.5
                    elif 50. < dirty_dynamic_range <= 100.:
                        n_dr = 2.0
                    elif 20. < dirty_dynamic_range <= 50.:
                        n_dr = 1.5
                    elif dirty_dynamic_range <= 20.:
                        n_dr = 1.0
   if telescope=='ACA':
      numberEBs = len(vislist)
      if numberEBs == 1:
         # single-EB 7m array datasets have limited dynamic range
         maxSciEDR = 30
         dirtyDRthreshold = 30
         n_dr_max = 2.5
      else:
         # multi-EB 7m array datasets will have better dynamic range and can be cleaned somewhat deeper
         maxSciEDR = 55
         dirtyDRthreshold = 75
         n_dr_max = 3.5

      if dirty_dynamic_range > dirtyDRthreshold:
         new_threshold = np.max([n_dr_max * theoretical_sens, dirty_peak / maxSciEDR * tlimit])
         n_dr=new_threshold/theoretical_sens
      else:
         if dirty_dynamic_range > 40.:
            n_dr = 3.0
         elif dirty_dynamic_range > 20.:
            n_dr = 2.5
         elif 10. < dirty_dynamic_range <= 20.:
            n_dr = 2.0
         elif 4. < dirty_dynamic_range <= 10.:
            n_dr = 1.5
         elif dirty_dynamic_range <= 4.:
            n_dr = 1.0
   return n_dr


def get_baseline_dist(vis):
     # Get the antenna names and offsets.

     msmd = casatools.msmetadata()

     msmd.open(vis)
     names = msmd.antennanames()
     offset = [msmd.antennaoffset(name) for name in names]
     msmd.close()
     baselines=np.array([])
     for i in range(len(offset)):
        for j in range(i+1,len(offset)):
           baseline = numpy.sqrt((offset[i]["longitude offset"]['value'] -\
             offset[j]["longitude offset"]['value'])**2 + (offset[i]["latitude offset"]\
             ['value'] - offset[j]["latitude offset"]['value'])**2)
           
           baselines=np.append(baselines,np.array([baseline]))
     return baselines



def get_max_uvdist(vislist,bands,band_properties):
   for band in bands:   
      all_baselines=np.array([])
      for vis in vislist:
         baselines=get_baseline_dist(vis)
         all_baselines=np.append(all_baselines,baselines)
      max_baseline=np.max(all_baselines)
      min_baseline=np.min(all_baselines)
      baseline_5=numpy.percentile(all_baselines,5.0)
      baseline_75=numpy.percentile(all_baselines,75.0)
      baseline_median=numpy.percentile(all_baselines,50.0)
      for vis in vislist:
         meanlam=3.0e8/band_properties[vis][band]['meanfreq']
<<<<<<< HEAD
         max_uv_dist=max_baseline/meanlam/1000.0
         min_uv_dist=min_baseline/meanlam/1000.0
=======
         max_uv_dist=max_baseline # leave maxuv in meters like the other uv entries /meanlam/1000.0
>>>>>>> ce7d87b7
         band_properties[vis][band]['maxuv']=max_uv_dist
         band_properties[vis][band]['minuv']=max_uv_dist
         band_properties[vis][band]['75thpct_uv']=baseline_75
         band_properties[vis][band]['median_uv']=baseline_median
         band_properties[vis][band]['LAS']=0.6 / (1000*baseline_5) * 180./np.pi * 3600.


def get_uv_range(band,band_properties,vislist):
   if (band == 'EVLA_C') or (band == 'EVLA_X') or (band == 'EVLA_S') or (band == 'EVLA_L'):
      n_vis=len(vislist)
      mean_max_uv=0.0
      for vis in vislist:
         mean_max_uv+=band_properties[vis][band]['maxuv']
      mean_max_uv=mean_max_uv/float(n_vis)
      min_uv=0.05*mean_max_uv
      uvrange='>{:0.2f}m'.format(min_uv)
   else:
      uvrange=''
   return uvrange

def sanitize_string(string):
   sani_string=string.replace('-','_').replace(' ','_').replace('+','_')
   sani_string='Target_'+sani_string
   return sani_string


def compare_beams(image1, image2):
    header_1 = imhead(image1, mode = 'list')
    beammajor_1 = header_1['beammajor']['value']
    beamminor_1 = header_1['beamminor']['value']
    beampa_1 = header_1['beampa']['value']

    header_2 = imhead(image2, mode = 'list')
    beammajor_2 = header_2['beammajor']['value']
    beamminor_2 = header_2['beamminor']['value']
    beampa_2 = header_2['beampa']['value']
    beamarea_1=beammajor_1*beamminor_1
    beamarea_2=beammajor_2*beamminor_2
    delta_beamarea=(beamarea_2-beamarea_1)/beamarea_1
    return delta_beamarea


def generate_weblog_old(sclib,solints,bands):
   os.system('rm -rf weblog')
   os.system('mkdir weblog')
   os.system('mkdir weblog/images')
   htmlOut=open('weblog/index.html','w')
   htmlOut.writelines('<html>\n')
   htmlOut.writelines('<title>SelfCal Weblog</title>\n')
   htmlOut.writelines('<head>\n')
   htmlOut.writelines('</head>\n')
   htmlOut.writelines('<body>\n')
   htmlOut.writelines('<a name="top"></a>\n')
   htmlOut.writelines('<h1>SelfCal Weblog</h1>\n')
   htmlOut.writelines('<h2>Targets:</h2>\n')
   targets=list(sclib.keys())
   for target in targets:
      htmlOut.writelines('<a href="#'+target+'">'+target+'</a><br>\n')
   htmlOut.writelines('<h2>Bands:</h2>\n')
   bands_string=', '.join([str(elem) for elem in bands])
   htmlOut.writelines(''+bands_string+'\n')
   htmlOut.writelines('<h2>Solints to Attempt:</h2>\n')
   for band in bands:
      solints_string=', '.join([str(elem) for elem in solints[band]])
      htmlOut.writelines('<br>'+band+': '+solints_string)

   for target in targets:
      htmlOut.writelines('<a name="'+target+'"></a>\n')
      htmlOut.writelines('<h2>'+target+' Summary</h2>\n')
      htmlOut.writelines('<a href="#top">Back to Top</a><br>\n')
      htmlOut.writelines('<a href="#'+target+'_plots">Phase vs. Time Plots</a><br>\n')
      bands_obsd=list(sclib[target].keys())

      for band in bands_obsd:
         print(target,band)
         htmlOut.writelines('<a href="#'+target+'_'+band+'_plots">'+band+'</a><br>\n')
         htmlOut.writelines('Selfcal Success?: '+str(sclib[target][band]['SC_success'])+'<br>\n')
         keylist=sclib[target][band].keys()
         if 'Stop_Reason' not in keylist:
            htmlOut.writelines('Stop Reason: Estimated Selfcal S/N too low for solint<br><br>\n')
            if sclib[target][band]['SC_success']==False:
               plot_image(sanitize_string(target)+'_'+band+'_initial.image.tt0',\
                            'weblog/images/'+sanitize_string(target)+'_'+band+'_initial.image.tt0.png') 
               plot_image(sanitize_string(target)+'_'+band+'_final.image.tt0',\
                            'weblog/images/'+sanitize_string(target)+'_'+band+'_final.image.tt0.png')
               htmlOut.writelines('<a href="images/'+sanitize_string(target)+'_'+band+'_initial.image.tt0.png"><img src="images/'+sanitize_string(target)+'_'+band+'_initial.image.tt0.png" ALT="pre-SC-solint image" WIDTH=400 HEIGHT=400></a>\n') 
               htmlOut.writelines('<a href="images/'+sanitize_string(target)+'_'+band+'_final.image.tt0.png"><img src="images/'+sanitize_string(target)+'_'+band+'_final.image.tt0.png" ALT="pre-SC-solint image" WIDTH=400 HEIGHT=400></a><br>\n')
               continue
         else:   
            htmlOut.writelines('Stop Reason: '+str(sclib[target][band]['Stop_Reason'])+'<br><br>\n')
            print(target,band,sclib[target][band]['Stop_Reason'])
            if (('Estimated_SNR_too_low_for_solint' in sclib[target][band]['Stop_Reason']) or ('Selfcal_Not_Attempted' in sclib[target][band]['Stop_Reason'])) and sclib[target][band]['final_solint']=='None':
               plot_image(sanitize_string(target)+'_'+band+'_initial.image.tt0',\
                            'weblog/images/'+sanitize_string(target)+'_'+band+'_initial.image.tt0.png') 
               plot_image(sanitize_string(target)+'_'+band+'_final.image.tt0',\
                            'weblog/images/'+sanitize_string(target)+'_'+band+'_final.image.tt0.png')
               htmlOut.writelines('<a href="images/'+sanitize_string(target)+'_'+band+'_initial.image.tt0.png"><img src="images/'+sanitize_string(target)+'_'+band+'_initial.image.tt0.png" ALT="pre-SC-solint image" WIDTH=400 HEIGHT=400></a>\n') 
               htmlOut.writelines('<a href="images/'+sanitize_string(target)+'_'+band+'_final.image.tt0.png"><img src="images/'+sanitize_string(target)+'_'+band+'_final.image.tt0.png" ALT="pre-SC-solint image" WIDTH=400 HEIGHT=400></a><br>\n')
               continue

         htmlOut.writelines('Final Successful solint: '+str(sclib[target][band]['final_solint'])+'<br>\n')
         htmlOut.writelines('Final SNR: {:0.2f}'.format(sclib[target][band]['SNR_final'])+'<br>Initial SNR: {:0.2f}'.format(sclib[target][band]['SNR_orig'])+'<br><br>\n')
         htmlOut.writelines('Final RMS: {:0.7f}'.format(sclib[target][band]['RMS_final'])+' Jy/beam<br>Initial RMS: {:0.7f}'.format(sclib[target][band]['RMS_orig'])+' Jy/beam<br>\n')
         htmlOut.writelines('Final Beam: {:0.2f}"x{:0.2f}" {:0.2f} deg'.format(sclib[target][band]['Beam_major_final'],sclib[target][band]['Beam_minor_final'],sclib[target][band]['Beam_PA_final'])+'<br>\n')
         htmlOut.writelines('Initial Beam: {:0.2f}"x{:0.2f}" {:0.2f} deg'.format(sclib[target][band]['Beam_major_orig'],sclib[target][band]['Beam_minor_orig'],sclib[target][band]['Beam_PA_orig'])+'<br><br>\n')
         plot_image(sanitize_string(target)+'_'+band+'_final.image.tt0',\
                      'weblog/images/'+sanitize_string(target)+'_'+band+'_final.image.tt0.png')
         image_stats=imstat(sanitize_string(target)+'_'+band+'_final.image.tt0')
         
         plot_image(sanitize_string(target)+'_'+band+'_initial.image.tt0',\
                      'weblog/images/'+sanitize_string(target)+'_'+band+'_initial.image.tt0.png',min=image_stats['min'][0],max=image_stats['max'][0]) 
         os.system('rm -rf '+sanitize_string(target)+'_'+band+'_final_initial_div_final.image.tt0')
         immath(imagename=[sanitize_string(target)+'_'+band+'_final.image.tt0',sanitize_string(target)+'_'+band+'_initial.image.tt0'],\
                mode='evalexpr',expr='(IM0-IM1)/IM0',outfile=sanitize_string(target)+'_'+band+'_final_initial_div_final.image.tt0')
         plot_image(sanitize_string(target)+'_'+band+'_final_initial_div_final.image.tt0',\
                      'weblog/images/'+sanitize_string(target)+'_'+band+'_final_initial_div_final.image.tt0.png',\
                       min=-1.5,max=1.0) 

         htmlOut.writelines('Initial, Final, and  Images with scales set by Final Image<br>\n')
         htmlOut.writelines('<a href="images/'+sanitize_string(target)+'_'+band+'_initial.image.tt0.png"><img src="images/'+sanitize_string(target)+'_'+band+'_initial.image.tt0.png" ALT="pre-SC-solint image" WIDTH=400 HEIGHT=400></a>\n') 
         htmlOut.writelines('<a href="images/'+sanitize_string(target)+'_'+band+'_final.image.tt0.png"><img src="images/'+sanitize_string(target)+'_'+band+'_final.image.tt0.png" ALT="pre-SC-solint image" WIDTH=400 HEIGHT=400></a>\n')
         htmlOut.writelines('<a href="images/'+sanitize_string(target)+'_'+band+'_final_initial_div_final.image.tt0.png"><img src="images/'+sanitize_string(target)+'_'+band+'_final_initial_div_final.image.tt0.png" ALT="pre-SC-solint image" WIDTH=400 HEIGHT=400></a><br>\n')
 

         if 'per_spw_stats' in sclib[target][band].keys():
            spwlist=list(sclib[target][band]['per_spw_stats'].keys())
            htmlOut.writelines('<br>Per SPW stats: <br>\n')
            for spw in spwlist:
               htmlOut.writelines(spw+': Pre SNR: {:0.2f}, Post SNR: {:0.2f} Pre RMS: {:0.7f}, Post RMS: {:0.7f}<br>\n'\
                                  .format(sclib[target][band]['per_spw_stats'][spw]['SNR_orig'],sclib[target][band]['per_spw_stats'][spw]['SNR_final'],\
                                          sclib[target][band]['per_spw_stats'][spw]['RMS_orig'],sclib[target][band]['per_spw_stats'][spw]['RMS_final']))
               if sclib[target][band]['per_spw_stats'][spw]['delta_SNR'] < 0.0:
                  htmlOut.writelines('WARNING SPW '+spw+' HAS LOWER SNR POST SELFCAL<br>')
               if sclib[target][band]['per_spw_stats'][spw]['delta_RMS'] > 0.0:
                  htmlOut.writelines('WARNING SPW '+spw+' HAS HIGHER RMS POST SELFCAL<br>')
               if sclib[target][band]['per_spw_stats'][spw]['delta_beamarea'] > 0.05:
                  htmlOut.writelines('WARNING SPW '+spw+' HAS A >0.05 CHANGE IN BEAM AREA POST SELFCAL<br>')

   for target in targets:
      bands_obsd=list(sclib[target].keys())
      htmlOut.writelines('<h2>'+target+' Plots</h2>\n')
      htmlOut.writelines('<a name="'+target+'_plots"></a>\n')
      for band in bands_obsd:
         htmlOut.writelines('<a name="'+target+'_'+band+'_plots"></a>\n')
         htmlOut.writelines('<h3>'+band+'</h3>\n')
         if sclib[target][band]['final_solint'] == 'None':
            final_solint_index=0
         else:
            final_solint_index=solints[band].index(sclib[target][band]['final_solint']) 

         vislist=sclib[target][band]['vislist']
         index_addition=1
         if sclib[target][band]['final_solint'] != 'int' and sclib[target][band]['final_solint'] != 'None':
            index_addition=2

         final_solint_to_plot=solints[band][final_solint_index+index_addition-1]
         keylist=sclib[target][band][vislist[0]].keys()
         if index_addition == 2 and final_solint_to_plot not in keylist:
           index_addition=index_addition-1

         solints_string=''
         for i in range(final_solint_index+index_addition):
               solints_string+='<a href="#'+target+'_'+band+'_'+solints[band][i]+'_plots">'+solints[band][i]+'  </a><br>\n'
         
         htmlOut.writelines('<br>Solints: '+solints_string)
         
         for i in range(final_solint_index+index_addition):
            keylist=sclib[target][band][vislist[0]].keys()
            if solints[band][i] not in keylist:
               continue
            htmlOut.writelines('<a name="'+target+'_'+band+'_'+solints[band][i]+'_plots"></a>\n')
            htmlOut.writelines('<h3>Solint: '+solints[band][i]+'</h3>\n')
            htmlOut.writelines('<a href="#'+target+'_'+band+'_plots">Back to Target/Band</a><br>\n')

            keylist_top=sclib[target][band].keys()
            #must select last key for pre Jan 14th runs since they only wrote pass to the last MS dictionary entry
            passed=sclib[target][band][vislist[len(vislist)-1]][solints[band][i]]['Pass']
            '''
            if (i > final_solint_index) or ('Estimated_SNR_too_low_for_solint' not in sclib[target][band]['Stop_Reason']):
               htmlOut.writelines('<h4>Passed: <font color="red">False</font></h4>\n')
            elif 'Stop_Reason' in keylist_top:
               if (i == final_solint_index) and ('Estimated_SNR_too_low_for_solint' not in sclib[target][band]['Stop_Reason']):
                    htmlOut.writelines('<h4>Passed: <font color="red">False</font></h4>\n') 
            else:
               htmlOut.writelines('<h4>Passed: <font color="blue">True</font></h4>\n')
            '''
            if passed:
               htmlOut.writelines('<h4>Passed: <font color="blue">True</font></h4>\n')
            else:
               htmlOut.writelines('<h4>Passed: <font color="red">False</font></h4>\n')
            htmlOut.writelines('Pre and Post Selfcal images with scales set to Post image<br>\n')
            plot_image(sanitize_string(target)+'_'+band+'_'+solints[band][i]+'_'+str(i)+'_post.image.tt0',\
                      'weblog/images/'+sanitize_string(target)+'_'+band+'_'+solints[band][i]+'_'+str(i)+'_post.image.tt0.png') 
            image_stats=imstat(sanitize_string(target)+'_'+band+'_'+solints[band][i]+'_'+str(i)+'_post.image.tt0')
            plot_image(sanitize_string(target)+'_'+band+'_'+solints[band][i]+'_'+str(i)+'.image.tt0',\
                      'weblog/images/'+sanitize_string(target)+'_'+band+'_'+solints[band][i]+'_'+str(i)+'.image.tt0.png',min=image_stats['min'][0],max=image_stats['max'][0]) 

            htmlOut.writelines('<a href="images/'+sanitize_string(target)+'_'+band+'_'+solints[band][i]+'_'+str(i)+'.image.tt0.png"><img src="images/'+sanitize_string(target)+'_'+band+'_'+solints[band][i]+'_'+str(i)+'.image.tt0.png" ALT="pre-SC-solint image" WIDTH=400 HEIGHT=400></a>\n')
            htmlOut.writelines('<a href="images/'+sanitize_string(target)+'_'+band+'_'+solints[band][i]+'_'+str(i)+'_post.image.tt0.png"><img src="images/'+sanitize_string(target)+'_'+band+'_'+solints[band][i]+'_'+str(i)+'_post.image.tt0.png" ALT="pre-SC-solint image" WIDTH=400 HEIGHT=400></a><br>\n')
            htmlOut.writelines('Post SC SNR: {:0.2f}'.format(sclib[target][band][vislist[0]][solints[band][i]]['SNR_post'])+'<br>Pre SC SNR: {:0.2f}'.format(sclib[target][band][vislist[0]][solints[band][i]]['SNR_pre'])+'<br><br>\n')
            htmlOut.writelines('Post SC RMS: {:0.7f}'.format(sclib[target][band][vislist[0]][solints[band][i]]['RMS_post'])+' Jy/beam<br>Pre SC RMS: {:0.7f}'.format(sclib[target][band][vislist[0]][solints[band][i]]['RMS_pre'])+' Jy/beam<br>\n')
            htmlOut.writelines('Post Beam: {:0.2f}"x{:0.2f}" {:0.2f} deg'.format(sclib[target][band][vislist[0]][solints[band][i]]['Beam_major_post'],sclib[target][band][vislist[0]][solints[band][i]]['Beam_minor_post'],sclib[target][band][vislist[0]][solints[band][i]]['Beam_PA_post'])+'<br>\n')
            htmlOut.writelines('Pre Beam: {:0.2f}"x{:0.2f}" {:0.2f} deg'.format(sclib[target][band][vislist[0]][solints[band][i]]['Beam_major_pre'],sclib[target][band][vislist[0]][solints[band][i]]['Beam_minor_pre'],sclib[target][band][vislist[0]][solints[band][i]]['Beam_PA_pre'])+'<br><br>\n')



            htmlOut.writelines('<h3>Phase vs. Time Plots:</h3>\n')

            for vis in vislist:
               htmlOut.writelines('<h4>MS: '+vis+'</h4>\n')
               ant_list=get_ant_list(vis)
               gaintable=sclib[target][band][vis][solints[band][i]]['gaintable']
               nflagged_sols, nsols=get_sols_flagged_solns(gaintable)
               frac_flagged_sols=nflagged_sols/nsols
               plot_ants_flagging_colored('weblog/images/plot_ants_'+gaintable+'.png',vis,gaintable)
               htmlOut.writelines('<a href="images/plot_ants_'+gaintable+'.png"><img src="images/plot_ants_'+gaintable+'.png" ALT="antenna positions with flagging plot" WIDTH=400 HEIGHT=400></a><br>\n')
               htmlOut.writelines('N Gain solutions: {:0.0f}<br>'.format(nsols))
               htmlOut.writelines('Flagged solutions: {:0.0f}<br>'.format(nflagged_sols))
               htmlOut.writelines('Fraction Flagged Solutions: {:0.3f} <br>'.format(frac_flagged_sols))
               for ant in ant_list:
                  sani_target=sanitize_string(target)
                  try:
                     plotms(vis=gaintable,xaxis='time', yaxis='phase',showgui=False,\
                         xselfscale=True,plotrange=[0,0,-180,180], antenna=ant,customflaggedsymbol=True,title=ant,\
                         plotfile='weblog/images/plot_'+ant+'_'+gaintable.replace('.g','.png'),overwrite=True)
                     #htmlOut.writelines('<img src="images/plot_'+ant+'_'+gaintable.replace('.g','.png')+'" ALT="gaintable antenna '+ant+'" WIDTH=200 HEIGHT=200>')
                     htmlOut.writelines('<a href="images/plot_'+ant+'_'+gaintable.replace('.g','.png')+'"><img src="images/plot_'+ant+'_'+gaintable.replace('.g','.png')+'" ALT="gaintable antenna '+ant+'" WIDTH=200 HEIGHT=200></a>\n')
                  except:
                     continue
   htmlOut.writelines('</body>\n')
   htmlOut.writelines('</html>\n')
   htmlOut.close()

def get_sols_flagged_solns(gaintable):
   tb.open(gaintable)
   flags=tb.getcol('FLAG').squeeze()
   nsols=flags.size
   flagged_sols=np.where(flags==True)
   nflagged_sols=flagged_sols[0].size
   return nflagged_sols, nsols

def plot_ants_flagging_colored(filename,vis,gaintable):
   names, offset_x,offset_y, offsets, nflags, nunflagged,fracflagged=get_flagged_solns_per_ant(gaintable,vis)
   import matplotlib
   matplotlib.use('Agg')
   import matplotlib.pyplot as plt
   ants_zero_flagging=np.where(fracflagged == 0.0)
   ants_lt10pct_flagging=((fracflagged <= 0.1) & (fracflagged > 0.0)).nonzero()
   ants_lt25pct_flagging=((fracflagged <= 0.25) & (fracflagged > 0.10)).nonzero()
   ants_lt50pct_flagging=((fracflagged <= 0.5) & (fracflagged > 0.25)).nonzero()
   ants_lt75pct_flagging=((fracflagged <= 0.75) & (fracflagged > 0.5)).nonzero()
   ants_gt75pct_flagging=np.where(fracflagged > 0.75)
   fig, ax = plt.subplots(1,1,figsize=(12, 12))
   ax.scatter(offset_x[ants_zero_flagging[0]],offset_y[ants_zero_flagging[0]],marker='o',color='green',label='No Flagging',s=120)
   ax.scatter(offset_x[ants_lt10pct_flagging[0]],offset_y[ants_lt10pct_flagging[0]],marker='o',color='blue',label='<10% Flagging',s=120)
   ax.scatter(offset_x[ants_lt25pct_flagging[0]],offset_y[ants_lt25pct_flagging[0]],marker='o',color='yellow',label='<25% Flagging',s=120)
   ax.scatter(offset_x[ants_lt50pct_flagging[0]],offset_y[ants_lt50pct_flagging[0]],marker='o',color='magenta',label='<50% Flagging',s=120)
   ax.scatter(offset_x[ants_lt75pct_flagging[0]],offset_y[ants_lt75pct_flagging[0]],marker='o',color='cyan',label='<75% Flagging',s=120)
   ax.scatter(offset_x[ants_gt75pct_flagging[0]],offset_y[ants_gt75pct_flagging[0]],marker='o',color='black',label='>75% Flagging',s=120)
   ax.legend(fontsize=20)
   for i in range(len(names)):
      ax.text(offset_x[i],offset_y[i],names[i])
   ax.set_xlabel('Latitude Offset (m)',fontsize=20)
   ax.set_ylabel('Longitude Offset (m)',fontsize=20)
   ax.set_title('Antenna Positions colorized by Selfcal Flagging',fontsize=20)
   plt.savefig(filename,dpi=200.0)
   plt.close()

def plot_image(filename,outname,min=None,max=None):
   header=imhead(filename)
   size=np.max(header['shape'])
   if os.path.exists(filename.replace('image.tt0','mask')): #if mask exists draw it as a contour, else don't use contours
      if min == None:
         imview(raster={'file': filename, 'scaling': -1, 'colorwedge': True},\
               contour={'file': filename.replace('image.tt0','mask'), 'levels': [1] },\
             zoom={'blc': [int(size/4),int(size/4)],\
                   'trc': [int(size-size/4),int(size-size/4)]},\
             out={'file': outname, 'orient': 'landscape'})
      else:
         imview(raster={'file': filename, 'scaling': -1, 'range': [min,max], 'colorwedge': True},\
               contour={'file': filename.replace('image.tt0','mask'), 'levels': [1] },\
             zoom={'blc': [int(size/4),int(size/4)],\
                   'trc': [int(size-size/4),int(size-size/4)]},\
             out={'file': outname, 'orient': 'landscape'})
   else:
      if min == None:
         imview(raster={'file': filename, 'scaling': -1, 'colorwedge': True},\
             zoom={'blc': [int(size/4),int(size/4)],\
                   'trc': [int(size-size/4),int(size-size/4)]},\
             out={'file': outname, 'orient': 'landscape'})
      else:
         imview(raster={'file': filename, 'scaling': -1, 'range': [min,max], 'colorwedge': True},\
             zoom={'blc': [int(size/4),int(size/4)],\
                   'trc': [int(size-size/4),int(size-size/4)]},\
             out={'file': outname, 'orient': 'landscape'})
   #make image square since imview makes it a strange dimension
   im = Image.open(outname)
   width, height = im.size
   if height > width:
      remainder=height-width
      trim_amount=int(remainder/2.0)
      im1=im.crop((0,trim_amount,width-1,height-trim_amount-1))
   else:
      remainder=width-height
      trim_amount=int(remainder/2.0)
      im1=im.crop((trim_amount,0,width-trim_amount-1,height-1))
   im1.save(outname)

def get_flagged_solns_per_ant(gaintable,vis):
     # Get the antenna names and offsets.

     msmd = casatools.msmetadata()
     tb = casatools.table()

     msmd.open(vis)
     names = msmd.antennanames()
     offset = [msmd.antennaoffset(name) for name in names]
     msmd.close()

     # Calculate the mean longitude and latitude.

     mean_longitude = numpy.mean([offset[i]["longitude offset"]\
             ['value'] for i in range(len(names))])
     mean_latitude = numpy.mean([offset[i]["latitude offset"]\
             ['value'] for i in range(len(names))])

     # Calculate the offsets from the center.

     offsets = [numpy.sqrt((offset[i]["longitude offset"]['value'] -\
             mean_longitude)**2 + (offset[i]["latitude offset"]\
             ['value'] - mean_latitude)**2) for i in \
             range(len(names))]
     offset_y=[(offset[i]["latitude offset"]['value']) for i in \
             range(len(names))]
     offset_x=[(offset[i]["longitude offset"]['value']) for i in \
             range(len(names))]
     # Calculate the number of flags for each antenna.
     #gaintable='"'+gaintable+'"'
     os.system('cp -r '+gaintable.replace(' ','\ ')+' tempgaintable.g')
     gaintable='tempgaintable.g'
     nflags = [tb.calc('[select from '+gaintable+' where ANTENNA1=='+\
             str(i)+' giving  [ntrue(FLAG)]]')['0'].sum() for i in \
             range(len(names))]
     nunflagged = [tb.calc('[select from '+gaintable+' where ANTENNA1=='+\
             str(i)+' giving  [nfalse(FLAG)]]')['0'].sum() for i in \
             range(len(names))]
     os.system('rm -rf tempgaintable.g')
     fracflagged=np.array(nflags)/(np.array(nflags)+np.array(nunflagged))
     # Calculate a score based on those two.
     return names, np.array(offset_x),np.array(offset_y),offsets, nflags, nunflagged,fracflagged



def create_noise_histogram(imagename):
    MADtoRMS =  1.4826
    headerlist = imhead(imagename, mode = 'list')
    telescope=headerlist['telescope']
    beammajor = headerlist['beammajor']['value']
    beamminor = headerlist['beamminor']['value']
    beampa = headerlist['beampa']['value']
    image_stats= imstat(imagename = imagename)
    maskImage=imagename.replace('image','mask').replace('.tt0','')
    residualImage=imagename.replace('image','residual')
    os.system('rm -rf temp.mask temp.residual')
    if os.path.exists(maskImage):
       os.system('cp -r '+maskImage+ ' temp.mask')
       maskImage='temp.mask'
    os.system('cp -r '+residualImage+ ' temp.residual')
    residualImage='temp.residual'
    if os.path.exists(maskImage):
       ia.close()
       ia.done()
       ia.open(residualImage)
       #ia.calcmask(maskImage+" <0.5"+"&& mask("+residualImage+")",name='madpbmask0')
       ia.calcmask("'"+maskImage+"'"+" <0.5"+"&& mask("+residualImage+")",name='madpbmask0')
       mask0Stats = ia.statistics(robust=True,axes=[0,1])
       ia.maskhandler(op='set',name='madpbmask0')
       rms = mask0Stats['medabsdevmed'][0] * MADtoRMS
       residualMean = mask0Stats['median'][0]
       pix=np.squeeze(ia.getchunk())
       mask=np.squeeze(ia.getchunk(getmask=True))
       dimensions=mask.ndim
       if dimensions ==4:
          mask=mask[:,:,0,0]
       if dimensions == 3:
          mask=mask[:,:,0]
       unmasked=(mask == True).nonzero()
       pix_unmasked=pix[unmasked]
       N,intensity=np.histogram(pix_unmasked,bins=50)
       ia.close()
       ia.done()
    elif telescope == 'ALMA':
       ia.close()
       ia.done()
       ia.open(residualImage)
       #ia.calcmask(maskImage+" <0.5"+"&& mask("+residualImage+")",name='madpbmask0')
       ia.calcmask("mask("+residualImage+")",name='madpbmask0')
       mask0Stats = ia.statistics(robust=True,axes=[0,1])
       ia.maskhandler(op='set',name='madpbmask0')
       rms = mask0Stats['medabsdevmed'][0] * MADtoRMS
       residualMean = mask0Stats['median'][0]
       pix=np.squeeze(ia.getchunk())
       mask=np.squeeze(ia.getchunk(getmask=True))
       mask=mask[:,:,0,0]
       unmasked=(mask == True).nonzero()
       pix_unmasked=pix[unmasked]
       ia.close()
       ia.done()
    elif 'VLA' in telescope:
       residual_stats=imstat(imagename=imagename.replace('image','residual'),algorithm='chauvenet')
       rms = residual_stats['rms'][0]
       ia.open(residualImage)
       pix_unmasked=np.squeeze(ia.getchunk())
       ia.close()
       ia.done()

    N,intensity=np.histogram(pix_unmasked,bins=100)
    intensity=np.diff(intensity)+intensity[:-1]  
    ia.close()
    ia.done()
    os.system('rm -rf temp.mask temp.residual')
    return N,intensity,rms 


def create_noise_histogram_plots(N_1,N_2,intensity_1,intensity_2,rms_1,rms_2,outfile,rms_theory=0.0):
   import matplotlib
   matplotlib.use('Agg')
   import matplotlib.pyplot as plt 
   bins=50.0
   max_N_1=np.max(N_1)
   max_N_2=np.max(N_2)
   fig, ax = plt.subplots(1,1,figsize=(12, 12))
   ax.set_yscale('log')
   plt.ylim([0.0001,2.0])
   ax.step(intensity_1,N_1/np.max(N_1),label='Initial Data')
   ax.step(intensity_2,N_2/np.max(N_2),label='Final Data')
   ax.plot(intensity_1,gaussian_norm(intensity_1,0,rms_1),label='Initial Gaussian')
   ax.plot(intensity_2,gaussian_norm(intensity_2,0,rms_2),label='Final Gaussian')
   if rms_theory !=0.0:
      ax.plot([-1.0*rms_theory,rms_theory],[0.606,0.606],label='Theoretical Sensitivity')
   ax.legend(fontsize=20)
   ax.set_xlabel('Intensity (mJy/Beam)',fontsize=20)
   ax.set_ylabel('N',fontsize=20)
   ax.set_title('Initial vs. Final Noise (Unmasked Pixels)',fontsize=20)
   plt.savefig(outfile,dpi=200.0)
   plt.close()


def gaussian_norm(x, mean, sigma):
   gauss_dist=np.exp(-(x-mean)**2/(2*sigma**2))
   norm_gauss_dist=gauss_dist/np.max(gauss_dist)
   return norm_gauss_dist

def generate_weblog(sclib,solints,bands):
   from datetime import datetime
   os.system('rm -rf weblog')
   os.system('mkdir weblog')
   os.system('mkdir weblog/images')
   htmlOut=open('weblog/index.html','w')
   htmlOut.writelines('<html>\n')
   htmlOut.writelines('<title>SelfCal Weblog</title>\n')
   htmlOut.writelines('<head>\n')
   htmlOut.writelines('</head>\n')
   htmlOut.writelines('<body>\n')
   htmlOut.writelines('<a name="top"></a>\n')
   htmlOut.writelines('<h1>SelfCal Weblog</h1>\n')
   htmlOut.writelines('<h4>Date Executed:'+datetime.today().strftime('%Y-%m-%d')+'</h4>\n')
   htmlOut.writelines('<h2>Targets:</h2>\n')
   targets=list(sclib.keys())
   for target in targets:
      htmlOut.writelines('<a href="#'+target+'">'+target+'</a><br>\n')
   htmlOut.writelines('<h2>Bands:</h2>\n')
   bands_string=', '.join([str(elem) for elem in bands])
   htmlOut.writelines(''+bands_string+'\n')
   htmlOut.writelines('<h2>Solints to Attempt:</h2>\n')
   for band in bands:
      solints_string=', '.join([str(elem) for elem in solints[band]])
      htmlOut.writelines('<br>'+band+': '+solints_string)

   for target in targets:
      htmlOut.writelines('<a name="'+target+'"></a>\n')
      htmlOut.writelines('<h2>'+target+' Summary</h2>\n')
      htmlOut.writelines('<a href="#top">Back to Top</a><br>\n')
      bands_obsd=list(sclib[target].keys())

      for band in bands_obsd:
         htmlOut.writelines('<h2>'+band+'</h2>\n')
         htmlOut.writelines('<a name="'+target+'_'+band+'"></a>\n')
         htmlOut.writelines('Selfcal Success?: '+str(sclib[target][band]['SC_success'])+'<br>\n')
         keylist=sclib[target][band].keys()
         if 'Stop_Reason' not in keylist:
            htmlOut.writelines('Stop Reason: Estimated Selfcal S/N too low for solint<br><br>\n')
            if sclib[target][band]['SC_success']==False:
               render_summary_table(htmlOut,sclib,target,band)
               continue
         else:   
            htmlOut.writelines('Stop Reason: '+str(sclib[target][band]['Stop_Reason'])+'<br><br>\n')
            print(target,band,sclib[target][band]['Stop_Reason'])
            if (('Estimated_SNR_too_low_for_solint' in sclib[target][band]['Stop_Reason']) or ('Selfcal_Not_Attempted' in sclib[target][band]['Stop_Reason'])) and sclib[target][band]['final_solint']=='None':
               render_summary_table(htmlOut,sclib,target,band)
               continue
         htmlOut.writelines('Final Successful solint: '+str(sclib[target][band]['final_solint'])+'<br><br>\n')
         # Summary table for before/after SC
         render_summary_table(htmlOut,sclib,target,band)

         #Noise Summary plot
         N_initial,intensity_initial,rms_inital=create_noise_histogram(sanitize_string(target)+'_'+band+'_initial.image.tt0')
         N_final,intensity_final,rms_final=create_noise_histogram(sanitize_string(target)+'_'+band+'_final.image.tt0')
         if 'theoretical_sensitivity' in keylist:
            rms_theory=sclib[target][band]['theoretical_sensitivity']
            if rms_theory != -99.0:
               rms_theory=sclib[target][band]['theoretical_sensitivity']
            else:
               rms_theory=0.0
         else:
            rms_theory=0.0
         create_noise_histogram_plots(N_initial,N_final,intensity_initial,intensity_final,rms_inital,rms_final,\
                                      'weblog/images/'+sanitize_string(target)+'_'+band+'_noise_plot.png',rms_theory)
         htmlOut.writelines('<br>Initial vs. Final Noise Characterization<br>')
         htmlOut.writelines('<a href="images/'+sanitize_string(target)+'_'+band+'_noise_plot.png"><img src="images/'+sanitize_string(target)+'_'+band+'_noise_plot.png" ALT="Noise Characteristics" WIDTH=300 HEIGHT=300></a><br>\n')
         
         # Solint summary table
         render_selfcal_solint_summary_table(htmlOut,sclib,target,band,solints)

         # PER SPW STATS TABLE
         if 'per_spw_stats' in sclib[target][band].keys():
            render_spw_stats_summary_table(htmlOut,sclib,target,band)

   # Close main weblog file
   htmlOut.writelines('</body>\n')
   htmlOut.writelines('</html>\n')
   htmlOut.close()
   
   # Pages for each solint
   render_per_solint_QA_pages(sclib,solints,bands)
 

def render_summary_table(htmlOut,sclib,target,band):
         plot_image(sanitize_string(target)+'_'+band+'_final.image.tt0',\
                      'weblog/images/'+sanitize_string(target)+'_'+band+'_final.image.tt0.png')
         image_stats=imstat(sanitize_string(target)+'_'+band+'_final.image.tt0')
         
         plot_image(sanitize_string(target)+'_'+band+'_initial.image.tt0',\
                      'weblog/images/'+sanitize_string(target)+'_'+band+'_initial.image.tt0.png',min=image_stats['min'][0],max=image_stats['max'][0]) 
         os.system('rm -rf '+sanitize_string(target)+'_'+band+'_final_initial_div_final.image.tt0 '+sanitize_string(target)+'_'+band+'_final_initial_div_final.temp.image.tt0')

         ### Hacky way to suppress stuff outside mask in ratio images.
         immath(imagename=[sanitize_string(target)+'_'+band+'_final.image.tt0',sanitize_string(target)+'_'+band+'_initial.image.tt0',sanitize_string(target)+'_'+band+'_final.mask'],\
                mode='evalexpr',expr='((IM0-IM1)/IM0)*IM2',outfile=sanitize_string(target)+'_'+band+'_final_initial_div_final.temp.image.tt0')
         immath(imagename=[sanitize_string(target)+'_'+band+'_final_initial_div_final.temp.image.tt0'],\
                mode='evalexpr',expr='iif(IM0==0.0,-99.0,IM0)',outfile=sanitize_string(target)+'_'+band+'_final_initial_div_final.image.tt0')
         plot_image(sanitize_string(target)+'_'+band+'_final_initial_div_final.image.tt0',\
                      'weblog/images/'+sanitize_string(target)+'_'+band+'_final_initial_div_final.image.tt0.png',\
                       min=-1.0,max=1.0) 
         '''
         htmlOut.writelines('Initial, Final, and  Images with scales set by Final Image<br>\n')
         htmlOut.writelines('<a href="images/'+sanitize_string(target)+'_'+band+'_initial.image.tt0.png"><img src="images/'+sanitize_string(target)+'_'+band+'_initial.image.tt0.png" ALT="pre-SC-solint image" WIDTH=400 HEIGHT=400></a>\n') 
         htmlOut.writelines('<a href="images/'+sanitize_string(target)+'_'+band+'_final.image.tt0.png"><img src="images/'+sanitize_string(target)+'_'+band+'_final.image.tt0.png" ALT="pre-SC-solint image" WIDTH=400 HEIGHT=400></a>\n')
         htmlOut.writelines('<a href="images/'+sanitize_string(target)+'_'+band+'_final_initial_div_final.image.tt0.png"><img src="images/'+sanitize_string(target)+'_'+band+'_final_initial_div_final.image.tt0.png" ALT="pre-SC-solint image" WIDTH=400 HEIGHT=400></a><br>\n')
         '''
         # SUMMARY TABLE FOR FINAL IMAGES
         htmlOut.writelines('<table cellspacing="0" cellpadding="0" border="0" bgcolor="#000000">\n')
         htmlOut.writelines('	<tr>\n')
         htmlOut.writelines('		<td>\n')
         line='<table>\n  <tr bgcolor="#ffffff">\n    <th>Data:</th>\n    '
         for data_type in ['Initial', 'Final', 'Comparison']:
            line+='<th>'+data_type+'</th>\n    '
         line+='</tr>\n'
         htmlOut.writelines(line)
         quantities=['Image','intflux','SNR','SNR_NF','RMS','RMS_NF','Beam']
         for key in quantities:
            if key =='Image':
               line='<tr bgcolor="#ffffff">\n    <td>Image: </td>\n'
            if key =='SNR':
               line='<tr bgcolor="#ffffff">\n    <td>SNR: </td>\n'
            if key =='intflux':
               line='<tr bgcolor="#ffffff">\n    <td>Integrated Flux: </td>\n'
            if key =='RMS':
               line='<tr bgcolor="#ffffff">\n    <td>RMS: </td>\n'
            if key =='SNR_NF':
               line='<tr bgcolor="#ffffff">\n    <td>SNR (near-field): </td>\n'
            if key =='RMS_NF':
               line='<tr bgcolor="#ffffff">\n    <td>RMS (near-field): </td>\n'
            if key =='Beam':
               line='<tr bgcolor="#ffffff">\n    <td>Beam: </td>\n'

            for data_type in ['orig', 'final', 'comp']:
               if data_type !='comp':
                  if key =='Image':
                     if data_type=='orig':
                        line+='<td><a href="images/'+sanitize_string(target)+'_'+band+'_initial.image.tt0.png"><img src="images/'+sanitize_string(target)+'_'+band+'_initial.image.tt0.png" ALT="pre-SC-solint image" WIDTH=400 HEIGHT=400></a> </td>\n'
                     if data_type=='final':
                        line+='<td><a href="images/'+sanitize_string(target)+'_'+band+'_final.image.tt0.png"><img src="images/'+sanitize_string(target)+'_'+band+'_final.image.tt0.png" ALT="pre-SC-solint image" WIDTH=400 HEIGHT=400></a> </td>\n'
                  if key =='SNR':
                     line+='    <td>{:0.2f} </td>\n'.format(sclib[target][band][key+'_'+data_type])
                  if key =='intflux':
                     line+='    <td>{:0.2f} +/- {:0.2f} mJy</td>\n'.format(sclib[target][band][key+'_'+data_type]*1000.0,sclib[target][band]['e_'+key+'_'+data_type]*1000.0)
                  if key =='SNR_NF':
                     line+='    <td>{:0.2f} </td>\n'.format(sclib[target][band][key+'_'+data_type])
                  if key =='RMS':
                     line+='    <td>{:0.2f} mJy/beam </td>\n'.format(sclib[target][band][key+'_'+data_type]*1000.0)
                  if key =='RMS_NF':
                     line+='    <td>{:0.2f} mJy/beam </td>\n'.format(sclib[target][band][key+'_'+data_type]*1000.0)
                  if key=='Beam':
                     line+='    <td>{:0.2f}"x{:0.2f}" {:0.2f} deg </td>\n'.format(sclib[target][band][key+'_major'+'_'+data_type],sclib[target][band][key+'_minor'+'_'+data_type],sclib[target][band][key+'_PA'+'_'+data_type])
               else:
                  if key =='Image':
                        line+='<td><a href="images/'+sanitize_string(target)+'_'+band+'_final_initial_div_final.image.tt0.png"><img src="images/'+sanitize_string(target)+'_'+band+'_final_initial_div_final.image.tt0.png" ALT="pre-SC-solint image" WIDTH=400 HEIGHT=400></a> </td>\n'
                  if key =='intflux':
                     line+='    <td>{:0.2f} </td>\n'.format(sclib[target][band][key+'_final']/sclib[target][band][key+'_orig'])
                  if key =='SNR':
                     line+='    <td>{:0.2f} </td>\n'.format(sclib[target][band][key+'_final']/sclib[target][band][key+'_orig'])
                  if key =='SNR_NF':
                     line+='    <td>{:0.2f} </td>\n'.format(sclib[target][band][key+'_final']/sclib[target][band][key+'_orig'])
                  if key =='RMS':
                     line+='    <td>{:0.2f} </td>\n'.format(sclib[target][band][key+'_orig']/sclib[target][band][key+'_final'])
                  if key =='RMS_NF':
                     line+='    <td>{:0.2f} </td>\n'.format(sclib[target][band][key+'_orig']/sclib[target][band][key+'_final'])
                  if key=='Beam':
                     line+='    <td>{:0.2f}</td>\n'.format((sclib[target][band][key+'_major_final']*sclib[target][band][key+'_minor_final'])/(sclib[target][band][key+'_major_orig']*sclib[target][band][key+'_minor_orig']))
            line+='</tr>\n    '
            htmlOut.writelines(line)
         htmlOut.writelines('</table>\n')
         htmlOut.writelines('	</td>\n')
         htmlOut.writelines('	</tr>\n')
         htmlOut.writelines('</table>\n')

def render_selfcal_solint_summary_table(htmlOut,sclib,target,band,solints):
         #  SELFCAL SUMMARY TABLE   
         vislist=sclib[target][band]['vislist']
         solint_list=solints[band]
         htmlOut.writelines('<br>Per solint stats: <br>\n')
         htmlOut.writelines('<table cellspacing="0" cellpadding="0" border="0" bgcolor="#000000">\n')
         htmlOut.writelines('	<tr>\n')
         htmlOut.writelines('		<td>\n')
         line='<table>\n  <tr bgcolor="#ffffff">\n    <th>Solint:</th>\n    '
         for solint in solint_list:
            line+='<th>'+solint+'</th>\n    '
         line+='</tr>\n'
         htmlOut.writelines(line)
         vis_keys=list(sclib[target][band][vislist[len(vislist)-1]].keys())
         quantities=['Pass','intflux_final','intflux_improvement','SNR_final','SNR_Improvement','SNR_NF_final','SNR_NF_Improvement','RMS_final','RMS_Improvement','RMS_NF_final','RMS_NF_Improvement','Beam_Ratio','clean_threshold','Plots']
         for key in quantities:
            if key =='Pass':
               line='<tr bgcolor="#ffffff">\n    <td>Result: </td>\n'
            if key =='intflux_final':
               line='<tr bgcolor="#ffffff">\n    <td>Integrated Flux: </td>\n'
            if key =='intflux_improvement':
               line='<tr bgcolor="#ffffff">\n    <td>Integrated Flux Change: </td>\n'
            if key =='SNR_final':
               line='<tr bgcolor="#ffffff">\n    <td>Dynamic Range: </td>\n'
            if key =='SNR_Improvement':
               line='<tr bgcolor="#ffffff">\n    <td>DR Improvement: </td>\n'
            if key =='SNR_NF_final':
               line='<tr bgcolor="#ffffff">\n    <td>Dynamic Range (near-field): </td>\n'
            if key =='SNR_NF_Improvement':
               line='<tr bgcolor="#ffffff">\n    <td>DR Improvement (near-field): </td>\n'
            if key =='RMS_final':
               line='<tr bgcolor="#ffffff">\n    <td>RMS: </td>\n'
            if key =='RMS_Improvement':
               line='<tr bgcolor="#ffffff">\n    <td>RMS Improvement: </td>\n'
            if key =='RMS_NF_final':
               line='<tr bgcolor="#ffffff">\n    <td>RMS (near-field): </td>\n'
            if key =='RMS_NF_Improvement':
               line='<tr bgcolor="#ffffff">\n    <td>RMS Improvement (near-field): </td>\n'
            if key =='Beam_Ratio':
               line='<tr bgcolor="#ffffff">\n    <td>Ratio of Beam Area: </td>\n'
            if key =='clean_threshold':
               line='<tr bgcolor="#ffffff">\n    <td>Clean Threshold: </td>\n'
            if key =='Plots':
               line='<tr bgcolor="#ffffff">\n    <td>Plots: </td>\n'
            for solint in solint_list:
               if solint in vis_keys:
                  vis_solint_keys=sclib[target][band][vislist[len(vislist)-1]][solint].keys()
                  if key=='Pass':
                     if sclib[target][band][vislist[len(vislist)-1]][solint]['Pass'] == False:
                        line+='    <td><font color="red">{}</font> {}</td>\n'.format('Fail',sclib[target][band][vislist[len(vislist)-1]][solint]['Fail_Reason'])
                     else:
                        line+='    <td><font color="blue">{}</font></td>\n'.format('Pass')
                  if key=='intflux_final':
                     line+='    <td>{:0.2f} +/- {:0.2f} mJy</td>\n'.format(sclib[target][band][vislist[len(vislist)-1]][solint]['intflux_post']*1000.0,sclib[target][band][vislist[len(vislist)-1]][solint]['e_intflux_post']*1000.0)
                  if key=='intflux_improvement':
                     line+='    <td>{:0.2f}</td>\n'.format(sclib[target][band][vislist[len(vislist)-1]][solint]['intflux_post']/sclib[target][band][vislist[len(vislist)-1]][solint]['intflux_pre'])                      
                  if key=='SNR_final':
                     line+='    <td>{:0.2f}</td>\n'.format(sclib[target][band][vislist[len(vislist)-1]][solint]['SNR_post'])
                  if key=='SNR_Improvement':
                     line+='    <td>{:0.2f}</td>\n'.format(sclib[target][band][vislist[len(vislist)-1]][solint]['SNR_post']/sclib[target][band][vislist[len(vislist)-1]][solint]['SNR_pre'])
                  if key=='SNR_NF_final':
                     line+='    <td>{:0.2f}</td>\n'.format(sclib[target][band][vislist[len(vislist)-1]][solint]['SNR_NF_post'])
                  if key=='SNR_NF_Improvement':
                     line+='    <td>{:0.2f}</td>\n'.format(sclib[target][band][vislist[len(vislist)-1]][solint]['SNR_NF_post']/sclib[target][band][vislist[len(vislist)-1]][solint]['SNR_NF_pre'])

                  if key=='RMS_final':
                     line+='    <td>{:0.2e} mJy/bm</td>\n'.format(sclib[target][band][vislist[len(vislist)-1]][solint]['RMS_post']*1000.0)
                  if key=='RMS_Improvement':
                     line+='    <td>{:0.2e}</td>\n'.format(sclib[target][band][vislist[len(vislist)-1]][solint]['RMS_pre']/sclib[target][band][vislist[len(vislist)-1]][solint]['RMS_post'])
                  if key=='RMS_NF_final':
                     line+='    <td>{:0.2e} mJy/bm</td>\n'.format(sclib[target][band][vislist[len(vislist)-1]][solint]['RMS_NF_post']*1000.0)
                  if key=='RMS_NF_Improvement':
                     line+='    <td>{:0.2e}</td>\n'.format(sclib[target][band][vislist[len(vislist)-1]][solint]['RMS_NF_pre']/sclib[target][band][vislist[len(vislist)-1]][solint]['RMS_NF_post'])

                  if key=='Beam_Ratio':
                     line+='    <td>{:0.2e}</td>\n'.format((sclib[target][band][vislist[len(vislist)-1]][solint]['Beam_major_post']*sclib[target][band][vislist[len(vislist)-1]][solint]['Beam_minor_post'])/(sclib[target][band]['Beam_major_orig']*sclib[target][band]['Beam_minor_orig']))
                  if key =='clean_threshold':
                     if key in vis_solint_keys:
                        line+='    <td>{:0.2e} mJy/bm</td>\n'.format(sclib[target][band][vislist[len(vislist)-1]][solint]['clean_threshold']*1000.0)
                     else:
                        line+='    <td>Not Available</td>\n'
                  if key =='Plots':
                     line+='    <td><a href="'+target+'_'+band+'_'+solint+'.html">QA Plots</a></td>\n'

               else:
                  line+='    <td> - </td>\n'
            line+='</tr>\n    '
            htmlOut.writelines(line)
         htmlOut.writelines('<tr bgcolor="#ffffff">\n    <td colspan="'+str(len(solint_list)+1)+'">Flagged solutions by antenna: </td></tr>\n')
         for vis in vislist:
            line='<tr bgcolor="#ffffff">\n    <td>'+vis+': </td>\n'
            for solint in solint_list:
               if solint in vis_keys:
                  # only evaluate last gaintable not the pre-apply table
                  gaintable=sclib[target][band][vis][solint]['gaintable'][len(sclib[target][band][vis][solint]['gaintable'])-1]
                  line+='<td><a href="images/plot_ants_'+gaintable+'.png"><img src="images/plot_ants_'+gaintable+'.png" ALT="antenna positions with flagging plot" WIDTH=200 HEIGHT=200></a></td>\n'
               else:
                   line+='<td>-</td>\n'
            line+='</tr>\n    '
            htmlOut.writelines(line)
            for quantity in ['Nsols','Flagged_Sols','Frac_Flagged']:
               line='<tr bgcolor="#ffffff">\n    <td>'+quantity+'</td>\n'
               for solint in solint_list:
                  if solint in vis_keys:
                     # only evaluate last gaintable not the pre-apply table
                     gaintable=sclib[target][band][vis][solint]['gaintable'][len(sclib[target][band][vis][solint]['gaintable'])-1]
                     nflagged_sols, nsols=get_sols_flagged_solns(gaintable)
                     if quantity =='Nsols':
                        line+='<td>'+str(nsols)+'</td>\n'
                     if quantity =='Flagged_Sols':
                        line+='<td>'+str(nflagged_sols)+'</td>\n'
                     if quantity =='Frac_Flagged':
                        line+='<td>'+'{:0.3f}'.format(nflagged_sols/nsols)+'</td>\n'
                  else:
                     line+='<td>-</td>\n'
               line+='</tr>\n    '

               htmlOut.writelines(line)
         htmlOut.writelines('</table>\n')
         htmlOut.writelines('	</td>\n')
         htmlOut.writelines('	</tr>\n')
         htmlOut.writelines('</table>\n')

def render_spw_stats_summary_table(htmlOut,sclib,target,band):
   spwlist=list(sclib[target][band]['per_spw_stats'].keys())
   htmlOut.writelines('<br>Per SPW stats: <br>\n')
   htmlOut.writelines('<table cellspacing="0" cellpadding="0" border="0" bgcolor="#000000">\n')
   htmlOut.writelines('	<tr>\n')
   htmlOut.writelines('		<td>\n')
   line='<table>\n  <tr bgcolor="#ffffff">\n    <th></th>\n    '
   for spw in spwlist:
      line+='<th>'+spw+'</th>\n    '
   line+='</tr>\n'
   htmlOut.writelines(line)

   quantities=['bandwidth','effective_bandwidth','SNR_orig','SNR_final','RMS_orig','RMS_final']
   for key in quantities:
      line='<tr bgcolor="#ffffff">\n    <td>'+key+': </td>\n'
      for spw in spwlist:
         spwkeys=sclib[target][band]['per_spw_stats'][spw].keys()
         if 'SNR' in key and key in spwkeys:
            line+='    <td>{:0.2f}</td>\n'.format(sclib[target][band]['per_spw_stats'][spw][key])
         if 'RMS' in key and key in spwkeys:
            line+='    <td>{:0.2e} mJy/bm</td>\n'.format(sclib[target][band]['per_spw_stats'][spw][key]*1000.0)
         if 'bandwidth' in key and key in spwkeys:
            line+='    <td>{:0.4f} GHz</td>\n'.format(sclib[target][band]['per_spw_stats'][spw][key])
      line+='</tr>\n    '
      htmlOut.writelines(line)
   htmlOut.writelines('</table>\n')
   htmlOut.writelines('	</td>\n')
   htmlOut.writelines('	</tr>\n')
   htmlOut.writelines('</table>\n')
   for spw in spwlist:
      spwkeys=sclib[target][band]['per_spw_stats'][spw].keys()
      if 'delta_SNR' in spwkeys or 'delta_RMS' in spwkeys or 'delta_beamarea' in spwkeys:
         if sclib[target][band]['per_spw_stats'][spw]['delta_SNR'] < 0.0:
            htmlOut.writelines('WARNING SPW '+spw+' HAS LOWER SNR POST SELFCAL<br>\n')
         if sclib[target][band]['per_spw_stats'][spw]['delta_RMS'] > 0.0:
            htmlOut.writelines('WARNING SPW '+spw+' HAS HIGHER RMS POST SELFCAL<br>\n')
         if sclib[target][band]['per_spw_stats'][spw]['delta_beamarea'] > 0.05:
            htmlOut.writelines('WARNING SPW '+spw+' HAS A >0.05 CHANGE IN BEAM AREA POST SELFCAL<br>\n')

def render_per_solint_QA_pages(sclib,solints,bands):
  ## Per Solint pages
   targets=list(sclib.keys())
   for target in targets:
      bands_obsd=list(sclib[target].keys())
      for band in bands_obsd:
         if sclib[target][band]['final_solint'] == 'None':
            final_solint_index=0
         else:
            final_solint_index=solints[band].index(sclib[target][band]['final_solint']) 

         vislist=sclib[target][band]['vislist']
         index_addition=1
         if sclib[target][band]['final_solint'] != 'inf_ap' and sclib[target][band]['final_solint'] != 'None':
            index_addition=2
         # if it's a dataset where inf_EB == inf, make sure to take out the assumption that there would be an 'inf' solution
         if 'inf' not in solints[band]:
            index_addition=index_addition-1
         #add an additional check to make sure the final index will be in the array
         if final_solint_index+index_addition-1 > (len(solints[band])-1):
            index_addition=(final_solint_index+index_addition-1) - (len(solints[band])-1)
         

         final_solint_to_plot=solints[band][final_solint_index+index_addition-1]
         keylist=sclib[target][band][vislist[0]].keys()
         if index_addition == 2 and final_solint_to_plot not in keylist:
           index_addition=index_addition-1


         
         #for i in range(final_solint_index+index_addition):
         for i in range(len(solints[band])):

            if solints[band][i] not in keylist:
               continue
            htmlOutSolint=open('weblog/'+target+'_'+band+'_'+solints[band][i]+'.html','w')
            htmlOutSolint.writelines('<html>\n')
            htmlOutSolint.writelines('<title>SelfCal Weblog</title>\n')
            htmlOutSolint.writelines('<head>\n')
            htmlOutSolint.writelines('</head>\n')
            htmlOutSolint.writelines('<body>\n')
            htmlOutSolint.writelines('<a name="top"></a>\n')
            htmlOutSolint.writelines('<h2>'+target+' Plots</h2>\n')
            htmlOutSolint.writelines('<h2>'+band+'</h2>\n')
            htmlOutSolint.writelines('<h2>Targets:</h2>\n')
            keylist=sclib[target][band][vislist[0]].keys()
            solints_string=''
            for j in range(final_solint_index+index_addition):
               if solints[band][j] not in keylist:
                  continue
               solints_string+='<a href="'+target+'_'+band+'_'+solints[band][j]+'.html">'+solints[band][j]+'  </a><br>\n'
            htmlOutSolint.writelines('<br>Solints: '+solints_string)

            htmlOutSolint.writelines('<h3>Solint: '+solints[band][i]+'</h3>\n')       
            keylist_top=sclib[target][band].keys()
            htmlOutSolint.writelines('<a href="index.html#'+target+'_'+band+'">Back to Main Target/Band</a><br>\n')


            #must select last key for pre Jan 14th runs since they only wrote pass to the last MS dictionary entry
            passed=sclib[target][band][vislist[len(vislist)-1]][solints[band][i]]['Pass']
            '''
            if (i > final_solint_index) or ('Estimated_SNR_too_low_for_solint' not in sclib[target][band]['Stop_Reason']):
               htmlOut.writelines('<h4>Passed: <font color="red">False</font></h4>\n')
            elif 'Stop_Reason' in keylist_top:
               if (i == final_solint_index) and ('Estimated_SNR_too_low_for_solint' not in sclib[target][band]['Stop_Reason']):
                    htmlOut.writelines('<h4>Passed: <font color="red">False</font></h4>\n') 
            else:
               htmlOut.writelines('<h4>Passed: <font color="blue">True</font></h4>\n')
            '''
            if passed:
               htmlOutSolint.writelines('<h4>Passed: <font color="blue">True</font></h4>\n')
            else:
               htmlOutSolint.writelines('<h4>Passed: <font color="red">False</font></h4>\n')

            htmlOutSolint.writelines('Pre and Post Selfcal images with scales set to Post image<br>\n')
            plot_image(sanitize_string(target)+'_'+band+'_'+solints[band][i]+'_'+str(i)+'_post.image.tt0',\
                      'weblog/images/'+sanitize_string(target)+'_'+band+'_'+solints[band][i]+'_'+str(i)+'_post.image.tt0.png') 
            image_stats=imstat(sanitize_string(target)+'_'+band+'_'+solints[band][i]+'_'+str(i)+'_post.image.tt0')
            plot_image(sanitize_string(target)+'_'+band+'_'+solints[band][i]+'_'+str(i)+'.image.tt0',\
                      'weblog/images/'+sanitize_string(target)+'_'+band+'_'+solints[band][i]+'_'+str(i)+'.image.tt0.png',min=image_stats['min'][0],max=image_stats['max'][0]) 

            htmlOutSolint.writelines('<a href="images/'+sanitize_string(target)+'_'+band+'_'+solints[band][i]+'_'+str(i)+'.image.tt0.png"><img src="images/'+sanitize_string(target)+'_'+band+'_'+solints[band][i]+'_'+str(i)+'.image.tt0.png" ALT="pre-SC-solint image" WIDTH=400 HEIGHT=400></a>\n')
            htmlOutSolint.writelines('<a href="images/'+sanitize_string(target)+'_'+band+'_'+solints[band][i]+'_'+str(i)+'_post.image.tt0.png"><img src="images/'+sanitize_string(target)+'_'+band+'_'+solints[band][i]+'_'+str(i)+'_post.image.tt0.png" ALT="pre-SC-solint image" WIDTH=400 HEIGHT=400></a><br>\n')
            htmlOutSolint.writelines('Post SC SNR: {:0.2f}'.format(sclib[target][band][vislist[0]][solints[band][i]]['SNR_post'])+'<br>Pre SC SNR: {:0.2f}'.format(sclib[target][band][vislist[0]][solints[band][i]]['SNR_pre'])+'<br><br>\n')
            htmlOutSolint.writelines('Post SC RMS: {:0.7f}'.format(sclib[target][band][vislist[0]][solints[band][i]]['RMS_post'])+' Jy/beam<br>Pre SC RMS: {:0.7f}'.format(sclib[target][band][vislist[0]][solints[band][i]]['RMS_pre'])+' Jy/beam<br>\n')
            htmlOutSolint.writelines('Post Beam: {:0.2f}"x{:0.2f}" {:0.2f} deg'.format(sclib[target][band][vislist[0]][solints[band][i]]['Beam_major_post'],sclib[target][band][vislist[0]][solints[band][i]]['Beam_minor_post'],sclib[target][band][vislist[0]][solints[band][i]]['Beam_PA_post'])+'<br>\n')
            htmlOutSolint.writelines('Pre Beam: {:0.2f}"x{:0.2f}" {:0.2f} deg'.format(sclib[target][band][vislist[0]][solints[band][i]]['Beam_major_pre'],sclib[target][band][vislist[0]][solints[band][i]]['Beam_minor_pre'],sclib[target][band][vislist[0]][solints[band][i]]['Beam_PA_pre'])+'<br><br>\n')


            if solints[band][i] =='inf_EB':
               htmlOutSolint.writelines('<h3>Phase vs. Frequency Plots:</h3>\n')
            else:
               htmlOutSolint.writelines('<h3>Phase vs. Time Plots:</h3>\n')
            for vis in vislist:
               htmlOutSolint.writelines('<h4>MS: '+vis+'</h4>\n')
               ant_list=get_ant_list(vis)
               gaintable=sclib[target][band][vis][solints[band][i]]['gaintable'][len(sclib[target][band][vis][solints[band][i]]['gaintable'])-1]
               print('******************'+gaintable+'***************')
               nflagged_sols, nsols=get_sols_flagged_solns(gaintable)
               frac_flagged_sols=nflagged_sols/nsols
               plot_ants_flagging_colored('weblog/images/plot_ants_'+gaintable+'.png',vis,gaintable)
               htmlOutSolint.writelines('<a href="images/plot_ants_'+gaintable+'.png"><img src="images/plot_ants_'+gaintable+'.png" ALT="antenna positions with flagging plot" WIDTH=400 HEIGHT=400></a><br>\n')
               htmlOutSolint.writelines('N Gain solutions: {:0.0f}<br>'.format(nsols))
               htmlOutSolint.writelines('Flagged solutions: {:0.0f}<br>'.format(nflagged_sols))
               htmlOutSolint.writelines('Fraction Flagged Solutions: {:0.3f} <br><br>'.format(frac_flagged_sols))
               if solints[band][i] =='inf_EB':
                  if 'fallback' in sclib[target][band][vis][solints[band][i]].keys():
                     if sclib[target][band][vis][solints[band][i]]['fallback'] == '':
                        fallback_mode='None'
                     if sclib[target][band][vis][solints[band][i]]['fallback'] == 'combinespw':
                        fallback_mode='Combine SPW'
                     if sclib[target][band][vis][solints[band][i]]['fallback'] == 'spwmap':
                        fallback_mode='SPWMAP'
                     htmlOutSolint.writelines('<h4>Fallback Mode: <font color="red">'+fallback_mode+'</font></h4>\n')
               htmlOutSolint.writelines('<h4>Spwmapping: ['+' '.join(map(str,sclib[target][band][vis][solints[band][i]]['spwmap']))+']</h4>\n')

               for ant in ant_list:
                  sani_target=sanitize_string(target)
                  if solints[band][i] =='inf_EB':
                     xaxis='frequency'
                  else:
                     xaxis='time'
                  if 'ap' in solints[band][i]:
                     yaxis='amp'
                     plotrange=[0,0,0,2.0]
                  else:
                     yaxis='phase'
                     plotrange=[0,0,-180,180]
                  try:
                     plotms(gridrows=2,plotindex=0,rowindex=0,vis=gaintable,xaxis=xaxis, yaxis=yaxis,showgui=False,\
                         xselfscale=True,plotrange=plotrange, antenna=ant,customflaggedsymbol=True,title=ant+' phase',\
                         plotfile='weblog/images/plot_'+ant+'_'+gaintable.replace('.g','.png'),overwrite=True, clearplots=True)
                     plotms(gridrows=2,rowindex=1,plotindex=1,vis=gaintable,xaxis=xaxis, yaxis='SNR',showgui=False,\
                         xselfscale=True, antenna=ant,customflaggedsymbol=True,title=ant+' SNR',\
                         plotfile='weblog/images/plot_'+ant+'_'+gaintable.replace('.g','.png'),overwrite=True, clearplots=False)
                     #htmlOut.writelines('<img src="images/plot_'+ant+'_'+gaintable.replace('.g','.png')+'" ALT="gaintable antenna '+ant+'" WIDTH=200 HEIGHT=200>')
                     htmlOutSolint.writelines('<a href="images/plot_'+ant+'_'+gaintable.replace('.g','.png')+'"><img src="images/plot_'+ant+'_'+gaintable.replace('.g','.png')+'" ALT="gaintable antenna '+ant+'" WIDTH=200 HEIGHT=200></a>\n')
                  except:
                     continue
            htmlOutSolint.writelines('</body>\n')
            htmlOutSolint.writelines('</html>\n')
            htmlOutSolint.close()

def importdata(vislist,all_targets,telescope):
   spectral_scan=False
   listdict=collect_listobs_per_vis(vislist)
   scantimesdict,integrationsdict,integrationtimesdict,integrationtimes,n_spws,minspw,spwsarray,spws_set=fetch_scan_times(vislist,all_targets)
   spwslist=spwsarray.tolist()
   spwstring=','.join(str(spw) for spw in spwslist)
   if spws_set.ndim >1:
      nspws_sets=spws_set.shape[0]
   else:
      nspws_sets=1
   if 'VLA' in telescope:
      bands,band_properties=get_VLA_bands(vislist,all_targets)
   
   if telescope=='ALMA' or telescope =='ACA':
      bands,band_properties=get_ALMA_bands(vislist,spwstring,spwsarray)
      if nspws_sets > 1 and spws_set.ndim >1:
         spectral_scan=True

   scantimesdict={}
   scanstartsdict={}
   scanendsdict={}
   integrationsdict={}
   integrationtimesdict
   mosaic_field_dict={}
   bands_to_remove=[]

   for band in bands:
        print(band)
        scantimesdict_temp,scanstartsdict_temp,scanendsdict_temp,integrationsdict_temp,integrationtimesdict_temp,\
        integrationtimes_temp,n_spws_temp,minspw_temp,spwsarray_temp,mosaic_field_temp=fetch_scan_times_band_aware(vislist,all_targets,band_properties,band)

        scantimesdict[band]=scantimesdict_temp.copy()
        scanstartsdict[band]=scanstartsdict_temp.copy()
        scanendsdict[band]=scanendsdict_temp.copy()
        integrationsdict[band]=integrationsdict_temp.copy()
        mosaic_field_dict[band]=mosaic_field_temp.copy()
        integrationtimesdict[band]=integrationtimesdict_temp.copy()
        if n_spws_temp == -99:
           for vis in vislist:
              band_properties[vis].pop(band)
              band_properties[vis]['bands'].remove(band)
              print('Removing '+band+' bands from list due to no observations')
           bands_to_remove.append(band)
        loopcount=0
        for vis in vislist:
           for target in all_targets:
              check_target=len(integrationsdict[band][vis][target])
              if check_target == 0:
                 integrationsdict[band][vis].pop(target)
                 integrationtimesdict[band][vis].pop(target)
                 scantimesdict[band][vis].pop(target)
                 scanstartsdict[band][vis].pop(target)
                 scanendsdict[band][vis].pop(target) 
                 #handle case of multiMS mosaic data; assumes mosaic info is the same for MSes
                 if loopcount == 0:
                    mosaic_field_dict[band].pop(target)
           loopcount+=1        
   if len(bands_to_remove) > 0:
      for delband in bands_to_remove:
         bands.remove(delband)
   
   return listdict,bands,band_properties,scantimesdict,scanstartsdict,scanendsdict,integrationsdict,integrationtimesdict,spwslist,spwstring,spwsarray,mosaic_field_dict,spectral_scan,spws_set

def flag_spectral_lines(vislist,all_targets,spwsarray):
   print("# cont.dat file found, flagging lines identified by the pipeline.")
   contdotdat = parse_contdotdat('cont.dat',all_targets[0])
   spwvisref=get_spwnum_refvis(vislist,all_targets[0],contdotdat,spwsarray)
   for vis in vislist:
      if not os.path.exists(vis+".flagversions/flags.before_line_flags"):
         flagmanager(vis=vis, mode = 'save', versionname = 'before_line_flags', comment = 'Flag states at start of reduction')
      else:
         flagmanager(vis=vis,mode='restore',versionname='before_line_flags')
      for target in all_targets:
         contdot_dat_flagchannels_string = flagchannels_from_contdotdat(vis,target,spwsarray,vislist,spwvisref,contdotdat)
         flagdata(vis=vis, mode='manual', spw=contdot_dat_flagchannels_string[:-2], flagbackup=False, field = target)

def split_to_selfcal_ms(vislist,band_properties,bands,spectral_average):
   for vis in vislist:
       os.system('rm -rf '+vis.replace('.ms','.selfcal.ms')+'*')
       spwstring=''
       chan_widths=[]
       if spectral_average:
          initweights(vis=vis,wtmode='weight',dowtsp=True) # initialize channelized weights
          for band in bands:
             desiredWidth=get_desired_width(band_properties[vis][band]['meanfreq'])
             print(band,desiredWidth)
             widtharray,bwarray,nchanarray=get_spw_chanwidths(vis,band_properties[vis][band]['spwarray'])
             band_properties[vis][band]['chan_widths']=get_spw_chanavg(vis,widtharray,bwarray,nchanarray,desiredWidth=desiredWidth)
             print(band_properties[vis][band]['chan_widths'])
             chan_widths=chan_widths+band_properties[vis][band]['chan_widths'].astype('int').tolist()
             if spwstring =='':
                spwstring=band_properties[vis][band]['spwstring']+''
             else:
                spwstring=spwstring+','+band_properties[vis][band]['spwstring']
          mstransform(vis=vis,chanaverage=True,chanbin=chan_widths,spw=spwstring,outputvis=vis.replace('.ms','.selfcal.ms'),datacolumn='data',reindex=False)
          initweights(vis=vis,wtmode='delwtsp') # remove channelized weights
       else:
          mstransform(vis=vis,outputvis=vis.replace('.ms','.selfcal.ms'),datacolumn='data',reindex=False)


def check_mosaic(vislist,target):
   msmd.open(vis[0])
   fieldid=msmd.fieldsforname(field)
   msmd.done()
   if len(fieldid) > 1:
      mosaic=True
   else:
      mosaic=False
   return mosaic

def get_phasecenter(vis,field):
   msmd.open(vis)
   fieldid=msmd.fieldsforname(field)
   ra_phasecenter_arr=np.zeros(len(fieldid))
   dec_phasecenter_arr=np.zeros(len(fieldid))
   for i in range(len(fieldid)):
      phasecenter=msmd.phasecenter(fieldid[i])
      ra_phasecenter_arr[i]=phasecenter['m0']['value']
      dec_phasecenter_arr[i]=phasecenter['m1']['value']

   msmd.done()

   ra_phasecenter=np.median(ra_phasecenter_arr)
   dec_phasecenter=np.median(dec_phasecenter_arr)
   phasecenter_string='ICRS {:0.8f}rad {:0.8f}rad '.format(ra_phasecenter,dec_phasecenter)
   return phasecenter_string

def get_flagged_solns_per_spw(spwlist,gaintable):
     # Get the antenna names and offsets.
     msmd = casatools.msmetadata()
     tb = casatools.table()

     # Calculate the number of flags for each spw.
     #gaintable='"'+gaintable+'"'
     os.system('cp -r '+gaintable.replace(' ','\ ')+' tempgaintable.g')
     gaintable='tempgaintable.g'
     nflags = [tb.calc('[select from '+gaintable+' where SPECTRAL_WINDOW_ID=='+\
             spwlist[i]+' giving  [ntrue(FLAG)]]')['0'].sum() for i in \
             range(len(spwlist))]
     nunflagged = [tb.calc('[select from '+gaintable+' where SPECTRAL_WINDOW_ID=='+\
             spwlist[i]+' giving  [nfalse(FLAG)]]')['0'].sum() for i in \
             range(len(spwlist))]
     os.system('rm -rf tempgaintable.g')
     fracflagged=np.array(nflags)/(np.array(nflags)+np.array(nunflagged))
     # Calculate a score based on those two.
     return nflags, nunflagged,fracflagged


def analyze_inf_EB_flagging(selfcal_library,band,spwlist,gaintable,vis,target,spw_combine_test_gaintable,spectral_scan):
   # if more than two antennas are fully flagged relative to the combinespw results, fallback to combinespw
   max_flagged_ants_combspw=2.0
   # if only a single (or few) spw(s) has flagging, allow at most this number of antennas to be flagged before mapping
   max_flagged_ants_spwmap=1.0
   fallback=''
   map_index=-1
   min_spwmap_bw=0.0
   spwmap=[False]*len(spwlist)
   nflags,nunflagged,fracflagged=get_flagged_solns_per_spw(spwlist,gaintable)
   nflags_spwcomb,nunflagged_spwcomb,fracflagged_spwcomb=get_flagged_solns_per_spw([spwlist[0]],spw_combine_test_gaintable)
   eff_bws=np.zeros(len(spwlist))
   total_bws=np.zeros(len(spwlist))
   keylist=list(selfcal_library[target][band]['per_spw_stats'].keys())
   for i in range(len(spwlist)):
      eff_bws[i]=selfcal_library[target][band]['per_spw_stats'][keylist[i]]['effective_bandwidth']
      total_bws[i]=selfcal_library[target][band]['per_spw_stats'][keylist[i]]['bandwidth']
   minimum_flagged_ants_per_spw=np.min(nflags)/2.0
   minimum_flagged_ants_spwcomb=np.min(nflags_spwcomb)/2.0 # account for the fact that some antennas might be completely flagged and give 
                                                           # the impression of a lot of flagging
   maximum_flagged_ants_per_spw=np.max(nflags)/2.0
   delta_nflags=np.array(nflags)/2.0-minimum_flagged_ants_spwcomb #minimum_flagged_ants_per_spw

   # if there are more than 3 flagged antennas for all spws (minimum_flagged_ants_spwcomb, fallback to doing spw combine for inf_EB fitting
   # use the spw combine number of flagged ants to set the minimum otherwise could misinterpret fully flagged antennas for flagged solutions
   # captures case where no one spws has sufficient S/N, only together do they have enough
   if (minimum_flagged_ants_per_spw-minimum_flagged_ants_spwcomb) > max_flagged_ants_combspw:
      fallback='combinespw'
   
   #if certain spws have more than max_flagged_ants_spwmap flagged solutions that the least flagged spws, set those to spwmap
   for i in range(len(spwlist)):
      if np.min(delta_nflags[i]) > max_flagged_ants_spwmap:
         fallback='spwmap'
         spwmap[i]=True
         if total_bws[i] > min_spwmap_bw:
            min_spwmap_bw=total_bws[i]
   #also spwmap spws with similar bandwidths to the others that are getting mapped, avoid low S/N solutions
   if fallback=='spwmap':
      for i in range(len(spwlist)):
         if total_bws[i] <= min_spwmap_bw:
            spwmap[i]=True
      if all(spwmap):
         fallback='combinespw'
   #want the widest bandwidth window that also has the minimum flags to use for spw mapping
   applycal_spwmap=[]
   if fallback=='spwmap':
      minflagged_index=(np.array(nflags)/2.0 == minimum_flagged_ants_per_spw).nonzero()
      max_bw_index = (eff_bws == np.max(eff_bws[minflagged_index[0]])).nonzero()
      max_bw_min_flags_index=np.intersect1d( minflagged_index[0],max_bw_index[0])
      #if len(max_bw_min_flags_index) > 1:
      #don't need the conditional since this works with array lengths of 1
      map_index=max_bw_min_flags_index[np.argmax(eff_bws[max_bw_min_flags_index])]   
      #else:
      #   map_index=max_bw_min_flags_index[0]
      
      #make spwmap list that first maps everything to itself, need max spw to make that list
      maxspw=np.max(selfcal_library[target][band][vis]['spwsarray']+1)
      applycal_spwmap_int_list=list(np.arange(maxspw))
      for i in range(len(applycal_spwmap_int_list)):
         applycal_spwmap.append(applycal_spwmap_int_list[i])

      #replace the elements that require spwmapping (spwmap[i] == True
      for i in range(len(spwmap)):
         print(i,spwlist[i],spwmap[i])
         if spwmap[i]:
            applycal_spwmap[int(spwlist[i])]=int(spwlist[map_index])
      # always fallback to combinespw for spectral scans
      if fallback !='' and spectral_scan:
         fallback='combinespw'
   return fallback,map_index,spwmap,applycal_spwmap




<|MERGE_RESOLUTION|>--- conflicted
+++ resolved
@@ -6,12 +6,8 @@
                    nsigma=5.0, imsize = None, cellsize = None, interactive = False, robust = 0.5, gain = 0.1, niter = 50000,\
                    cycleniter = 300, uvtaper = [], savemodel = 'none',gridder='standard', sidelobethreshold=3.0,smoothfactor=1.0,noisethreshold=5.0,\
                    lownoisethreshold=1.5,parallel=False,nterms=1,cyclefactor=3,uvrange='',threshold='0.0Jy',phasecenter='',\
-<<<<<<< HEAD
-                   startmodel='',pblimit=0.1,pbmask=0.1,field='',datacolumn='',spw='',obstype='single-point', nfrms_multiplier=1.0):
-=======
-                   startmodel='',pblimit=0.1,pbmask=0.1,field='',datacolumn='',spw='',obstype='single-point', \
+                   startmodel='',pblimit=0.1,pbmask=0.1,field='',datacolumn='',spw='',obstype='single-point', nfrms_multiplier=1.0, \
                    savemodel_only=False, resume=False):
->>>>>>> ce7d87b7
     """
     Wrapper for tclean with keywords set to values desired for the Large Program imaging
     See the CASA 6.1.1 documentation for tclean to get the definitions of all the parameters
@@ -91,45 +87,6 @@
 
     if gridder=='mosaic' and startmodel!='':
        parallel=False
-<<<<<<< HEAD
-    for ext in ['.image*', '.mask', '.model*', '.pb*', '.psf*', '.residual*', '.sumwt*','.gridwt*']:
-        os.system('rm -rf '+ imagename + ext)
-    tclean(vis= vis, 
-           imagename = imagename, 
-           field=field,
-           specmode = 'mfs', 
-           deconvolver = 'mtmfs',
-           scales = scales, 
-           gridder=gridder,
-           weighting='briggs', 
-           robust = robust,
-           gain = gain,
-           imsize = imsize,
-           cell = cellsize, 
-           smallscalebias = smallscalebias, #set to CASA's default of 0.6 unless manually changed
-           niter = niter, #we want to end on the threshold
-           interactive = interactive,
-           nsigma=nsigma,    
-           cycleniter = cycleniter,
-           cyclefactor = cyclefactor, 
-           uvtaper = uvtaper, 
-           savemodel = 'none',
-           mask=mask,
-           usemask=usemask,
-           sidelobethreshold=sidelobethreshold,
-           noisethreshold=noisethreshold,
-           lownoisethreshold=lownoisethreshold,
-           smoothfactor=smoothfactor,
-           pbmask=pbmask,
-           pblimit=pblimit,
-           nterms = nterms,
-           uvrange=uvrange,
-           threshold=threshold,
-           parallel=parallel,
-           phasecenter=phasecenter,
-           startmodel=startmodel,
-           datacolumn=datacolumn,spw=spw,wprojplanes=wprojplanes, verbose=True)
-=======
     if not savemodel_only:
         if not resume:
             for ext in ['.image*', '.mask', '.model*', '.pb*', '.psf*', '.residual*', '.sumwt*','.gridwt*']:
@@ -166,8 +123,7 @@
                parallel=parallel,
                phasecenter=phasecenter,
                startmodel=startmodel,
-               datacolumn=datacolumn,spw=spw,wprojplanes=wprojplanes)
->>>>>>> ce7d87b7
+               datacolumn=datacolumn,spw=spw,wprojplanes=wprojplanes, verbose=True)
      #this step is a workaround a bug in tclean that doesn't always save the model during multiscale clean. See the "Known Issues" section for CASA 5.1.1 on NRAO's website
     if savemodel=='modelcolumn':
           print("")
@@ -1698,12 +1654,8 @@
       baseline_median=numpy.percentile(all_baselines,50.0)
       for vis in vislist:
          meanlam=3.0e8/band_properties[vis][band]['meanfreq']
-<<<<<<< HEAD
-         max_uv_dist=max_baseline/meanlam/1000.0
-         min_uv_dist=min_baseline/meanlam/1000.0
-=======
          max_uv_dist=max_baseline # leave maxuv in meters like the other uv entries /meanlam/1000.0
->>>>>>> ce7d87b7
+         min_uv_dist=min_baseline
          band_properties[vis][band]['maxuv']=max_uv_dist
          band_properties[vis][band]['minuv']=max_uv_dist
          band_properties[vis][band]['75thpct_uv']=baseline_75
