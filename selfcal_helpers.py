import numpy as np
import numpy 
import scipy.stats
import scipy.signal
import math
import os

import casatools
from casaplotms import plotms
from casatasks import *
from casatools import image, imager
from casatools import msmetadata as msmdtool
from casatools import table as tbtool
from casatools import ms as mstool
from casaviewer import imview
from PIL import Image

ms = mstool()
tb = tbtool()
msmd = msmdtool()
ia = image()
im = imager()

def tclean_wrapper(selfcal_library, imagename, band, telescope='undefined', scales=[0], smallscalebias = 0.6, mask = '',\
                   nsigma=5.0, interactive = False, robust = 0.5, gain = 0.1, niter = 50000,\
                   cycleniter = 300, uvtaper = [], savemodel = 'none',gridder='standard', sidelobethreshold=3.0,smoothfactor=1.0,noisethreshold=5.0,\
<<<<<<< HEAD
                   lownoisethreshold=1.5,parallel=False,cyclefactor=3,threshold='0.0Jy',phasecenter='',\
                   startmodel='',pblimit=0.1,pbmask=0.1,field='',datacolumn='',nfrms_multiplier=1.0, \
                   savemodel_only=False, resume=False, spw='all', image_mosaic_fields_separately=True, \
                   store_threshold=''):
=======
                   lownoisethreshold=1.5,parallel=False,nterms=1,reffreq='',cyclefactor=3,uvrange='',threshold='0.0Jy',phasecenter='',\
                   startmodel='',pblimit=0.1,pbmask=0.1,field='',datacolumn='',spw='',obstype='single-point', nfrms_multiplier=1.0, \
                   savemodel_only=False, resume=False, image_mosaic_fields_separately=False, mosaic_field_phasecenters={}, mosaic_field_fid_map={},usermodel=''):
>>>>>>> 3d121fe8
    """
    Wrapper for tclean with keywords set to values desired for the Large Program imaging
    See the CASA 6.1.1 documentation for tclean to get the definitions of all the parameters
    """
    msmd.open(selfcal_library['vislist'][0])
    fieldid=msmd.fieldsforname(field)
    msmd.done()
    tb.open(selfcal_library['vislist'][0]+'/FIELD')
    try:
       ephem_column=tb.getcol('EPHEMERIS_ID')
       tb.close()
       if ephem_column[fieldid[0]] !=-1:
          phasecenter='TRACKFIELD'
    except:
       tb.close()
       phasecenter=''

    if selfcal_library['obstype']=='mosaic' and phasecenter != 'TRACKFIELD':
       phasecenter=get_phasecenter(selfcal_library['vislist'][0],field)

    print('NF RMS Multiplier: ', nfrms_multiplier)
    # Minimize out the nfrms_multiplier at 1.
    nfrms_multiplier = max(nfrms_multiplier, 1.0)

    if nterms == 1:
       reffreq = ''

    baselineThresholdALMA = 400.0

    if mask == '':
       if selfcal_library['usermask'] != '':
           mask = selfcal_library['usermask']
           usemask = 'user'
       else:
           usemask='auto-multithresh'
    else:
       usemask='user'
    if telescope=='ALMA':
       if band_properties[vis[0]][band]['75thpct_uv'] > baselineThresholdALMA:
          fastnoise = True
       else:
          fastnoise = False
       sidelobethreshold=2.5
       smoothfactor=1.0
       noisethreshold=5.0*nfrms_multiplier
       lownoisethreshold=1.5*nfrms_multiplier
       cycleniter=-1
       negativethreshold = 0.0
       dogrowprune = True
       minpercentchange = 1.0
       growiterations = 75
       minbeamfrac = 0.3
       #cyclefactor=1.0
<<<<<<< HEAD
       #print(band_properties)
       if selfcal_library['75thpct_uv'] > 2000.0:
=======
       print(band_properties)
       if band_properties[vis[0]][band]['75thpct_uv'] > 2000.0:   # not in ALMA heuristics, but we've been using it
          sidelobethreshold=2.0

       if band_properties[vis[0]][band]['75thpct_uv'] < 300.0:
>>>>>>> 3d121fe8
          sidelobethreshold=2.0
          smoothfactor=1.0
          noisethreshold=4.25*nfrms_multiplier
          lownoisethreshold=1.5*nfrms_multiplier

       if band_properties[vis[0]][band]['75thpct_uv'] < baselineThresholdALMA:
          sidelobethreshold = 2.0

    if telescope=='ACA':
       sidelobethreshold=1.25
       smoothfactor=1.0
       noisethreshold=5.0*nfrms_multiplier
       lownoisethreshold=2.0*nfrms_multiplier
       cycleniter=-1
       fastnoise=False
       negativethreshold = 0.0
       dogrowprune = True
       minpercentchange = 1.0
       growiterations = 75
       minbeamfrac = 0.3
       #cyclefactor=1.0

    elif 'VLA' in telescope:
       fastnoise=True
       sidelobethreshold=2.0
       smoothfactor=1.0
       noisethreshold=5.0*nfrms_multiplier
       lownoisethreshold=1.5*nfrms_multiplier
       pblimit=-0.1
       cycleniter=-1
       negativethreshold = 0.0
       dogrowprune = True
       minpercentchange = 1.0
       growiterations = 75
       minbeamfrac = 0.3
       #cyclefactor=3.0
       pbmask=0.0
    wprojplanes=1
    if band=='EVLA_L' or band =='EVLA_S':
       gridder='wproject'
       wplanes=384 # normalized to S-band A-config
       #scale by 75th percentile uv distance divided by A-config value
       wplanes=wplanes * selfcal_library['75thpct_uv']/20000.0
       if band=='EVLA_L':
          wplanes=wplanes*2.0 # compensate for 1.5 GHz being 2x longer than 3 GHz


       wprojplanes=int(wplanes)
    if (band=='EVLA_L' or band =='EVLA_S') and selfcal_library['obstype']=='mosaic':
       print('WARNING DETECTED VLA L- OR S-BAND MOSAIC; WILL USE gridder="mosaic" IGNORING W-TERM')
    if selfcal_library['obstype']=='mosaic':
       gridder='mosaic'
    else:
       if gridder !='wproject':
          gridder='standard' 

    if spw == 'all':
        vlist = selfcal_library['vislist']
        spws_per_vis = selfcal_library['spws_per_vis']
        nterms = selfcal_library['nterms']
    else:
        vlist = [vis for vis in selfcal_library['vislist'] if vis in selfcal_library['spw_map'][spw]]
        spws_per_vis = [str(selfcal_library['spw_map'][spw][vis]) for vis in vlist]
        nterms = 1

    if "theoretical" in threshold:
        dr_mod=1.0
        if telescope =='ALMA' or telescope =='ACA':
           sensitivity=get_sensitivity(vlist,selfcal_library,field,virtual_spw=spw,
                   imsize=selfcal_library['imsize'],cellsize=selfcal_library['cellsize'])
           dr_mod=get_dr_correction(telescope,selfcal_library['SNR_dirty']*selfcal_library['RMS_dirty'],sensitivity,vlist)
           sensitivity_nomod=sensitivity.copy()
           print('DR modifier: ',dr_mod, 'SPW: ',spw)

           sensitivity=sensitivity*dr_mod   # apply DR modifier
           if (band =='Band_9' or band == 'Band_10') and spw != 'all':   # adjust for DSB noise increase
               sensitivity=4.0*sensitivity   #*4.0  might be unnecessary with DR mods

           selfcal_library['theoretical_sensitivity']=sensitivity_nomod
           for fid in selfcal_library['sub-fields']:
               selfcal_library[fid]['theoretical_sensitivity']=sensitivity_nomod
        else:
           sensitivity=0.0
           selfcal_library['theoretical_sensitivity']=-99.0
           for fid in selfcal_library['sub-fields']:
               selfcal_library[fid]['theoretical_sensitivity']=-99.0

        if threshold == "theoretical_with_drmod":
            threshold = str(4.0*sensitivity)+'Jy'
        else:
            if spw == 'all':
                sensitivity_scale_factor = 1.0
            else:
                sensitivity_agg=get_sensitivity(vlist,selfcal_library,field,virtual_spw=spw,imsize=selfcal_library['imsize'],
                        cellsize=selfcal_library['cellsize'])
                sensitivity_scale_factor=selfcal_library['RMS_NF_curr']/sensitivity_agg
            threshold = str(4.0*sensitivity_nomod*sensitivity_scale_factor)+'Jy'

    if threshold != '0.0Jy':
       nsigma=0.0

    if gridder=='mosaic' and startmodel!='':
       parallel=False
    if not savemodel_only:
        if not resume:
            for ext in ['.image*', '.mask', '.model*', '.pb*', '.psf*', '.residual*', '.sumwt*','.gridwt*']:
                os.system('rm -rf '+ imagename + ext)
        tclean_return = tclean(vis=vlist, 
               imagename = imagename, 
               field=field,
               specmode = 'mfs', 
               deconvolver = 'mtmfs',
               scales = scales, 
               gridder=gridder,
               weighting='briggs', 
               robust = robust,
               gain = gain,
               imsize = selfcal_library['imsize'],
               cell = selfcal_library['cellsize'], 
               smallscalebias = smallscalebias, #set to CASA's default of 0.6 unless manually changed
               niter = niter, #we want to end on the threshold
               interactive = interactive,
               nsigma=nsigma,    
               cycleniter = cycleniter,
               cyclefactor = selfcal_library['cyclefactor'], 
               uvtaper = uvtaper, 
               savemodel = 'none',
               mask=mask,
               usemask=usemask,
               sidelobethreshold=sidelobethreshold,
               noisethreshold=noisethreshold,
               lownoisethreshold=lownoisethreshold,
               smoothfactor=smoothfactor,
               growiterations=growiterations,
               negativethreshold=negativethreshold,
               minbeamfrac=minbeamfrac,
               dogrowprune=dogrowprune,
               minpercentchange=minpercentchange,
               fastnoise=fastnoise,
               pbmask=pbmask,
               pblimit=pblimit,
               nterms = nterms,
<<<<<<< HEAD
               uvrange=selfcal_library['uvrange'],
=======
               reffreq = reffreq,
               uvrange=uvrange,
>>>>>>> 3d121fe8
               threshold=threshold,
               parallel=parallel,
               phasecenter=phasecenter,
               startmodel=startmodel,
               datacolumn=datacolumn,spw=spws_per_vis,wprojplanes=wprojplanes, verbose=True)

        if store_threshold != '':
            if telescope == "ALMA" or telescope == "ACA":
                selfcal_library["clean_threshold_"+store_threshold] = float(threshold[0:-2])
            elif "VLA" in telescope and tclean_return['iterdone'] > 0:
                selfcal_library["clean_threshold_"+store_threshold] = initial_tclean_return['summaryminor'][0][0][0]['peakRes'][-1]

        if image_mosaic_fields_separately and selfcal_library['obstype'] == 'mosaic':
            for field_id in selfcal_library['sub-fields-phasecenters']:
                if 'VLA' in telescope:
                   fov=45.0e9/selfcal_library['meanfreq']*60.0*1.5*0.5
                   if selfcal_library['meanfreq'] < 12.0e9:
                      fov=fov*2.0
                if telescope=='ALMA':
                   fov=63.0*100.0e9/selfcal_library['meanfreq']*1.5*0.5*1.15
                if telescope=='ACA':
                   fov=108.0*100.0e9/selfcal_library['meanfreq']*1.5*0.5

                region = 'circle[[{0:f}rad, {1:f}rad], {2:f}arcsec]'.format(selfcal_library['sub-fields-phasecenters'][field_id]['m0']['value'], \
                        selfcal_library['sub-fields-phasecenters'][field_id]['m1']['value'], fov)

                for ext in [".image.tt0", ".mask", ".residual.tt0", ".psf.tt0",".pb.tt0"]:
                    target = sanitize_string(field)
                    os.system('rm -rf '+ imagename.replace(target,target+"_field_"+str(field_id)) + ext.replace("pb","mospb"))

                    if ext == ".psf.tt0":
                        os.system("cp -r "+imagename+ext+" "+imagename.replace(target,target+"_field_"+str(field_id))+ext)
                    else:
                        imsubimage(imagename+ext, outfile=imagename.replace(target,target+"_field_"+str(field_id))+\
                                ext.replace("pb","mospb.tmp"), region=region, overwrite=True)

                        if ext == ".pb.tt0":
                            immath(imagename=[imagename.replace(target,target+"_field_"+str(field_id))+ext.replace("pb","mospb.tmp")], \
                                    outfile=imagename.replace(target,target+"_field_"+str(field_id))+ext.replace("pb","mospb"), \
                                    expr="IIF(IM0 == 0, 0.1, IM0)")
                            os.system("rm -rf "+imagename.replace(target,target+"_field_"+str(field_id))+ext.replace("pb","mospb.tmp"))

                # Make an image of the primary beam for each sub-field.
                if type(selfcal_library['vislist']) == list:
                    for v in selfcal_library['vislist']:
                        # Since not every field is in every v, we need to check them all so that we don't accidentally get a v without a given field_id
                        if field_id in selfcal_library['sub-fields-fid_map'][v]:
                            fid = selfcal_library['sub-fields-fid_map'][v][field_id]
                            break

                    im.open(v)
                else:
                    fid = selfcal_library['sub-fields-fid_map'][selfcal_library['vislist']][field_id]
                    im.open(vis)

                nx, ny, nfreq, npol = imhead(imagename=imagename.replace(target,target+"_field_"+str(field_id))+".image.tt0", mode="get", \
                        hdkey="shape")

                im.selectvis(field=str(fid), spw=spws_per_vis)
                im.defineimage(nx=nx, ny=ny, cellx=selfcal_library['cellsize'], celly=selfcal_library['cellsize'], phasecenter=fid, mode="mfs")
                im.setvp(dovp=True)
                im.makeimage(type="pb", image=imagename.replace(target,target+"_field_"+str(field_id)) + ".pb.tt0")
                im.close()


     #this step is a workaround a bug in tclean that doesn't always save the model during multiscale clean. See the "Known Issues" section for CASA 5.1.1 on NRAO's website
    if savemodel=='modelcolumn' and selfcal_library['usermodel']=='':
          print("")
          print("Running tclean a second time to save the model...")
          tclean(vis= vlist, 
                 imagename = imagename, 
                 field=field,
                 specmode = 'mfs', 
                 deconvolver = 'mtmfs',
                 scales = scales, 
                 gridder=gridder,
                 weighting='briggs', 
                 robust = robust,
                 gain = gain,
                 imsize = selfcal_library['imsize'],
                 cell = selfcal_library['cellsize'], 
                 smallscalebias = smallscalebias, #set to CASA's default of 0.6 unless manually changed
                 niter = 0, 
                 interactive = False,
                 nsigma=0.0, 
                 cycleniter = cycleniter,
                 cyclefactor = selfcal_library['cyclefactor'], 
                 uvtaper = uvtaper, 
                 usemask='user',
                 savemodel = savemodel,
                 sidelobethreshold=sidelobethreshold,
                 noisethreshold=noisethreshold,
                 lownoisethreshold=lownoisethreshold,
                 smoothfactor=smoothfactor,
                 growiterations=growiterations,
                 negativethreshold=negativethreshold,
                 minbeamfrac=minbeamfrac,
                 dogrowprune=dogrowprune,
                 minpercentchange=minpercentchange,
                 fastnoise=fastnoise,
                 pbmask=pbmask,
                 pblimit=pblimit,
                 calcres = False,
                 calcpsf = False,
                 restoration = False,
                 nterms = nterms,
<<<<<<< HEAD
                 uvrange=selfcal_library['uvrange'],
=======
                 reffreq = reffreq,
                 uvrange=uvrange,
>>>>>>> 3d121fe8
                 threshold=threshold,
                 parallel=False,
                 phasecenter=phasecenter,spw=spws_per_vis,wprojplanes=wprojplanes)
    
    elif savemodel=='modelcolumn' and selfcal_library['usermodel'] !='':
          print('Using user model already filled to model column, skipping model write.')
    
    if not savemodel_only:
        return tclean_return

def usermodel_wrapper(selfcal_library, imagename, band, telescope='undefined',scales=[0], smallscalebias = 0.6, mask = '',\
                   nsigma=5.0, interactive = False, robust = 0.5, gain = 0.1, niter = 50000,\
                   cycleniter = 300, uvtaper = [], savemodel = 'none',gridder='standard', sidelobethreshold=3.0,smoothfactor=1.0,noisethreshold=5.0,\
<<<<<<< HEAD
                   lownoisethreshold=1.5,parallel=False,cyclefactor=3,threshold='0.0Jy',phasecenter='',\
                   startmodel='',pblimit=0.1,pbmask=0.1,field='',datacolumn='',spw='',\
                   savemodel_only=False, resume=False):
    vlist = selfcal_library['vislist']
    if type(selfcal_library['usermodel'])==list:
       nterms=len(selfcal_library['usermodel'])
       for i, image in enumerate(selfcal_library['usermodel']):
=======
                   lownoisethreshold=1.5,parallel=False,nterms=1,reffreq='',cyclefactor=3,uvrange='',threshold='0.0Jy',phasecenter='',\
                   startmodel='',pblimit=0.1,pbmask=0.1,field='',datacolumn='',spw='',obstype='single-point',\
                   savemodel_only=False, resume=False, image_mosaic_fields_separately=False, mosaic_field_phasecenters={}, mosaic_field_fid_map={},usermodel=''):
    
    if type(usermodel)==list:
       nterms=len(usermodel)
       for i, image in enumerate(usermodel):
>>>>>>> 3d121fe8
           if 'fits' in image:
               importfits(fitsimage=image,imagename=image.replace('.fits',''))
               selfcal_library['usermodel'][i]=image.replace('.fits','')
    elif type(selfcal_library['usermodel'])==str:
       importfits(fitsimage=selfcal_library['usermodel'],imagename=usermmodel.replace('.fits',''))
       nterms=1
   
    msmd.open(vlist[0])
    fieldid=msmd.fieldsforname(field)
    msmd.done()
    tb.open(vlist[0]+'/FIELD')
    try:
       ephem_column=tb.getcol('EPHEMERIS_ID')
       tb.close()
       if ephem_column[fieldid[0]] !=-1:
          phasecenter='TRACKFIELD'
    except:
       tb.close()
       phasecenter=''

    if selfcal_library['obstype']=='mosaic' and phasecenter != 'TRACKFIELD':
       phasecenter=get_phasecenter(selfcal_library['vislist'][0],field)

    if nterms == 1:
       reffreq = ''

    if mask == '':
       if selfcal_library['usermask'] != '':
           mask = selfcal_library['usermask']
           usemask = 'user'
       else:
           usemask='auto-multithresh'
    else:
       usemask='user'

    wprojplanes=1
    if band=='EVLA_L' or band =='EVLA_S':
       gridder='wproject'
       wplanes=384 # normalized to S-band A-config
       #scale by 75th percentile uv distance divided by A-config value
       wplanes=wplanes * selfcal_library['75thpct_uv']/20000.0
       if band=='EVLA_L':
          wplanes=wplanes*2.0 # compensate for 1.5 GHz being 2x longer than 3 GHz


       wprojplanes=int(wplanes)
    if (band=='EVLA_L' or band =='EVLA_S') and selfcal_library['obstype']=='mosaic':
       print('WARNING DETECTED VLA L- OR S-BAND MOSAIC; WILL USE gridder="mosaic" IGNORING W-TERM')
    if selfcal_library['obstype']=='mosaic':
       gridder='mosaic'
    else:
       if gridder !='wproject':
          gridder='standard' 

    if gridder=='mosaic' and startmodel!='':
       parallel=False
    for ext in ['.image*', '.mask', '.model*', '.pb*', '.psf*', '.residual*', '.sumwt*','.gridwt*']:
        os.system('rm -rf '+ imagename + ext)
    #regrid start model
    if not resume:
        for ext in ['.image*', '.mask', '.model*', '.pb*', '.psf*', '.residual*', '.sumwt*','.gridwt*']:
           os.system('rm -rf '+ imagename+'_usermodel_prep' + ext)
    tclean(vis= vlist, 
               imagename = imagename+'_usermodel_prep', 
               field=field,
               specmode = 'mfs', 
               deconvolver = 'mtmfs',
               scales = scales, 
               gridder=gridder,
               weighting='briggs', 
               robust = robust,
               gain = gain,
               imsize = selfcal_library['imsize'],
               cell = selfcal_library['cellsize'], 
               smallscalebias = smallscalebias, #set to CASA's default of 0.6 unless manually changed
               niter = 0, #we want to end on the threshold
               interactive = interactive,
               nsigma=nsigma,    
               cycleniter = cycleniter,
               cyclefactor = selfcal_library['cyclefactor'], 
               uvtaper = uvtaper, 
               mask=mask,
               usemask=usemask,
               sidelobethreshold=sidelobethreshold,
               noisethreshold=noisethreshold,
               lownoisethreshold=lownoisethreshold,
               smoothfactor=smoothfactor,
               pbmask=pbmask,
               pblimit=pblimit,
               nterms = nterms,
<<<<<<< HEAD
               uvrange=selfcal_library['uvrange'],
=======
               reffreq = reffreq,
               uvrange=uvrange,
>>>>>>> 3d121fe8
               threshold=threshold,
               parallel=parallel,
               phasecenter=phasecenter,
               datacolumn=datacolumn,spw=spw,wprojplanes=wprojplanes, verbose=True,startmodel=selfcal_library['usermodel'],savemodel='modelcolumn')

     #this step is a workaround a bug in tclean that doesn't always save the model during multiscale clean. See the "Known Issues" section for CASA 5.1.1 on NRAO's website
    if savemodel=='modelcolumn':
          print("")
          print("Running tclean a second time to save the model...")
          tclean(vis= vlist, 
                 imagename = imagename+'_usermodel_prep', 
                 field=field,
                 specmode = 'mfs', 
                 deconvolver = 'mtmfs',
                 scales = scales, 
                 gridder=gridder,
                 weighting='briggs', 
                 robust = robust,
                 gain = gain,
                 imsize = selfcal_library['imsize'],
                 cell = selfcal_library['cellsize'], 
                 smallscalebias = smallscalebias, #set to CASA's default of 0.6 unless manually changed
                 niter = 0, 
                 interactive = False,
                 nsigma=0.0, 
                 cycleniter = cycleniter,
                 cyclefactor = selfcal_library['cyclefactor'], 
                 uvtaper = uvtaper, 
                 usemask='user',
                 savemodel = savemodel,
                 sidelobethreshold=sidelobethreshold,
                 noisethreshold=noisethreshold,
                 lownoisethreshold=lownoisethreshold,
                 smoothfactor=smoothfactor,
                 pbmask=pbmask,
                 pblimit=pblimit,
                 calcres = False,
                 calcpsf = False,
                 restoration = False,
                 nterms = nterms,
<<<<<<< HEAD
                 uvrange=selfcal_library['uvrange'],
=======
                 reffreq = reffreq,
                 uvrange=uvrange,
>>>>>>> 3d121fe8
                 threshold=threshold,
                 parallel=False,
                 phasecenter=phasecenter,spw=spw,wprojplanes=wprojplanes)
 

def collect_listobs_per_vis(vislist):
   listdict={}
   for vis in vislist:
      listdict[vis]=listobs(vis)
   return listdict

def fetch_scan_times(vislist,targets):
   scantimesdict={}
   integrationsdict={}
   integrationtimesdict={}
   integrationtimes=np.array([])
   n_spws=np.array([])
   min_spws=np.array([])
   spwslist_dict = {}
   spws_set_dict = {}
   scansdict={}
   for vis in vislist:
      scantimesdict[vis]={}
      integrationsdict[vis]={}
      integrationtimesdict[vis]={}
      scansdict[vis]={}
      spws_set_dict[vis]={}
      spwslist_dict[vis]=np.array([])
      msmd.open(vis)
      for target in targets:
         scansdict[vis][target]=msmd.scansforfield(target)

      for target in targets:
         scantimes=np.array([])
         integrations=np.array([])
         for scan in scansdict[vis][target]:
            spws_set_dict[vis][scan]=np.array([])
            spws=msmd.spwsforscan(scan)
            #print(scan, spws)
            spws_set_dict[vis][scan]=spws.copy()
            n_spws=np.append(len(spws),n_spws)
            min_spws=np.append(np.min(spws),min_spws)
            spwslist_dict[vis]=np.append(spws,spwslist_dict[vis])
            integrationtime=msmd.exposuretime(scan=scan,spwid=spws[0])['value']
            integrationtimes=np.append(integrationtimes,np.array([integrationtime]))
            times=msmd.timesforscan(scan)
            scantime=np.max(times)+integrationtime-np.min(times)
            ints_per_scan=np.round(scantime/integrationtimes[0])
            scantimes=np.append(scantimes,np.array([scantime]))
            integrations=np.append(integrations,np.array([ints_per_scan]))



         scantimesdict[vis][target]=scantimes.copy()
         #assume each band only has a single integration time
         integrationtimesdict[vis][target]=np.median(integrationtimes)
         integrationsdict[vis][target]=integrations.copy()
      msmd.close()
   if np.mean(n_spws) != np.max(n_spws):
      print('WARNING, INCONSISTENT NUMBER OF SPWS IN SCANS/MSes (Possibly expected if Multi-band VLA data or ALMA Spectral Scan)')
   if np.max(min_spws) != np.min(min_spws):
      print('WARNING, INCONSISTENT MINIMUM SPW IN SCANS/MSes (Possibly expected if Multi-band VLA data or ALMA Spectral Scan)')

   for vis in vislist:
      spwslist_dict[vis]=np.unique(spwslist_dict[vis]).astype(int)
   # jump through some hoops to get the dictionary that has spws per scan into a dictionary of unique
   # spw sets per vis file
   for vis in vislist:
      spws_set_list=[i for i in spws_set_dict[vis].values()]
      spws_set_list=[i.tolist() for i in spws_set_list]
      unique_spws_set_list=[list(i) for i in set(tuple(i) for i in spws_set_list)]
      spws_set_list=[np.array(i) for i in unique_spws_set_list]
      spws_set_dict[vis]=np.array(spws_set_list,dtype=object)

   return scantimesdict,integrationsdict,integrationtimesdict, integrationtimes,np.max(n_spws),np.min(min_spws),spwslist_dict,spws_set_dict

def fetch_scan_times_band_aware(vislist,targets,band_properties,band):
   scantimesdict={}
   scanfieldsdict={}
   scannfieldsdict={}
   scanstartsdict={}
   scanendsdict={}
   integrationsdict={}
   integrationtimesdict={}
   integrationtimes=np.array([])
   n_spws=np.array([])
   min_spws=np.array([])
   scansforspw=np.array([])
   spwslist=np.array([])
   spws_set_dict = {}
   mosaic_field={}
   scansdict={}
   for vis in vislist:
      mosaic_field[vis] = {}
      scantimesdict[vis]={}
      scanfieldsdict[vis]={}
      scannfieldsdict[vis]={}
      scanstartsdict[vis]={}
      scanendsdict[vis]={}
      integrationsdict[vis]={}
      integrationtimesdict[vis]={}
      spws_set_dict[vis] = {}
      scansdict[vis]={}
      msmd.open(vis)
      for target in targets:
         scansforfield=msmd.scansforfield(target)
         for spw in band_properties[vis][band]['spwarray']:
            scansforspw_temp=msmd.scansforspw(spw)
            scansforspw=np.append(scansforspw,np.array(scansforspw_temp,dtype=int))
         scansforspw=scansforspw.astype(int)
         scansdict[vis][target]=list(set(scansforfield) & set(scansforspw))
         scansdict[vis][target].sort()
      for target in targets:
         mosaic_field[vis][target]={}
         mosaic_field[vis][target]['field_ids']=[]
         mosaic_field[vis][target]['mosaic']=False

         mosaic_field[vis][target]['field_ids']=msmd.fieldsforscans(scansdict[vis][target]).tolist()
         mosaic_field[vis][target]['field_ids']=list(set(mosaic_field[vis][target]['field_ids']))
         mosaic_field[vis][target]['phasecenters'] = [msmd.phasecenter(fid) for fid in mosaic_field[vis][target]['field_ids']]
         if len(mosaic_field[vis][target]['field_ids']) > 1:
            mosaic_field[vis][target]['mosaic']=True
         scantimes=np.array([])
         scanfields=np.array([])
         scannfields=np.array([])
         integrations=np.array([])
         scanstarts=np.array([])
         scanends=np.array([])

         for scan in scansdict[vis][target]:
            spws=msmd.spwsforscan(scan)
            spws_set_dict[vis][scan]=spws.copy()
            n_spws=np.append(len(spws),n_spws)
            min_spws=np.append(np.min(spws),min_spws)
            spwslist=np.append(spws,spwslist)
            integrationtime=msmd.exposuretime(scan=scan,spwid=spws[0])['value']
            integrationtimes=np.append(integrationtimes,np.array([integrationtime]))
            times=msmd.timesforscan(scan)
            scantime=np.max(times)+integrationtime-np.min(times)
            scanstarts=np.append(scanstarts,np.array([np.min(times)/86400.0]))
            scanends=np.append(scanends,np.array([(np.max(times)+integrationtime)/86400.0]))
            ints_per_scan=np.round(scantime/integrationtimes[0])
            scantimes=np.append(scantimes,np.array([scantime]))
            integrations=np.append(integrations,np.array([ints_per_scan]))
            scanfields = np.append(scanfields,np.array([','.join(msmd.fieldsforscan(scan).astype(str))]))
            scannfields = np.append(scannfields,np.array([msmd.fieldsforscan(scan).size]))

               
         scantimesdict[vis][target]=scantimes.copy()
         scanfieldsdict[vis][target]=scanfields.copy()
         scannfieldsdict[vis][target]=scannfields.copy()
         scanstartsdict[vis][target]=scanstarts.copy()
         scanendsdict[vis][target]=scanends.copy()
         #assume each band only has a single integration time
         integrationtimesdict[vis][target]=np.median(integrationtimes)
         integrationsdict[vis][target]=integrations.copy()
   # jump through some hoops to get the dictionary that has spws per scan into a dictionary of unique
   # spw sets per vis file
   for vis in vislist:
      spws_set_list=[i for i in spws_set_dict[vis].values()]
      spws_set_list=[i.tolist() for i in spws_set_list]
      unique_spws_set_list=[list(i) for i in set(tuple(i) for i in spws_set_list)]
      spws_set_list=[np.array(i) for i in unique_spws_set_list]
      spws_set_dict[vis]=np.array(spws_set_list,dtype=object)
   if len(n_spws) > 0:
      if np.mean(n_spws) != np.max(n_spws):
         print('WARNING, INCONSISTENT NUMBER OF SPWS IN SCANS/MSes (Possibly expected if Multi-band VLA data or ALMA Spectral Scan)')
      if np.max(min_spws) != np.min(min_spws):
         print('WARNING, INCONSISTENT MINIMUM SPW IN SCANS/MSes (Possibly expected if Multi-band VLA data or ALMA Spectral Scan)')
      spwslist=np.unique(spwslist).astype(int)
   else:
     return scantimesdict,scanfieldsdict,scannfieldsdict,scanstartsdict,scanendsdict,integrationsdict,integrationtimesdict, integrationtimes,-99,-99,spwslist,mosaic_field
   return scantimesdict,scanfieldsdict,scannfieldsdict,scanstartsdict,scanendsdict,integrationsdict,integrationtimesdict, integrationtimes,np.max(n_spws),np.min(min_spws),spwslist,spws_set_dict,mosaic_field


def fetch_spws(vislist,targets):
   scantimesdict={}
   n_spws=np.array([])
   min_spws=np.array([])
   spwslist=np.array([])
   scansdict={}
   for vis in vislist:
      scansdict[vis]={}
      msmd.open(vis)
      for target in targets:
         scansdict[vis][target]=msmd.scansforfield(target)
         scansdict[vis][target].sort()
      for target in targets:
         for scan in scansdict[vis][target]:
            spws=msmd.spwsforscan(scan)
            n_spws=np.append(len(spws),n_spws)
            min_spws=np.append(np.min(spws),min_spws)
            spwslist=np.append(spws,spwslist)
   if len(n_spws) > 1:
      if np.mean(n_spws) != np.max(n_spws):
         print('WARNING, INCONSISTENT NUMBER OF SPWS IN SCANS/MSes (Possibly expected if Multi-band VLA data or ALMA Spectral Scan)')
      if np.max(min_spws) != np.min(min_spws):
         print('WARNING, INCONSISTENT MINIMUM SPW IN SCANS/MSes (Possibly expected if Multi-band VLA data or ALMA Spectral Scan)')
   spwslist=np.unique(spwslist).astype(int)
   if len(n_spws) == 1:
      return n_spws,min_spws,spwslist
   else:
      return np.max(n_spws),np.min(min_spws),spwslist


    

#actual routine used for getting solints
def get_solints_simple(vislist,scantimesdict,scannfieldsdict,scanstartsdict,scanendsdict,integrationtimes,\
                       inf_EB_gaincal_combine,spwcombine=True,solint_decrement='fixed',solint_divider=2.0,n_solints=4.0,do_amp_selfcal=False, mosaic=False):
   all_integrations=np.array([])
   all_nscans_per_obs=np.array([])
   all_time_between_scans=np.array([])
   all_times_per_obs=np.array([])
   allscantimes=np.array([]) # we put all scan times from all MSes into single array
   #mix of short and long baseline data could have differing integration times and hence solints
   #could do solints per vis file, but too complex for now at least use perhaps keep scan groups different
   #per MOUS
   nscans_per_obs={}
   time_per_vis={}
   time_between_scans={}
   for vis in vislist:
      nscans_per_obs[vis]={}
      time_between_scans[vis]={}
      time_per_vis[vis]=0.0
      targets=integrationtimes[vis].keys()
      earliest_start=1.0e10
      latest_end=0.0
      for target in targets:
         nscans_per_obs[vis][target]=len(scantimesdict[vis][target])
         allscantimes=np.append(allscantimes,scantimesdict[vis][target]/scannfieldsdict[vis][target])
         for i in range(len(scanstartsdict[vis][target])):# way to get length of an EB with multiple targets without writing new functions; I could be more clever with np.where()
            if scanstartsdict[vis][target][i] < earliest_start: 
               earliest_start=scanstartsdict[vis][target][i]
            if scanendsdict[vis][target][i] > latest_end:
               latest_end=scanstartsdict[vis][target][i]
         if np.isfinite(integrationtimes[vis][target]):
            all_integrations=np.append(all_integrations,integrationtimes[vis][target])
         all_nscans_per_obs=np.append(all_nscans_per_obs,nscans_per_obs[vis][target])
         #determine time between scans
         delta_scan=np.zeros(len(scanstartsdict[vis][target])-1)
         sortedstarts=np.sort(scanstartsdict[vis][target]) #scan list isn't sorted, so sort these so they're in order and we can subtract them from each other
         sortedends=np.sort(scanstartsdict[vis][target])
         #delta_scan=(sortedends[:-1]-sortedstarts[1:])*86400.0*-1.0
         delta_scan=np.zeros(len(sortedends)-1)
         for i in range(len(sortedstarts)-1):
            delta_scan[i]=(sortedends[i]-sortedstarts[i+1])*86400.0*-1.0
         all_time_between_scans=np.append(all_time_between_scans,delta_scan)
      time_per_vis[vis]= (latest_end - earliest_start)*86400.0    # calculate length of EB
      all_times_per_obs=np.append(all_times_per_obs,np.array([time_per_vis[vis]]))
   integration_time=np.max(all_integrations) # use the longest integration time from all MS files

   max_scantime=np.median(allscantimes)
   median_scantime=np.max(allscantimes)
   min_scantime=np.min(allscantimes)
   median_scans_per_obs=np.median(all_nscans_per_obs)
   median_time_per_obs=np.median(all_times_per_obs)
   median_time_between_scans=np.median(all_time_between_scans)
   print('median scan length: ',median_scantime)
   print('median time between target scans: ',median_time_between_scans)
   print('median scans per observation: ',median_scans_per_obs)
   print('median length of observation: ',median_time_per_obs)

   solints_gt_scan=np.array([])
   gaincal_combine=[]
   
   # commented completely, no solints between inf_EB and inf
   #make solints between inf_EB and inf if more than one scan per source and scans are short
   #if median_scans_per_obs > 1 and median_scantime < 150.0:
   #   # add one solint that is meant to combine 2 short scans, otherwise go to inf_EB
   #   solint=(median_scantime*2.0+median_time_between_scans)*1.1
   #   if solint < 300.0:  # only allow solutions that are less than 5 minutes in duration
   #      solints_gt_scan=np.append(solints_gt_scan,[solint])

   #code below would make solints between inf_EB and inf by combining scans
   #sometimes worked ok, but many times selfcal would quit before solint=inf
   '''
   solint=median_time_per_obs/4.05 # divides slightly unevenly if lengths of observation are exactly equal, but better than leaving a small out of data remaining
   while solint > (median_scantime*2.0+median_time_between_scans)*1.05:      #solint should be greater than the length of time between two scans + time between to be better than inf
      solints_gt_scan=np.append(solints_gt_scan,[solint])                       # add solint to list of solints now that it is an integer number of integrations
      solint = solint/2.0  
      #print('Next solint: ',solint)                                        #divide solint by 2.0 for next solint
   '''
   print(max_scantime,integration_time)
   if solint_decrement == 'fixed':
      solint_divider=np.round(np.exp(1.0/n_solints*np.log(max_scantime/integration_time)))
   #division never less than 2.0
   if solint_divider < 2.0:
      solint_divider=2.0
   solints_lt_scan=np.array([])
   n_scans=len(allscantimes)
   solint=max_scantime/solint_divider  
   while solint > 1.90*integration_time:      #1.1*integration_time will ensure that a single int will not be returned such that solint='int' can be appended to the final list.
      ints_per_solint=solint/integration_time
      if ints_per_solint.is_integer():
         solint=solint
      else:
         remainder=ints_per_solint-float(int(ints_per_solint))     # calculate delta_T greater than an a fixed multile of integrations
         solint=solint-remainder*integration_time # add remainder to make solint a fixed number of integrations

      ints_per_solint=float(int(ints_per_solint))
      print('Checking solint = ',ints_per_solint*integration_time)
      delta=test_truncated_scans(ints_per_solint, allscantimes,integration_time) 
      solint=(ints_per_solint+delta)*integration_time
      if solint > 1.90*integration_time:
         solints_lt_scan=np.append(solints_lt_scan,[solint])                       # add solint to list of solints now that it is an integer number of integrations

      solint = solint/solint_divider  
      #print('Next solint: ',solint)                                        #divide solint by 2.0 for next solint

      

   solints_list=[]
   if len(solints_gt_scan) > 0:
      for solint in solints_gt_scan:
         solint_string='{:0.2f}s'.format(solint)
         solints_list.append(solint_string)
         if spwcombine:
            gaincal_combine.append('spw,scan')
         else:
            gaincal_combine.append('scan')



 # insert inf_EB
   solints_list.insert(0,'inf_EB')
   gaincal_combine.insert(0,inf_EB_gaincal_combine)

   # Insert scan_inf_EB if this is a mosaic.
   if mosaic and median_scans_per_obs > 1:
       solints_list.append('scan_inf')
       if spwcombine:
           gaincal_combine.append('spw,field,scan')
       else:
           gaincal_combine.append('field,scan')

   #insert solint = inf
   if (not mosaic and (median_scans_per_obs > 2 or (median_scans_per_obs == 2 and max_scantime / min_scantime < 4))) or mosaic:                    # if only a single scan per target, redundant with inf_EB and do not include
      solints_list.append('inf')
      if spwcombine:
         gaincal_combine.append('spw')
      else:
         gaincal_combine.append('')

   for solint in solints_lt_scan:
      solint_string='{:0.2f}s'.format(solint)
      solints_list.append(solint_string)
      if spwcombine:
         gaincal_combine.append('spw')
      else:
         gaincal_combine.append('')



   #append solint = int to end
   solints_list.append('int')
   if spwcombine:
      gaincal_combine.append('spw')
   else:
      gaincal_combine.append('')
   solmode_list=['p']*len(solints_list)
   if do_amp_selfcal:
      if median_time_between_scans >150.0 or np.isnan(median_time_between_scans):
         amp_solints_list=['inf_ap']
         if spwcombine:
            amp_gaincal_combine=['spw']
         else:
            amp_gaincal_combine=['']
      else:
         amp_solints_list=['300s_ap','inf_ap']
         if spwcombine:
            amp_gaincal_combine=['scan,spw','spw']
         else:
            amp_gaincal_combine=['scan','']
      solints_list=solints_list+amp_solints_list
      gaincal_combine=gaincal_combine+amp_gaincal_combine
      solmode_list=solmode_list+['ap']*len(amp_solints_list)

      
         

   return solints_list,integration_time,gaincal_combine,solmode_list



def test_truncated_scans(ints_per_solint, allscantimes,integration_time ):
   delta_ints_per_solint=[0 , -1, 1,-2,2]
   n_truncated_scans=np.zeros(len(delta_ints_per_solint))
   n_remaining_ints=np.zeros(len(delta_ints_per_solint))
   min_index=0
   for i in range(len(delta_ints_per_solint)):
      diff_ints_per_scan=((allscantimes-((ints_per_solint+delta_ints_per_solint[i])*integration_time))/integration_time)+0.5
      diff_ints_per_scan=diff_ints_per_scan.astype(int)
      trimmed_scans=( (diff_ints_per_scan > 0.0)  & (diff_ints_per_scan < ints_per_solint+delta_ints_per_solint[i])).nonzero()
      if len(trimmed_scans[0]) >0:
         n_remaining_ints[i]=np.max(diff_ints_per_scan[trimmed_scans[0]])
      else:
         n_remaining_ints[i]=0.0
      #print((ints_per_solint+delta_ints_per_solint[i])*integration_time,ints_per_solint+delta_ints_per_solint[i],  diff_ints_per_scan)
      
      #print('Max ints remaining: ', n_remaining_ints[i])
      #print('N truncated scans: ', len(trimmed_scans[0]))
      n_truncated_scans[i]=len(trimmed_scans[0])
      # check if there are fewer truncated scans in the current trial and if
      # if one trial has more scans left off or fewer. Favor more left off, such that remainder might be able to 
      # find a solution
      # if ((i > 0) and (n_truncated_scans[i] <= n_truncated_scans[min_index]):   # if we don't care about the amount of 
      #if ((i > 0) and (n_truncated_scans[i] <= n_truncated_scans[min_index]) and (n_remaining_ints[i] > n_remaining_ints[min_index])):
      if ((i > 0) and (n_truncated_scans[i] <= n_truncated_scans[min_index]) and (n_remaining_ints[i] < n_remaining_ints[min_index])):
         min_index=i
      #print(delta_ints_per_solint[min_index])
   return delta_ints_per_solint[min_index]
   
def fetch_targets(vis):
      fields=[]
      msmd.open(vis)
      fieldnames=msmd.fieldnames()
      for fieldname in fieldnames:
         scans=msmd.scansforfield(fieldname)
         if len(scans) > 0:
            fields.append(fieldname)
      msmd.close()
      fields=list(set(fields)) # convert to set to only get unique items
      return fields

def checkmask(imagename):
   maskImage=imagename.replace('image','mask').replace('.tt0','')
   image_stats= imstat(maskImage)
   if image_stats['max'][0] == 0:
      return False
   else:
      return True

def estimate_SNR(imagename,maskname=None,verbose=True, mosaic_sub_field=False):
    MADtoRMS =  1.4826
    headerlist = imhead(imagename, mode = 'list')
    beammajor = headerlist['beammajor']['value']
    beamminor = headerlist['beamminor']['value']
    beampa = headerlist['beampa']['value']

    if mosaic_sub_field:
        os.system("rm -rf temp.image")
        immath(imagename=[imagename, imagename.replace(".image",".pb"), imagename.replace(".image",".mospb")], outfile="temp.image", \
                expr="IM0*IM1/IM2")
        image_stats= imstat(imagename = "temp.image")
        os.system("rm -rf temp.image")
    else:
        image_stats= imstat(imagename = imagename)

    if maskname is None:
       maskImage=imagename.replace('image','mask').replace('.tt0','')
    else:
       maskImage=maskname
    residualImage=imagename # change to .image JT 04-15-2024 .replace('image','residual')
    os.system('rm -rf temp.mask temp.residual')
    if os.path.exists(maskImage):
       os.system('cp -r '+maskImage+ ' temp.mask')
       maskImage='temp.mask'
    os.system('cp -r '+residualImage+ ' temp.residual')   # leave this as .residual to avoid clashing with another temp.image
    residualImage='temp.residual'
    if 'dirty' not in imagename:
       goodMask=checkmask(imagename)
    else:
       goodMask=False
    if os.path.exists(maskImage) and goodMask:
       ia.close()
       ia.done()
       ia.open(residualImage)
       #ia.calcmask(maskImage+" <0.5"+"&& mask("+residualImage+")",name='madpbmask0')
       ia.calcmask("'"+maskImage+"'"+" <0.5"+"&& mask("+residualImage+")",name='madpbmask0')
       mask0Stats = ia.statistics(robust=True,axes=[0,1])
       ia.maskhandler(op='set',name='madpbmask0')
       rms = mask0Stats['medabsdevmed'][0] * MADtoRMS
       residualMean = mask0Stats['median'][0]
    else:
       residual_stats=imstat(imagename=imagename,algorithm='chauvenet')
       rms = residual_stats['rms'][0]
    peak_intensity = image_stats['max'][0]
    SNR = peak_intensity/rms
    if verbose:
           print("#%s" % imagename)
           print("#Beam %.3f arcsec x %.3f arcsec (%.2f deg)" % (beammajor, beamminor, beampa))
           print("#Peak intensity of source: %.2f mJy/beam" % (peak_intensity*1000,))
           print("#rms: %.2e mJy/beam" % (rms*1000,))
           print("#Peak SNR: %.2f" % (SNR,))
    ia.close()
    ia.done()
    if mosaic_sub_field:
        os.system("rm -rf temp.image")
    os.system('rm -rf temp.mask temp.residual')
    return SNR,rms



def estimate_near_field_SNR(imagename,las=None,maskname=None,verbose=True, mosaic_sub_field=False, save_near_field_mask=True):
    if maskname is None:
       maskImage=imagename.replace('image','mask').replace('.tt0','')
    else:
       maskImage=maskname
    if not os.path.exists(maskImage):
       print('Does not exist')
       return np.float64(-99.0),np.float64(-99.0)
    goodMask=checkmask(maskImage)
    if not goodMask:
       print('checkmask')
       return np.float64(-99.0),np.float64(-99.0)

    MADtoRMS =  1.4826
    headerlist = imhead(imagename, mode = 'list')
    beammajor = headerlist['beammajor']['value']
    beamminor = headerlist['beamminor']['value']
    beampa = headerlist['beampa']['value']

    if mosaic_sub_field:
        immath(imagename=[imagename, imagename.replace(".image",".pb"), imagename.replace(".image",".mospb")], outfile="temp.image", \
                expr="IM0*IM1/IM2")
        image_stats= imstat(imagename = "temp.image")
        os.system("rm -rf temp.image")
    else:
        image_stats= imstat(imagename = imagename)

    residualImage=imagename   # change to .image JT 04-15-2024 .replace('image','residual')
    os.system('rm -rf temp.mask temp.residual temp.border.mask temp.smooth.ceiling.mask temp.smooth.mask temp.nearfield.mask temp.big.smooth.ceiling.mask temp.big.smooth.mask temp.nearfield.prepb.mask temp.beam.extent.image temp.delta temp.radius temp.image')
    os.system('cp -r '+maskImage+ ' temp.mask')
    os.system('cp -r '+residualImage+ ' temp.residual')   # keep as .residual to avoid clashing with another temp.image
    residualImage='temp.residual'
    maskStats=imstat(imagename='temp.mask')
    imsmooth(imagename='temp.mask',kernel='gauss',major=str(beammajor*1.0)+'arcsec',minor=str(beammajor*1.0)+'arcsec', pa='0deg',outfile='temp.smooth.mask')
    immath(imagename=['temp.smooth.mask'],expr='iif(IM0 > 0.1*max(IM0),1.0,0.0)',outfile='temp.smooth.ceiling.mask')

    # Check the extent of the beam as well.
    psfImage = maskImage.replace('mask','psf')+'.tt0'

    immath(psfImage, mode="evalexpr", expr="iif(IM0==1,IM0,0)", outfile="temp.delta")
    npix = imhead("temp.delta", mode="get", hdkey="shape")[0]
    imsmooth("temp.delta", major=str(npix/2)+"pix", minor=str(npix/2)+"pix", pa="0deg", \
            outfile="temp.radius", overwrite=True)

    bmin = imhead(imagename, mode="get", hdkey="BMIN")['value']
    bmaj = imhead(imagename, mode="get", hdkey="BMAJ")['value']
    bpa = imhead(imagename, mode="get", hdkey="BPA")['value']

    imhead(imagename="temp.radius", mode="put", hdkey="BMIN", hdvalue=str(bmin)+"arcsec")
    imhead(imagename="temp.radius", mode="put", hdkey="BMAJ", hdvalue=str(bmaj)+"arcsec")
    imhead(imagename="temp.radius", mode="put", hdkey="BPA", hdvalue=str(bpa)+"deg")

    immath(imagename=[psfImage,"temp.radius"], mode="evalexpr", expr="iif(IM0 > 0.1,1/IM1,0.0)", outfile="temp.beam.extent.image")

    centerpos = imhead(psfImage, mode="get", hdkey="maxpixpos")
    maxpos = imhead("temp.beam.extent.image", mode="get", hdkey="maxpixpos")
    center_coords = imval(psfImage, box=str(centerpos[0])+","+str(centerpos[1]))["coords"]
    max_coords = imval(psfImage, box=str(maxpos[0])+","+str(maxpos[1]))["coords"]

    beam_extent_size = ((center_coords - max_coords)**2)[0:2].sum()**0.5 * 360*60*60/(2*np.pi)

    # use the maximum of the three possibilities as the outer extent of the mask.
    print("beammajor*5 = ", beammajor*5, ", LAS = ", 5*las, ", beam_extent = ", beam_extent_size)
    outer_major = max(beammajor*5, beam_extent_size, 5*las if las is not None else 0.)

    imsmooth(imagename='temp.smooth.ceiling.mask',kernel='gauss',major=str(outer_major)+'arcsec',minor=str(outer_major)+'arcsec', pa='0deg',outfile='temp.big.smooth.mask')

    immath(imagename=['temp.big.smooth.mask'],expr='iif(IM0 > 0.01*max(IM0),1.0,0.0)',outfile='temp.big.smooth.ceiling.mask')
    immath(imagename=['temp.big.smooth.ceiling.mask','temp.smooth.ceiling.mask'],expr='((IM0-IM1)-1.0)*-1.0',outfile='temp.nearfield.prepb.mask')
    immath(imagename=[imagename,'temp.nearfield.prepb.mask'], expr='iif(MASK(IM0),IM1,1.0)',outfile='temp.nearfield.mask')

    maskImage='temp.nearfield.mask'

    mask_stats= imstat(maskImage)
    if mask_stats['min'][0] == 1:
       print('checkmask')
       SNR, rms = np.float64(-99.0), np.float64(-99.0)
    else:
       ia.close()
       ia.done()
       ia.open(residualImage)
       #ia.calcmask(maskImage+" <0.5"+"&& mask("+residualImage+")",name='madpbmask0')
       ia.calcmask("'"+maskImage+"'"+" <0.5"+"&& mask("+residualImage+")",name='madpbmask0')
       mask0Stats = ia.statistics(robust=True,axes=[0,1])
       ia.maskhandler(op='set',name='madpbmask0')
       rms = mask0Stats['medabsdevmed'][0] * MADtoRMS
       residualMean = mask0Stats['median'][0]
       peak_intensity = image_stats['max'][0]
       SNR = peak_intensity/rms
       if verbose:
              print("#%s" % imagename)
              print("#Beam %.3f arcsec x %.3f arcsec (%.2f deg)" % (beammajor, beamminor, beampa))
              print("#Peak intensity of source: %.2f mJy/beam" % (peak_intensity*1000,))
              print("#Near Field rms: %.2e mJy/beam" % (rms*1000,))
              print("#Peak Near Field SNR: %.2f" % (SNR,))
       ia.close()
       ia.done()

    if save_near_field_mask:
        os.system('cp -r '+maskImage+' '+imagename.replace('image','nearfield.mask').replace('.tt0',''))
    os.system('rm -rf temp.mask temp.residual temp.border.mask temp.smooth.ceiling.mask temp.smooth.mask temp.nearfield.mask temp.big.smooth.ceiling.mask temp.big.smooth.mask temp.nearfield.prepb.mask temp.beam.extent.image temp.delta temp.radius temp.image')
    return SNR,rms


def get_intflux(imagename,rms,maskname=None,mosaic_sub_field=False):
   headerlist = imhead(imagename, mode = 'list')
   beammajor = headerlist['beammajor']['value']
   beamminor = headerlist['beamminor']['value']
   beampa = headerlist['beampa']['value']
   cell = headerlist['cdelt2']*180.0/3.14159*3600.0
   beamarea=3.14159*beammajor*beamminor/(4.0*np.log(2.0))
   pix_per_beam=beamarea/(cell**2)
   if maskname is None:
      maskname=imagename.replace('image.tt0','mask')

   if mosaic_sub_field:
       immath(imagename=[imagename, imagename.replace(".image",".pb"), imagename.replace(".image",".mospb")], outfile="temp.image", \
               expr="IM0*IM1/IM2")
       imagestats= imstat(imagename = "temp.image", mask=maskname)
       os.system("rm -rf temp.image")
   else:
       imagestats= imstat(imagename = imagename, mask=maskname)

   if len(imagestats['flux']) > 0:
       flux=imagestats['flux'][0]
       n_beams=imagestats['npts'][0]/pix_per_beam
       e_flux=(n_beams)**0.5*rms
   else:
       flux = 0.
       e_flux = rms
   return flux,e_flux

def get_n_ants(vislist):
   #Examines number of antennas in each ms file and returns the minimum number of antennas
   msmd = casatools.msmetadata()
   tb = casatools.table()
   n_ants=50.0
   for vis in vislist:
      msmd.open(vis)
      names = msmd.antennanames(msmd.antennasforscan(msmd.scansforintent("*OBSERVE_TARGET*")[0]))
      msmd.close()
      n_ant_vis=len(names)
      if n_ant_vis < n_ants:
         n_ants=n_ant_vis
   return n_ants
    
def get_ant_list(vis):
   #Examines number of antennas in each ms file and returns the minimum number of antennas
   msmd = casatools.msmetadata()
   tb = casatools.table()
   n_ants=50.0
   msmd.open(vis)
   names = msmd.antennanames(msmd.antennasforscan(msmd.scansforintent("*OBSERVE_TARGET*")[0]))
   msmd.close()
   return names

def rank_refants(vis, caltable=None):
     # Get the antenna names and offsets.

     msmd = casatools.msmetadata()
     tb = casatools.table()

     msmd.open(vis)
     ids = msmd.antennasforscan(msmd.scansforintent("*OBSERVE_TARGET*")[0])
     names = msmd.antennanames(ids)
     offset = [msmd.antennaoffset(name) for name in names]
     msmd.close()

     # Calculate the mean longitude and latitude.

     mean_longitude = numpy.mean([offset[i]["longitude offset"]\
             ['value'] for i in range(len(names))])
     mean_latitude = numpy.mean([offset[i]["latitude offset"]\
             ['value'] for i in range(len(names))])

     # Calculate the offsets from the center.

     offsets = [numpy.sqrt((offset[i]["longitude offset"]['value'] -\
             mean_longitude)**2 + (offset[i]["latitude offset"]\
             ['value'] - mean_latitude)**2) for i in \
             range(len(names))]

     # Calculate the number of flags for each antenna.

     nflags = [tb.calc('[select from '+vis+' where ANTENNA1=='+\
             str(i)+' giving  [ntrue(FLAG)]]')['0'].sum() for i in ids]

     # Calculate the median SNR for each antenna.

     if caltable != None:
         total_snr = [tb.calc('[select from '+caltable+' where ANTENNA1=='+\
                 str(i)+' giving  [sum(SNR)]]')['0'].sum() for i in ids]

     # Calculate a score based on those two.

     score = [offsets[i] / max(offsets) + nflags[i] / max(nflags) \
             for i in range(len(names))]
     if caltable != None:
         score = [score[i] + (1 - total_snr[i] / max(total_snr)) for i in range(len(names))]

     # Print out the antenna scores.

     print("Refant list for "+vis)
     #for i in numpy.argsort(score):
     #    print(names[i], score[i])
     print(','.join(numpy.array(ids)[numpy.argsort(score)].astype(str)))
     # Return the antenna names sorted by score.

     return ','.join(numpy.array(ids)[numpy.argsort(score)].astype(str))


def get_SNR_self(selfcal_library,selfcal_plan,n_ant,inf_EB_gaincal_combine,inf_EB_gaintype):
   minsolint_spw=100
   for target in selfcal_library:
    for band in selfcal_library[target].keys():
      selfcal_plan[target][band]['solint_snr'], selfcal_plan[target][band]['solint_snr_per_spw'] = get_SNR_self_individual(
              selfcal_library[target][band]['vislist'], selfcal_library[target][band], n_ant, selfcal_plan[target][band]['solints'], 
              selfcal_plan[target][band]['integration_time'], inf_EB_gaincal_combine, inf_EB_gaintype)

      print('Estimated SNR per solint:')
      print(target,band)
      for solint in selfcal_plan[target][band]['solints']:
        if solint == 'inf_EB':
           print('{}: {:0.2f}'.format(solint,selfcal_plan[target][band]['solint_snr'][solint]))
           '''
           for spw in solint_snr_per_spw[target][band][solint].keys():
              print('{}: spw: {}: {:0.2f}, BW: {} GHz'.format(solint,spw,solint_snr_per_spw[target][band][solint][spw],selfcal_library[target][band]['per_spw_stats'][str(spw)]['effective_bandwidth']))
              if solint_snr_per_spw[target][band][solint][spw] < minsolint_spw:
                 minsolint_spw=solint_snr_per_spw[target][band][solint][spw]
           if minsolint_spw < 3.5 and minsolint_spw > 2.5 and inf_EB_override==False:  # if below 3.5 but above 2.5 switch to gaintype T, but leave combine=scan
              print('Switching Gaintype to T for: '+target)
              inf_EB_gaintype_dict[target][band]='T'
           elif minsolint_spw < 2.5 and inf_EB_override==False:
              print('Switching Gaincal combine to spw,scan for: '+target)
              inf_EB_gaincal_combine_dict[target][band]='scan,spw' # if below 2.5 switch to combine=spw to avoid losing spws
           '''
        else:
           print('{}: {:0.2f}'.format(solint,selfcal_plan[target][band]['solint_snr'][solint]))

      for fid in selfcal_library[target][band]['sub-fields']:
          selfcal_plan[target][band][fid] = {}
          selfcal_plan[target][band][fid]['solint_snr_per_field'], selfcal_plan[target][band][fid]['solint_snr_per_field_per_spw'] = \
                  get_SNR_self_individual(selfcal_library[target][band]['vislist'], selfcal_library[target][band][fid], n_ant, 
                  selfcal_plan[target][band]['solints'], selfcal_plan[target][band]['integration_time'], inf_EB_gaincal_combine, 
                  inf_EB_gaintype)

          print('Estimated SNR per solint:')
          print(target,band,"field "+str(fid))
          for solint in selfcal_plan[target][band]['solints']:
            if solint == 'inf_EB':
               print('{}: {:0.2f}'.format(solint,selfcal_plan[target][band][fid]['solint_snr_per_field'][solint]))
               '''
               for spw in solint_snr_per_spw[target][band][solint].keys():
                  print('{}: spw: {}: {:0.2f}, BW: {} GHz'.format(solint,spw,solint_snr_per_spw[target][band][solint][spw],selfcal_library[target][band]['per_spw_stats'][str(spw)]['effective_bandwidth']))
                  if solint_snr_per_spw[target][band][solint][spw] < minsolint_spw:
                     minsolint_spw=solint_snr_per_spw[target][band][solint][spw]
               if minsolint_spw < 3.5 and minsolint_spw > 2.5 and inf_EB_override==False:  # if below 3.5 but above 2.5 switch to gaintype T, but leave combine=scan
                  print('Switching Gaintype to T for: '+target)
                  inf_EB_gaintype_dict[target][band]='T'
               elif minsolint_spw < 2.5 and inf_EB_override==False:
                  print('Switching Gaincal combine to spw,scan for: '+target)
                  inf_EB_gaincal_combine_dict[target][band]='scan,spw' # if below 2.5 switch to combine=spw to avoid losing spws
               '''
            else:
               print('{}: {:0.2f}'.format(solint,selfcal_plan[target][band][fid]['solint_snr_per_field'][solint]))

   #return solint_snr, solint_snr_per_spw, solint_snr_per_field, solint_snr_per_field_per_spw

def get_SNR_self_individual(vislist,selfcal_library,n_ant,solints,integration_time,inf_EB_gaincal_combine,inf_EB_gaintype):
      if inf_EB_gaintype=='G':
         polscale=2.0
      else:
         polscale=1.0

      SNR = max(selfcal_library['SNR_orig'], selfcal_library['intflux_orig']/selfcal_library['e_intflux_orig'])

      solint_snr = {}
      solint_snr_per_spw = {}
      for solint in solints:
         #code to work around some VLA data not having the same number of spws due to missing BlBPs
         #selects spwlist from the visibilities with the greates number of spws
         maxspws=0
         maxspwvis=''
         for vis in selfcal_library['vislist']:
            if selfcal_library[vis]['n_spws'] >= maxspws:
               maxspws=selfcal_library[vis]['n_spws']
               maxspwvis=vis+''
         solint_snr[solint]=0.0
         solint_snr_per_spw[solint]={}       
         if solint == 'inf_EB':
            SNR_self_EB=np.zeros(len(selfcal_library['vislist']))
            SNR_self_EB_spw=np.zeros([len(selfcal_library['vislist']),len(selfcal_library[maxspwvis]['spwsarray'])])
            SNR_self_EB_spw_mean=np.zeros([len(selfcal_library[maxspwvis]['spwsarray'])])
            SNR_self_EB_spw={}
            for i in range(len(selfcal_library['vislist'])):
               SNR_self_EB[i]=SNR/((n_ant)**0.5*(selfcal_library['Total_TOS']/selfcal_library[selfcal_library['vislist'][i]]['TOS'])**0.5)
               SNR_self_EB_spw[selfcal_library['vislist'][i]]={}
               for spw in selfcal_library[selfcal_library['vislist'][i]]['spwsarray']:
                  if spw in SNR_self_EB_spw[selfcal_library['vislist'][i]].keys():
                     SNR_self_EB_spw[selfcal_library['vislist'][i]][str(spw)]=(polscale)**-0.5*SNR/((n_ant-3)**0.5*(selfcal_library['Total_TOS']/selfcal_library[selfcal_library['vislist'][i]]['TOS'])**0.5)*(selfcal_library[selfcal_library['vislist'][i]]['per_spw_stats'][str(spw)]['effective_bandwidth']/selfcal_library[selfcal_library['vislist'][i]]['total_effective_bandwidth'])**0.5
            for spw in selfcal_library[maxspwvis]['spwsarray']:
               mean_SNR=0.0
               for j in range(len(selfcal_library['vislist'])):
                  if spw in SNR_self_EB_spw[selfcal_library['vislist'][j]].keys():
                     mean_SNR+=SNR_self_EB_spw[selfcal_library['vislist'][j]][str(spw)]
               mean_SNR=mean_SNR/len(selfcal_library['vislist']) 
               solint_snr_per_spw[solint][str(spw)]=mean_SNR
            solint_snr[solint]=np.mean(SNR_self_EB)
            selfcal_library['per_EB_SNR']=np.mean(SNR_self_EB)
         elif solint =='scan_inf':
               selfcal_library['per_scan_SNR']=SNR/((n_ant-3)**0.5*(selfcal_library['Total_TOS']/selfcal_library['Median_scan_time'])**0.5)
               solint_snr[solint]=selfcal_library['per_scan_SNR']
               for spw in selfcal_library[maxspwvis]['spwsarray']:
                  solint_snr_per_spw[solint][str(spw)]=SNR/((n_ant-3)**0.5*(selfcal_library['Total_TOS']/selfcal_library['Median_scan_time'])**0.5)*(selfcal_library[maxspwvis]['per_spw_stats'][spw]['effective_bandwidth']/selfcal_library[maxspwvis]['total_effective_bandwidth'])**0.5
         elif solint =='inf' or solint == 'inf_ap':
               selfcal_library['per_scan_SNR']=SNR/((n_ant-3)**0.5*(selfcal_library['Total_TOS']/(selfcal_library['Median_scan_time']/selfcal_library['Median_fields_per_scan']))**0.5)
               solint_snr[solint]=selfcal_library['per_scan_SNR']
               for spw in selfcal_library[maxspwvis]['spwsarray']:
                  solint_snr_per_spw[solint][str(spw)]=SNR/((n_ant-3)**0.5*(selfcal_library['Total_TOS']/(selfcal_library['Median_scan_time']/selfcal_library['Median_fields_per_scan']))**0.5)*(selfcal_library[maxspwvis]['per_spw_stats'][spw]['effective_bandwidth']/selfcal_library[maxspwvis]['total_effective_bandwidth'])**0.5
         elif solint == 'int':
               solint_snr[solint]=SNR/((n_ant-3)**0.5*(selfcal_library['Total_TOS']/integration_time)**0.5)
               for spw in selfcal_library[maxspwvis]['spwsarray']:
                     solint_snr_per_spw[solint][str(spw)]=SNR/((n_ant-3)**0.5*(selfcal_library['Total_TOS']/integration_time)**0.5)*(selfcal_library[maxspwvis]['per_spw_stats'][spw]['effective_bandwidth']/selfcal_library[maxspwvis]['total_effective_bandwidth'])**0.5
         else:
               solint_float=float(solint.replace('s','').replace('_ap',''))
               solint_snr[solint]=SNR/((n_ant-3)**0.5*(selfcal_library['Total_TOS']/solint_float)**0.5)
               for spw in selfcal_library[maxspwvis]['spwsarray']:
                     solint_snr_per_spw[solint][str(spw)]=SNR/((n_ant-3)**0.5*(selfcal_library['Total_TOS']/solint_float)**0.5)*(selfcal_library[maxspwvis]['per_spw_stats'][spw]['effective_bandwidth']/selfcal_library[maxspwvis]['total_effective_bandwidth'])**0.5
      return solint_snr,solint_snr_per_spw

def get_SNR_self_update(selfcal_library,n_ant,solint_curr,solint_next,integration_time,solint_snr):

    SNR = max(selfcal_library[selfcal_library['vislist'][0]][solint_curr]['SNR_post'],selfcal_library[selfcal_library['vislist'][0]][solint_curr]['intflux_post']/selfcal_library[selfcal_library['vislist'][0]][solint_curr]['e_intflux_post'])

    if solint_next == 'inf' or solint_next == 'inf_ap':
       selfcal_library['per_scan_SNR']=SNR/((n_ant-3)**0.5*(selfcal_library['Total_TOS']/(selfcal_library['Median_scan_time']/selfcal_library['Median_fields_per_scan']))**0.5)
       solint_snr[solint_next]=selfcal_library['per_scan_SNR']
    elif solint_next == 'scan_inf':
       selfcal_library['per_scan_SNR']=SNR/((n_ant-3)**0.5*(selfcal_library['Total_TOS']/selfcal_library['Median_scan_time'])**0.5)
       solint_snr[solint_next]=selfcal_library['per_scan_SNR']
    elif solint_next == 'int':
       solint_snr[solint_next]=SNR/((n_ant-3)**0.5*(selfcal_library['Total_TOS']/integration_time)**0.5)
    else:
       solint_float=float(solint_next.replace('s','').replace('_ap',''))
       solint_snr[solint_next]=SNR/((n_ant-3)**0.5*(selfcal_library['Total_TOS']/solint_float)**0.5)


def get_sensitivity(vislist,selfcal_library,field='',virtual_spw='all',chan=0,cellsize='0.025arcsec',imsize=1600,robust=0.5,specmode='mfs',uvtaper=''):
   for vis in vislist:
      if virtual_spw == 'all':
          im.selectvis(vis=vis,field=selfcal_library['sub-fields-fid_map'][vis][selfcal_library['sub-fields'][0]],spw=selfcal_library[vis]['spws'])
      else:
          im.selectvis(vis=vis,field=selfcal_library['sub-fields-fid_map'][vis][selfcal_library['sub-fields'][0]],spw=selfcal_library['spw_map'][virtual_spw][vis])

   im.defineimage(mode=specmode,stokes='I',spw=[0],cellx=cellsize,celly=cellsize,nx=imsize,ny=imsize)  
   im.weight(type='briggs',robust=robust)  
   if uvtaper != '':
      if 'klambda' in uvtaper:
         uvtaper=uvtaper.replace('klambda','')
         uvtaperflt=float(uvtaper)
         bmaj=str(206.0/uvtaperflt)+'arcsec'
         bmin=bmaj
         bpa='0.0deg'
      if 'arcsec' in uvtaper:
         bmaj=uvtaper
         bmin=uvtaper
         bpa='0.0deg'
      print('uvtaper: '+bmaj+' '+bmin+' '+bpa)
      im.filter(type='gaussian', bmaj=bmaj, bmin=bmin, bpa=bpa)
   try:
       estsens=np.float64(im.apparentsens()[1])
   except:
       print('#')
       print('# Sensisitivity Calculation failed for '+vis)
       print('# Continuing to next MS') 
       print('# Data in this spw/MS may be flagged')
       print('#')
       sys.exit(0)
   print('Estimated Sensitivity: ',estsens)
   im.close()
   return estsens


def LSRKfreq_to_chan(msfile, field, spw, LSRKfreq,spwsarray,minmaxchans=False):
    """
    Identifies the channel(s) corresponding to input LSRK frequencies. 
    Useful for choosing which channels to split out or flag if a line has been identified by the pipeline.

    Parameters
    ==========
    msfile: Name of measurement set (string)
    spw: Spectral window number (int)
    obsid: Observation ID corresponding to the selected spectral window 
    restfreq: Rest frequency in Hz (float)
    LSRKvelocity: input velocity in LSRK frame in km/s (float or array of floats)

    Returns
    =======
    Channel number most closely corresponding to input LSRK frequency.
    """
    tb.open(msfile)
    spw_col = tb.getcol('DATA_DESC_ID')
    obs_col = tb.getcol('OBSERVATION_ID')
    #work around the fact that spws in DATA_DESC_ID don't match listobs

    spw=int(spw)  # work around spw begin an np.uint64
    uniquespws=np.unique(spw_col)
    matching_index=np.where(spw==spwsarray)
    alt_spw=uniquespws[matching_index[0][0]]
    alt_spw=int(alt_spw) # work around spw begin an np.uint64
    #print(spw,alt_spw,matching_index[0])
    tb.close()
    obsid = np.unique(obs_col[np.where(spw_col==alt_spw)]) 
    
    tb.open(msfile+'/SPECTRAL_WINDOW')
    chanfreqs = tb.getcol('CHAN_FREQ', startrow = spw, nrow = 1)
    tb.close()
    tb.open(msfile+'/FIELD')
    fieldnames = tb.getcol('NAME')
    tb.close()
    tb.open(msfile+'/OBSERVATION')
    obstime = np.squeeze(tb.getcol('TIME_RANGE', startrow = obsid[0], nrow = 1))[0]
    tb.close()
    nchan = len(chanfreqs)
    ms.open(msfile)
    
    lsrkfreqs = ms.cvelfreqs(spwids = [spw], fieldids = int(np.where(fieldnames==field)[0][0]), mode = 'channel', nchan = nchan, \
            obstime = str(obstime)+'s', start = 0, outframe = 'LSRK') / 1e9
    ms.close()
    #print(spw,alt_spw,field,int(np.where(fieldnames==field)[0][0]))
    #print(lsrkfreqs)

    if type(LSRKfreq)==np.ndarray:
        if minmaxchans:
            #print(nchan)
            chanwidth = lsrkfreqs[1] - lsrkfreqs[0]
            channel = ((LSRKfreq - lsrkfreqs[0])/chanwidth).astype(int)
            channel_sorted = np.sort(channel)
            channel_sorted[-1] = abs(nchan-1 - channel_sorted[-1])
            return channel_sorted/nchan
        else:
            outchans = np.zeros_like(LSRKfreq)
            for i in range(len(LSRKfreq)):
                outchans[i] = np.argmin(np.abs(lsrkfreqs - LSRKfreq[i]))
        return outchans
    else:
        if minmaxchans:
           if np.argmin(np.abs(lsrkfreqs - LSRKfreq)) == 0:
              return np.argmin(np.abs(lsrkfreqs - LSRKfreq)),"min"
           elif np.argmin(np.abs(lsrkfreqs - LSRKfreq)) == nchan-1:
              return np.argmin(np.abs(lsrkfreqs - LSRKfreq)),"max"
           else:
              return np.argmin(np.abs(lsrkfreqs - LSRKfreq)),"middle"
        else:
           return np.argmin(np.abs(lsrkfreqs - LSRKfreq))

def parse_contdotdat(contdotdat_file,target):
    """
    Parses the cont.dat file that includes line emission automatically identified by the ALMA pipeline.

    Parameters
    ==========
    msfile: Name of the cont.dat file (string)

    Returns
    =======
    Dictionary with the boundaries of the frequency range including line emission. The dictionary keys correspond to the spectral windows identified 
    in the cont.dat file, and the entries include numpy arrays with shape (nline, 2), with the 2 corresponding to min and max frequencies identified.
    """
    f = open(contdotdat_file,'r')
    lines = f.readlines()
    f.close()

    while '\n' in lines:
        lines.remove('\n')

    contdotdat = {}
    desiredTarget=False
    for i, line in enumerate(lines):
        if 'ALL' in line:
           continue
        if 'Field' in line:
            field=line.split()[-1]
            if field == target:
               desiredTarget=True
               continue
            else:
               desiredTarget=False
               continue
        if desiredTarget==True:
           if 'SpectralWindow' in line:
              spw = int(line.split()[-1])
              contdotdat[spw] = []
           else:
              contdotdat[spw] += [line.split()[0].split("G")[0].split("~")]

    for spw in contdotdat:
        contdotdat[spw] = np.array(contdotdat[spw], dtype=float)

    return contdotdat

def get_spwnum_refvis(vislist,target,contdotdat,spwsarray_dict):
   # calculate a score for each visibility based on which one ends up with cont.dat freq ranges that correspond to 
   # channel limits; lowest score is chosen as the reference visibility file
   spws=list(contdotdat.keys())
   score=np.zeros(len(vislist))
   for i in range(len(vislist)):
      for spw in spws:
         if spw not in spwsarray_dict[vislist[i]]:
             score[i] += 1e8
             continue

         # The score is computed as the total distance of the top and bottom of the contdotdat range for this SPW to the
         # known edges of the SPW.
         test = LSRKfreq_to_chan(vislist[i], target, spw, np.array([contdotdat[spw][0][0],contdotdat[spw][-1][1]]), \
                 spwsarray_dict[vislist[i]], minmaxchans=True)
         score[i] += test.sum()

   # Add in some penalty for being lower after sorting the vislist, as in principle the sorted order should be the order
   # that they were observed and analyzed in?
   score += np.arange(len(vislist))[np.argsort(np.argsort(vislist))]
   print(score)
   visref=vislist[np.argmin(score)]            
   return visref

def flagchannels_from_contdotdat(vis,target,spwsarray,vislist,spwvisref,contdotdat,return_contfit_range=False):
    """
    Generates a string with the list of lines identified by the cont.dat file from the ALMA pipeline, that need to be flagged.

    Parameters
    ==========
    ms_dict: Dictionary of information about measurement set

    Returns
    =======
    String of channels to be flagged, in a format that can be passed to the spw parameter in CASA's flagdata task. 
    """

    flagchannels_string = ''
    #moved out of function to not for each MS for efficiency
    #contdotdat = parse_contdotdat('cont.dat',target)
    #spwvisref=get_spwnum_refvis(vislist,target,contdotdat,spwsarray)
    for j,spw in enumerate(contdotdat):
        msmd.open(spwvisref)
        spwname=msmd.namesforspws(spw)[0]
        msmd.close()
        msmd.open(vis)
        spws=msmd.spwsfornames(spwname)
        msmd.close()
        # must directly cast to int, otherwise the CASA tool call does not like numpy.uint64
        #loop through returned spws to see which is in the spw array rather than assuming, because assumptions be damned
        trans_spw = -1
        for check_spw in spws[spwname]:
           matching_index=np.where(check_spw == spwsarray)
           if len(matching_index[0]) == 0:
              continue
           else:
              trans_spw=check_spw
              break
        if trans_spw == -1:
           print('COULD NOT DETERMINE SPW MAPPING FOR CONT.DAT, PROCEEDING WITHOUT FLAGGING FOR '+vis)
           return ''
        #trans_spw=int(np.max(spws[spwname])) # assume higher number spw is the correct one, generally true with ALMA data structure

        flagchannels_string += '%d:' % (trans_spw)
        tb.open(vis+'/SPECTRAL_WINDOW')
        nchan = tb.getcol('CHAN_FREQ', startrow = trans_spw, nrow = 1).size
        tb.close()

        chans = np.array([])
        for k in range(contdotdat[spw].shape[0]):
            print(trans_spw, contdotdat[spw][k])

            chans = np.concatenate((LSRKfreq_to_chan(vis, target, trans_spw, contdotdat[spw][k],spwsarray),chans))

            """
            if flagchannels_string == '':
                flagchannels_string+='%d:%d~%d' % (spw, np.min([chans[0], chans[1]]), np.max([chans[0], chans[1]]))
            else:
                flagchannels_string+=', %d:%d~%d' % (spw, np.min([chans[0], chans[1]]), np.max([chans[0], chans[1]]))
            """

        chans = np.sort(chans)
        if not return_contfit_range:
           flagchannels_string += '0~%d;' % (chans[0])
           for i in range(1,chans.size-1,2):
               flagchannels_string += '%d~%d;' % (chans[i], chans[i+1])
           flagchannels_string += '%d~%d, ' % (chans[-1], nchan-1)
        else:
           for i in range(0,chans.size-1,2):
               flagchannels_string += '%d~%d;' % (chans[i], chans[i+1])
           flagchannels_string=flagchannels_string[:-1]+ ',' 
    if not return_contfit_range:
       print("# Flagchannels input string for %s in %s from cont.dat file: \'%s\'" % (target, vis, flagchannels_string))
    else:    
       flagchannels_string=flagchannels_string[:-1]
       print("# Cont range string for %s in %s from cont.dat file: \'%s\'" % (target, vis, flagchannels_string))
    return flagchannels_string

def get_fitspw_dict(vis,target,spwsarray,vislist,spwvisref,contdotdat,fitorder=1):
    """
    Generates a string with the list of lines identified by the cont.dat file from the ALMA pipeline, that need to be flagged.

    Parameters
    ==========
    ms_dict: Dictionary of information about measurement set

    Returns
    =======
    String of channels to be flagged, in a format that can be passed to the spw parameter in CASA's flagdata task. 
    """

    fitspw_dict = {}
    #moved out of function to not for each MS for efficiency
    #contdotdat = parse_contdotdat('cont.dat',target)
    #spwvisref=get_spwnum_refvis(vislist,target,contdotdat,spwsarray)
    for j,spw in enumerate(contdotdat):
        msmd.open(spwvisref)
        spwname=msmd.namesforspws(spw)[0]
        msmd.close()
        msmd.open(vis)
        spws=msmd.spwsfornames(spwname)
        msmd.close()
        # must directly cast to int, otherwise the CASA tool call does not like numpy.uint64
        #loop through returned spws to see which is in the spw array rather than assuming, because assumptions be damned
        trans_spw = -1
        for check_spw in spws[spwname]:
           matching_index=np.where(check_spw == spwsarray)
           if len(matching_index[0]) == 0:
              continue
           else:
              trans_spw=check_spw
              break
        if trans_spw==-1:
           print('COULD NOT DETERMINE SPW MAPPING FOR CONT.DAT, PROCEEDING WITHOUT FLAGGING FOR '+vis)
           return ''
        #trans_spw=int(np.max(spws[spwname])) # assume higher number spw is the correct one, generally true with ALMA data structure
        #flagchannels_string += '%d:' % (trans_spw)
        tb.open(vis+'/SPECTRAL_WINDOW')
        nchan = tb.getcol('CHAN_FREQ', startrow = trans_spw, nrow = 1).size
        tb.close()

        chans = np.array([])
        for k in range(contdotdat[spw].shape[0]):
            print(trans_spw, contdotdat[spw][k])

            chans = np.concatenate((LSRKfreq_to_chan(vis, target, trans_spw, contdotdat[spw][k],spwsarray),chans))

            """
            if flagchannels_string == '':
                flagchannels_string+='%d:%d~%d' % (spw, np.min([chans[0], chans[1]]), np.max([chans[0], chans[1]]))
            else:
                flagchannels_string+=', %d:%d~%d' % (spw, np.min([chans[0], chans[1]]), np.max([chans[0], chans[1]]))
            """
            chans = np.sort(chans)
            fitspw_dict[str(trans_spw)] = {}
            fitspw_dict[str(trans_spw)]['fitorder']=fitorder
            flagchannels_string=''
            for i in range(0,chans.size-1,2):
               flagchannels_string += '%d~%d;' % (chans[i], chans[i+1])
            fitspw_dict[str(trans_spw)]['chan']=flagchannels_string[:-1]

    if len(fitspw_dict) == 0:
        print("WARNING: No entry found in cont.dat for target "+target+", fitting all channels for continuum range.")
        fitspw_dict[','.join(spwsarray.astype(str))] = ''

    return fitspw_dict

def get_spw_chanwidths(vis,spwarray):
   widtharray=np.zeros(len(spwarray))
   bwarray=np.zeros(len(spwarray))
   nchanarray=np.zeros(len(spwarray))
   for i in range(len(spwarray)):
      tb.open(vis+'/SPECTRAL_WINDOW')
      widtharray[i]=np.abs(np.unique(tb.getcol('CHAN_WIDTH', startrow = spwarray[i], nrow = 1)))
      bwarray[i]=np.abs(np.unique(tb.getcol('TOTAL_BANDWIDTH', startrow = spwarray[i], nrow = 1)))
      nchanarray[i]=np.abs(np.unique(tb.getcol('NUM_CHAN', startrow = spwarray[i], nrow = 1)))
      tb.close()

   return widtharray,bwarray,nchanarray

def get_spw_bandwidth(vis,spwsarray_dict,target,vislist):
   spwbws={}
   for spw in spwsarray_dict[vis]:
      tb.open(vis+'/SPECTRAL_WINDOW')
      spwbws[spw]=np.abs(np.unique(tb.getcol('TOTAL_BANDWIDTH', startrow = spw, nrow = 1)))[0]/1.0e9 # put bandwidths into GHz
      tb.close()
   spweffbws=spwbws.copy()
   if os.path.exists("cont.dat"):
      spweffbws=get_spw_eff_bandwidth(vis,target,vislist,spwsarray_dict)

   return spwbws,spweffbws


def get_spw_eff_bandwidth(vis,target,vislist,spwsarray_dict):
   spweffbws={}
   contdotdat=parse_contdotdat('cont.dat',target)

   spwvisref=get_spwnum_refvis(vislist,target,contdotdat,spwsarray_dict)
   for key in contdotdat.keys():
      msmd.open(spwvisref)
      spwname=msmd.namesforspws(key)[0]
      msmd.close()
      msmd.open(vis)
      spws=msmd.spwsfornames(spwname)
      msmd.close()
      trans_spw=-1
      # must directly cast to int, otherwise the CASA tool call does not like numpy.uint64
      #loop through returned spws to see which is in the spw array rather than assuming, because assumptions be damned
      for check_spw in spws[spwname]:
         matching_index=np.where(check_spw == spwsarray_dict[vis])
         if len(matching_index[0]) == 0:
              continue
         else:
              trans_spw=check_spw
              break
      #trans_spw=int(np.max(spws[spwname])) # assume higher number spw is the correct one, generally true with ALMA data structure
      cumulat_bw=0.0
      for i in range(len(contdotdat[key])):
         cumulat_bw+=np.abs(contdotdat[key][i][1]-contdotdat[key][i][0])
      spweffbws[trans_spw]=cumulat_bw+0.0
   return spweffbws
   



def get_spw_chanavg(vis,widtharray,bwarray,chanarray,desiredWidth=15.625e6):
   avgarray=np.zeros(len(widtharray))
   for i in range(len(widtharray)):
      if desiredWidth > bwarray[i]:
         avgarray[i]=chanarray[i]
      else:
         nchan=bwarray[i]/desiredWidth
         nchan=np.round(nchan)
         avgarray[i]=chanarray[i]/nchan   
      if avgarray[i] < 1.0:
         avgarray[i]=1.0
   return avgarray



def get_spw_map(selfcal_library, target, band, telescope):
    # Get the list of EBs from the selfcal_library
    vislist = selfcal_library[target][band]['vislist'].copy()

    # If we are looking at VLA data, find the EB with the maximum number of SPWs so that we have the fewest "odd man out" SPWs hanging out at the end as possible.
    if "VLA" in telescope:
        maxspws=0
        maxspwvis=''
        for vis in vislist:
           if selfcal_library[target][band][vis]['n_spws'] >= maxspws:
              maxspws=selfcal_library[target][band][vis]['n_spws']
              maxspwvis=vis+''

        vislist.remove(maxspwvis)
        vislist = [maxspwvis] + vislist

    spw_map = {}
    virtual_index = 0
    # This code is meant to be generic in order to prepare for cases where multiple EBs might have unique SPWs in them (e.g. inhomogeneous data),
    # but the criterea for which SPWs match will need to be updated for this to truly generalize.
    for vis in vislist:
        for spw in selfcal_library[target][band][vis]['spwsarray']:
            found_match = False
            for s in spw_map:
                for v in spw_map[s].keys():
                   if vis == v:
                       continue

                   if telescope == "ALMA" or telescope == "ACA":
                       # NOTE: This assumes that matching based on SPW name is ok. Fine for now... but will need to update this for inhomogeneous data.
                       msmd.open(vis)
                       spwname=msmd.namesforspws(spw)[0]
                       msmd.close()

                       msmd.open(v)
                       sname = msmd.namesforspws(spw_map[s][v])[0]
                       msmd.close()

                       if spwname == sname:
                           found_match = True
                   elif 'VLA' in telescope:
                       msmd.open(vis)
                       bandwidth1 = msmd.bandwidths(spw)
                       chanwidth1 = msmd.chanwidths(spw)[0]
                       chanfreq1 = msmd.chanfreqs(spw)[0]
                       msmd.close()

                       msmd.open(v)
                       bandwidth2 = msmd.bandwidths(spw_map[s][v])
                       chanwidth2 = msmd.chanwidths(spw_map[s][v])[0]
                       chanfreq2 = msmd.chanfreqs(spw_map[s][v])[0]
                       msmd.close()

                       if bandwidth1 == bandwidth2 and chanwidth1 == chanwidth2 and chanfreq1 == chanfreq2:
                           found_match = True

                   if found_match:
                       spw_map[s][vis] = spw
                       break

                if found_match:
                    break

            if not found_match:
                spw_map[virtual_index] = {}
                spw_map[virtual_index][vis] = spw
                virtual_index += 1

    print("spw_map:")
    print(spw_map)
    return spw_map


def largest_prime_factor(n):
    i = 2
    while i * i <= n:
        if n % i:
            i += 1
        else:
            n //= i
    return n


<<<<<<< HEAD
def get_image_parameters(vislist,telescope,target,band,selfcal_library,scale_fov=1.0,mosaic=False):
=======
def get_image_parameters(vislist,telescope,target,field_ids,band,band_properties,scale_fov=1.0,mosaic=False):
>>>>>>> 3d121fe8
   cells=np.zeros(len(vislist))
   for i in range(len(vislist)):
      #im.open(vislist[i])
      im.selectvis(vis=vislist[i],spw=selfcal_library[target][band][vislist[i]]['spwsarray'])
      adviseparams= im.advise() 
      cells[i]=adviseparams[2]['value']/2.0
      im.close()
   cell=np.min(cells)
   cellsize='{:0.3f}arcsec'.format(cell)
   nterms=1
   if selfcal_library[target][band]['fracbw'] > 0.1:
      nterms=2
   reffreq = get_reffreq(vislist,field_ids,dict(zip(vislist,[band_properties[vis][band]['spwarray'] for vis in vislist])), telescope)

   if 'VLA' in telescope:
      fov=45.0e9/selfcal_library[target][band]['meanfreq']*60.0*1.5
      if selfcal_library[target][band]['meanfreq'] < 12.0e9:
         fov=fov*2.0
   if telescope=='ALMA':
      fov=63.0*100.0e9/selfcal_library[target][band]['meanfreq']*1.5
   if telescope=='ACA':
      fov=108.0*100.0e9/selfcal_library[target][band]['meanfreq']*1.5
   fov=fov*scale_fov
   if mosaic:
       msmd.open(vislist[0])
       fieldid=msmd.fieldsforname(target)
       ra_phasecenter_arr=np.zeros(len(fieldid))
       dec_phasecenter_arr=np.zeros(len(fieldid))
       for i in range(len(fieldid)):
          phasecenter=msmd.phasecenter(fieldid[i])
          ra_phasecenter_arr[i]=phasecenter['m0']['value']
          dec_phasecenter_arr[i]=phasecenter['m1']['value']
       msmd.done()

       mosaic_size = max(ra_phasecenter_arr.max() - ra_phasecenter_arr.min(), 
               dec_phasecenter_arr.max() - dec_phasecenter_arr.min()) * 180./np.pi * 3600.

       fov += mosaic_size

   npixels=int(np.ceil(fov/cell / 100.0)) * 100
   if npixels > 16384:
      if mosaic:
          print("WARNING: Image size = "+str(npixels)+" is excessively large. It is not being trimmed because it is needed for the mosaic, but this may not be viable for your hardware.")
      else:
          npixels=16384

   while largest_prime_factor(npixels) >= 7:
       npixels += 2

   return cellsize,npixels,nterms,reffreq


def check_image_nterms(fracbw, SNR):
   if fracbw >=0.1:
      nterms=2
   elif (SNR > 10.0) and (fracbw < 0.1):   # estimate the gain of going to nterms=2 based on nterms=1 S/N and fracbw
      #coefficients come from a empirical fit using simulated data with a spectral index of 3
      X=[fracbw,np.log10(SNR)]
      A = 2336.415
      B = 0.051
      C = -306.590
      D = 5.654
      E = 28.220
      F = -23.598
      G = -0.594
      H = -3.413 
      Z=10**(A*X[0]**3+B*X[1]**3+C*X[0]**2*X[1]+D*X[1]**2*X[0] +E*X[0]*X[1]+ F*X[0]+ G*X[1] +H)
      if Z > 0.01:
         print('SWITCHING TO NTERMS=2')
         nterms=2
      else:
         nterms=1
   else:
      nterms=1
   return nterms

def get_mean_freq(vislist,spwsarray):
   tb.open(vislist[0]+'/SPECTRAL_WINDOW')
   freqarray=tb.getcol('REF_FREQUENCY')
   tb.close()
   meanfreq=np.mean(freqarray[spwsarray[vislist[0]]])
   minfreq=np.min(freqarray[spwsarray[vislist[0]]])
   maxfreq=np.max(freqarray[spwsarray[vislist[0]]])
   fracbw=np.abs(maxfreq-minfreq)/meanfreq
   return meanfreq, maxfreq,minfreq,fracbw

def get_reffreq(vislist,field_ids,spwsarray,telescope):
    meanfreqs = []
    weights = []
    bandwidth_weights = []
    all_bandwidths = []
    for vis in vislist:
        for fid in field_ids[vis]:
            msmd.open(vis)
            spws = spwsarray[vis]
            data_desc_ids = [msmd.datadescids(spw)[0] for spw in spws]
            meanfreqs += [msmd.meanfreq(spw) for spw in spws]
            bandwidths = msmd.bandwidths(spws)
            all_bandwidths += bandwidths.tolist()
            msmd.close()

            weights += [tb.calc('sum([select from '+vis+' where DATA_DESC_ID=={0:d} && FIELD_ID=={1:d} giving [sum(WEIGHT)*nFalse(FLAG)]])'.\
                    format(spw, fid))[0] for spw in spws]

            nflags = np.array([tb.calc('sum([select from '+vis+' where DATA_DESC_ID=={0:d} && FIELD_ID=={1:d} giving [nTrue(FLAG)]])'.\
                    format(data_desc_id, fid))[0] for data_desc_id in data_desc_ids])
            nunflagged = np.array([tb.calc('sum([select from '+vis+' where DATA_DESC_ID=={0:d} && FIELD_ID=={1:d} giving [nFalse(FLAG)]])'.\
                    format(data_desc_id, fid))[0] for data_desc_id in data_desc_ids])
            unflagged_fraction = nunflagged / (nflags + nunflagged)

            bandwidth_weights += (unflagged_fraction*bandwidths).tolist()

    meanfreqs, weights = np.array(meanfreqs), np.array(weights)
    bandwidth_weights = np.array(bandwidth_weights)

    sumwt_reffreq = (meanfreqs*weights).sum() / (weights).sum()
    bandwidth_reffreq = (meanfreqs*bandwidth_weights).sum() / (bandwidth_weights).sum()

    print("Bandwidth reffreq = ", bandwidth_reffreq/1e9, "GHz")
    print("SumWt reffreq = ", sumwt_reffreq/1e9, "GHz")
    print("Diff = ", np.abs(bandwidth_reffreq - sumwt_reffreq)/1e9, "GHz")
    print("Max SPW Bandwidth = ", np.max(all_bandwidths)/1e9, "GHz")
    if (telescope == "ALMA" or telescope == "ACA") and abs(bandwidth_reffreq - sumwt_reffreq) > np.max(all_bandwidths):
        print("Using sumwt reffreq")
        reffreq = sumwt_reffreq
    else:
        print("Using bandwidth reffreq")
        reffreq = bandwidth_reffreq

    return str(reffreq/1e9)+"GHz"


def get_desired_width(meanfreq):
   if meanfreq >= 50.0e9:
      desiredWidth=15.625e6
   elif (meanfreq < 50.0e9) and (meanfreq >=40.0e9):
      desiredWidth=16.0e6
   elif (meanfreq < 40.0e9) and (meanfreq >=26.0e9):
      desiredWidth=8.0e6
   elif (meanfreq < 26.0e9) and (meanfreq >=18.0e9):
      desiredWidth=8.0e6
   elif (meanfreq < 18.0e9) and (meanfreq >=8.0e9):
      desiredWidth=8.0e6
   elif (meanfreq < 8.0e9) and (meanfreq >=4.0e9):
      desiredWidth=4.0e6
   elif (meanfreq < 4.0e9) and (meanfreq >=2.0e9):
      desiredWidth=4.0e6
   elif (meanfreq < 4.0e9):
      desiredWidth=2.0e6
   return desiredWidth


def get_ALMA_bands(vislist,spwstring,spwarray):
   meanfreq, maxfreq,minfreq,fracbw=get_mean_freq(vislist,spwarray)
   observed_bands={}
   if (meanfreq < 950.0e9) and (meanfreq >=787.0e9):
      band='Band_10'
   elif (meanfreq < 720.0e9) and (meanfreq >=602.0e9):
      band='Band_9'
   elif (meanfreq < 500.0e9) and (meanfreq >=385.0e9):
      band='Band_8'
   elif (meanfreq < 373.0e9) and (meanfreq >=275.0e9):
      band='Band_7'
   elif (meanfreq < 275.0e9) and (meanfreq >=211.0e9):
      band='Band_6'
   elif (meanfreq < 211.0e9) and (meanfreq >=163.0e9):
      band='Band_5'
   elif (meanfreq < 163.0e9) and (meanfreq >=125.0e9):
      band='Band_4'
   elif (meanfreq < 116.0e9) and (meanfreq >=84.0e9):
      band='Band_3'
   elif (meanfreq < 84.0e9) and (meanfreq >=67.0e9):
      band='Band_2'
   elif (meanfreq < 50.0e9) and (meanfreq >=30.0e9):
      band='Band_1'
   bands=[band]
   for vis in vislist:
      observed_bands[vis]={}
      observed_bands[vis]['bands']=[band]
      for band in bands:
         observed_bands[vis][band]={}
         observed_bands[vis][band]['spwarray']=spwarray[vis]
         observed_bands[vis][band]['spwstring']=spwstring[vis]+''
         observed_bands[vis][band]['meanfreq']=meanfreq
         observed_bands[vis][band]['maxfreq']=maxfreq
         observed_bands[vis][band]['minfreq']=minfreq
         observed_bands[vis][band]['fracbw']=fracbw

         msmd.open(vis)
         observed_bands[vis][band]['ncorrs']=msmd.ncorrforpol(msmd.polidfordatadesc(spwarray[vis][0]))
         msmd.close()
   get_max_uvdist(vislist,observed_bands[vislist[0]]['bands'].copy(),observed_bands,'ALMA')
   return bands,observed_bands


def get_VLA_bands(vislist,fields):
   observed_bands={}
   for vis in vislist:
      observed_bands[vis]={}
      msmd.open(vis)
      spws_for_field=np.array([])
      for field in fields:
         spws_temp=msmd.spwsforfield(field)
         spws_for_field=np.concatenate((spws_for_field,np.array(spws_temp)))
      msmd.close()
      spws_for_field=np.unique(spws_for_field)
      spws_for_field.sort()
      spws_for_field=spws_for_field.astype('int')
      #visheader=vishead(vis,mode='list',listitems=[])
      tb.open(vis+'/SPECTRAL_WINDOW') 
      spw_names=tb.getcol('NAME')
      tb.close()
      #spw_names=visheader['spw_name'][0]
      spw_names_band=['']*len(spws_for_field)
      spw_names_band=['']*len(spws_for_field)
      spw_names_bb=['']*len(spws_for_field)
      spw_names_spw=np.zeros(len(spw_names_band)).astype('int')

      for i in range(len(spws_for_field)):
         spw_names_band[i]=spw_names[spws_for_field[i]].split('#')[0]
         spw_names_bb[i]=spw_names[spws_for_field[i]].split('#')[1]
         spw_names_spw[i]=spws_for_field[i]
      all_bands=np.unique(spw_names_band)
      observed_bands[vis]['n_bands']=len(all_bands)
      observed_bands[vis]['bands']=all_bands.tolist()
      for band in all_bands:
         index=np.where(np.array(spw_names_band)==band)
         observed_bands[vis][band]={}
         # logic below removes the VLA standard pointing setups at X and C-bands
         # the code is mostly immune to this issue since we get the spws for only
         # the science targets above; however, should not ignore the possibility
         # that someone might also do pointing on what is the science target
         if (band == 'EVLA_X') and (len(index[0]) >= 2): # ignore pointing band
            observed_bands[vis][band]['spwarray']=spw_names_spw[index[0]]
            indices_to_remove=np.array([])
            for i in range(len(observed_bands[vis][band]['spwarray'])):
                meanfreq,maxfreq,minfreq,fracbw=get_mean_freq([vis],{vis: np.array([observed_bands[vis][band]['spwarray'][i]])})
                if (meanfreq==8.332e9) or (meanfreq==8.460e9):
                   indices_to_remove=np.append(indices_to_remove,[i])
            observed_bands[vis][band]['spwarray']=np.delete(observed_bands[vis][band]['spwarray'],indices_to_remove.astype(int))
         elif (band == 'EVLA_C') and (len(index[0]) >= 2): # ignore pointing band

            observed_bands[vis][band]['spwarray']=spw_names_spw[index[0]]
            indices_to_remove=np.array([])
            for i in range(len(observed_bands[vis][band]['spwarray'])):
                meanfreq,maxfreq,minfreq,fracbw=get_mean_freq([vis],{vis: np.array([observed_bands[vis][band]['spwarray'][i]])})
                if (meanfreq==4.832e9) or (meanfreq==4.960e9):
                   indices_to_remove=np.append(indices_to_remove,[i])
            observed_bands[vis][band]['spwarray']=np.delete(observed_bands[vis][band]['spwarray'],indices_to_remove.astype(int))
         else:
            observed_bands[vis][band]['spwarray']=spw_names_spw[index[0]]
         spwslist=observed_bands[vis][band]['spwarray'].tolist()
         spwstring=','.join(str(spw) for spw in spwslist)
         observed_bands[vis][band]['spwstring']=spwstring+''
         observed_bands[vis][band]['meanfreq'],observed_bands[vis][band]['maxfreq'],observed_bands[vis][band]['minfreq'],observed_bands[vis][band]['fracbw']=get_mean_freq([vis],{vis: [observed_bands[vis][band]['spwarray']]})

         msmd.open(vis)
         observed_bands[vis][band]['ncorrs']=msmd.ncorrforpol(msmd.polidfordatadesc(observed_bands[vis][band]['spwarray'][0]))
         msmd.close()
   bands_match=True
   for i in range(len(vislist)):
      for j in range(i+1,len(vislist)):
         bandlist_match=(observed_bands[vislist[i]]['bands'] ==observed_bands[vislist[i+1]]['bands'])
         if not bandlist_match:
            bands_match=False
   if not bands_match:
     print('WARNING: INCONSISTENT BANDS IN THE MSFILES')
   get_max_uvdist(vislist,observed_bands[vislist[0]]['bands'].copy(),observed_bands,'VLA')
   return observed_bands[vislist[0]]['bands'].copy(),observed_bands


def get_telescope(vis):
   visheader=vishead(vis,mode='list',listitems=[])
   telescope=visheader['telescope'][0][0]
   if telescope == 'ALMA':
      tb.open(vis+'/ANTENNA')
      ant_diameter=np.unique(tb.getcol('DISH_DIAMETER'))[0]
      if ant_diameter==7.0:
         telescope='ACA'
   return telescope
      
def get_dr_correction(telescope,dirty_peak,theoretical_sens,vislist):
   dirty_dynamic_range=dirty_peak/theoretical_sens
   n_dr_max=2.5
   n_dr=1.0
   tlimit=2.0
   if telescope=='ALMA':
      if dirty_dynamic_range > 150.:
                    maxSciEDR = 150.0
                    new_threshold = np.max([n_dr_max * theoretical_sens, dirty_peak / maxSciEDR * tlimit])
                    n_dr=new_threshold/theoretical_sens
      else:
                    if dirty_dynamic_range > 100.:
                        n_dr = 2.5
                    elif 50. < dirty_dynamic_range <= 100.:
                        n_dr = 2.0
                    elif 20. < dirty_dynamic_range <= 50.:
                        n_dr = 1.5
                    elif dirty_dynamic_range <= 20.:
                        n_dr = 1.0
   if telescope=='ACA':
      numberEBs = len(vislist)
      if numberEBs == 1:
         # single-EB 7m array datasets have limited dynamic range
         maxSciEDR = 30
         dirtyDRthreshold = 30
         n_dr_max = 2.5
      else:
         # multi-EB 7m array datasets will have better dynamic range and can be cleaned somewhat deeper
         maxSciEDR = 55
         dirtyDRthreshold = 75
         n_dr_max = 3.5

      if dirty_dynamic_range > dirtyDRthreshold:
         new_threshold = np.max([n_dr_max * theoretical_sens, dirty_peak / maxSciEDR * tlimit])
         n_dr=new_threshold/theoretical_sens
      else:
         if dirty_dynamic_range > 40.:
            n_dr = 3.0
         elif dirty_dynamic_range > 20.:
            n_dr = 2.5
         elif 10. < dirty_dynamic_range <= 20.:
            n_dr = 2.0
         elif 4. < dirty_dynamic_range <= 10.:
            n_dr = 1.5
         elif dirty_dynamic_range <= 4.:
            n_dr = 1.0
   return n_dr


def get_baseline_dist(vis):
     # Get the antenna names and offsets.

     msmd = casatools.msmetadata()

     msmd.open(vis)
     ids = msmd.antennasforscan(msmd.scansforintent("*OBSERVE_TARGET*")[0])
     names = msmd.antennanames(ids)
     offset = [msmd.antennaoffset(id) for id in ids]
     msmd.close()
     baselines=np.array([])
     for i in range(len(offset)):
        for j in range(i+1,len(offset)):
           baseline = numpy.sqrt((offset[i]["longitude offset"]['value'] -\
             offset[j]["longitude offset"]['value'])**2 + (offset[i]["latitude offset"]\
             ['value'] - offset[j]["latitude offset"]['value'])**2)
           
           baselines=np.append(baselines,np.array([baseline]))
     return baselines



def get_max_uvdist(vislist,bands,band_properties,telescope):
   for band in bands:   
      all_baselines=np.array([])
      for vis in vislist:
         baselines=get_baseline_dist(vis)
         all_baselines=np.append(all_baselines,baselines)
      max_baseline=np.max(all_baselines)
      min_baseline=np.min(all_baselines)
      if 'VLA' in telescope:
         baseline_5=numpy.percentile(all_baselines[all_baselines > 0.05*all_baselines.max()],5.0)
      else: # ALMA
         baseline_5=numpy.percentile(all_baselines,5.0)
      baseline_75=numpy.percentile(all_baselines,75.0)
      baseline_median=numpy.percentile(all_baselines,50.0)
      for vis in vislist:
         meanlam=3.0e8/band_properties[vis][band]['meanfreq']
         max_uv_dist=max_baseline # leave maxuv in meters like the other uv entries /meanlam/1000.0
         min_uv_dist=min_baseline
         band_properties[vis][band]['maxuv']=max_uv_dist
         band_properties[vis][band]['minuv']=min_uv_dist
         band_properties[vis][band]['75thpct_uv']=baseline_75
         band_properties[vis][band]['median_uv']=baseline_median
         band_properties[vis][band]['LAS']=0.6 * (meanlam/baseline_5) * 180./np.pi * 3600.


def get_uv_range(band,band_properties,vislist):
   if (band == 'EVLA_C') or (band == 'EVLA_X') or (band == 'EVLA_S') or (band == 'EVLA_L'):
      n_vis=len(vislist)
      mean_max_uv=0.0
      for vis in vislist:
         mean_max_uv+=band_properties[vis][band]['maxuv']
      mean_max_uv=mean_max_uv/float(n_vis)
      min_uv=0.05*mean_max_uv
      uvrange='>{:0.2f}m'.format(min_uv)
   else:
      uvrange=''
   return uvrange

def sanitize_string(string):
   sani_string=string.replace('-','_').replace(' ','_').replace('+','_').replace('*','_').replace(',','_').replace(';','_').replace(':','_').replace('[','_').replace(']','_').replace('{','_').replace('}','_')
   sani_string='Target_'+sani_string
   return sani_string

   sani_string='Target_'+sani_string
   return sani_string


def compare_beams(image1, image2):
    header_1 = imhead(image1, mode = 'list')
    beammajor_1 = header_1['beammajor']['value']
    beamminor_1 = header_1['beamminor']['value']
    beampa_1 = header_1['beampa']['value']

    header_2 = imhead(image2, mode = 'list')
    beammajor_2 = header_2['beammajor']['value']
    beamminor_2 = header_2['beamminor']['value']
    beampa_2 = header_2['beampa']['value']
    beamarea_1=beammajor_1*beamminor_1
    beamarea_2=beammajor_2*beamminor_2
    delta_beamarea=(beamarea_2-beamarea_1)/beamarea_1
    return delta_beamarea

def get_sols_flagged_solns(gaintable):
   tb.open(gaintable)
   flags=tb.getcol('FLAG').squeeze()
   nsols=flags.size
   flagged_sols=np.where(flags==True)
   nflagged_sols=flagged_sols[0].size
   return nflagged_sols, nsols

def plot_ants_flagging_colored(filename,vis,gaintable):
   names, offset_x,offset_y, offsets, nflags, nunflagged,fracflagged=get_flagged_solns_per_ant(gaintable,vis)
   import matplotlib
   matplotlib.use('Agg')
   import matplotlib.pyplot as plt
   ants_zero_flagging=np.where(fracflagged == 0.0)
   ants_lt10pct_flagging=((fracflagged <= 0.1) & (fracflagged > 0.0)).nonzero()
   ants_lt25pct_flagging=((fracflagged <= 0.25) & (fracflagged > 0.10)).nonzero()
   ants_lt50pct_flagging=((fracflagged <= 0.5) & (fracflagged > 0.25)).nonzero()
   ants_lt75pct_flagging=((fracflagged <= 0.75) & (fracflagged > 0.5)).nonzero()
   ants_gt75pct_flagging=np.where(fracflagged > 0.75)
   fig, ax = plt.subplots(1,1,figsize=(12, 12))
   ax.scatter(offset_x[ants_zero_flagging[0]],offset_y[ants_zero_flagging[0]],marker='o',color='green',label='No Flagging',s=120)
   ax.scatter(offset_x[ants_lt10pct_flagging[0]],offset_y[ants_lt10pct_flagging[0]],marker='o',color='blue',label='<10% Flagging',s=120)
   ax.scatter(offset_x[ants_lt25pct_flagging[0]],offset_y[ants_lt25pct_flagging[0]],marker='o',color='yellow',label='<25% Flagging',s=120)
   ax.scatter(offset_x[ants_lt50pct_flagging[0]],offset_y[ants_lt50pct_flagging[0]],marker='o',color='magenta',label='<50% Flagging',s=120)
   ax.scatter(offset_x[ants_lt75pct_flagging[0]],offset_y[ants_lt75pct_flagging[0]],marker='o',color='cyan',label='<75% Flagging',s=120)
   ax.scatter(offset_x[ants_gt75pct_flagging[0]],offset_y[ants_gt75pct_flagging[0]],marker='o',color='black',label='>75% Flagging',s=120)
   ax.legend(fontsize=20)
   for i in range(len(names)):
      ax.text(offset_x[i],offset_y[i],names[i])
   ax.set_xlabel('Latitude Offset (m)',fontsize=20)
   ax.set_ylabel('Longitude Offset (m)',fontsize=20)
   ax.set_title('Antenna Positions colorized by Selfcal Flagging',fontsize=20)
   plt.savefig(filename,dpi=200.0)
   plt.close()

def plot_image(filename,outname,min=None,max=None,zoom=2):
   header=imhead(filename)
   size=np.max(header['shape'])
   if os.path.exists(filename.replace('image.tt0','mask')): #if mask exists draw it as a contour, else don't use contours
      if min == None:
         imview(raster={'file': filename, 'scaling': -1, 'colorwedge': True},\
               contour={'file': filename.replace('image.tt0','mask'), 'levels': [1] },\
             zoom={'blc': [int(size/2-size/(zoom*2)),int(size/2-size/(zoom*2))],\
                   'trc': [int(size/2+size/(zoom*2)),int(size/2+size/(zoom*2))]},\
             out={'file': outname, 'orient': 'landscape'})
      else:
         imview(raster={'file': filename, 'scaling': -1, 'range': [min,max], 'colorwedge': True},\
               contour={'file': filename.replace('image.tt0','mask'), 'levels': [1] },\
             zoom={'blc': [int(size/2-size/(zoom*2)),int(size/2-size/(zoom*2))],\
                   'trc': [int(size/2+size/(zoom*2)),int(size/2+size/(zoom*2))]},\
             out={'file': outname, 'orient': 'landscape'})
   else:
      if min == None:
         imview(raster={'file': filename, 'scaling': -1, 'colorwedge': True},\
             zoom={'blc': [int(size/2-size/(zoom*2)),int(size/2-size/(zoom*2))],\
                   'trc': [int(size/2+size/(zoom*2)),int(size/2+size/(zoom*2))]},\
             out={'file': outname, 'orient': 'landscape'})
      else:
         imview(raster={'file': filename, 'scaling': -1, 'range': [min,max], 'colorwedge': True},\
             zoom={'blc': [int(size/2-size/(zoom*2)),int(size/2-size/(zoom*2))],\
                   'trc': [int(size/2+size/(zoom*2)),int(size/2+size/(zoom*2))]},\
             out={'file': outname, 'orient': 'landscape'})
   #make image square since imview makes it a strange dimension
   im = Image.open(outname)
   width, height = im.size
   if height > width:
      remainder=height-width
      trim_amount=int(remainder/2.0)
      im1=im.crop((0,trim_amount,width-1,height-trim_amount-1))
   else:
      remainder=width-height
      trim_amount=int(remainder/2.0)
      im1=im.crop((trim_amount,0,width-trim_amount-1,height-1))
   im1.save(outname)

def get_flagged_solns_per_ant(gaintable,vis):
     # Get the antenna names and offsets.

     msmd = casatools.msmetadata()
     tb = casatools.table()

     msmd.open(vis)
     ids = msmd.antennasforscan(msmd.scansforintent("*OBSERVE_TARGET*")[0])
     names = msmd.antennanames(ids)
     offset = [msmd.antennaoffset(name) for name in names]
     msmd.close()

     # Calculate the mean longitude and latitude.

     mean_longitude = numpy.mean([offset[i]["longitude offset"]\
             ['value'] for i in range(len(names))])
     mean_latitude = numpy.mean([offset[i]["latitude offset"]\
             ['value'] for i in range(len(names))])

     # Calculate the offsets from the center.

     offsets = [numpy.sqrt((offset[i]["longitude offset"]['value'] -\
             mean_longitude)**2 + (offset[i]["latitude offset"]\
             ['value'] - mean_latitude)**2) for i in \
             range(len(names))]
     offset_y=[(offset[i]["latitude offset"]['value']) for i in \
             range(len(names))]
     offset_x=[(offset[i]["longitude offset"]['value']) for i in \
             range(len(names))]
     # Calculate the number of flags for each antenna.
     #gaintable='"'+gaintable+'"'
     os.system('cp -r '+gaintable.replace(' ','\ ')+' tempgaintable.g')
     gaintable='tempgaintable.g'
     nflags = [tb.calc('[select from '+gaintable+' where ANTENNA1=='+\
             str(i)+' giving  [ntrue(FLAG)]]')['0'].sum() for i in ids]
     nunflagged = [tb.calc('[select from '+gaintable+' where ANTENNA1=='+\
             str(i)+' giving  [nfalse(FLAG)]]')['0'].sum() for i in ids]
     os.system('rm -rf tempgaintable.g')
     fracflagged=np.array(nflags)/(np.array(nflags)+np.array(nunflagged))
     # Calculate a score based on those two.
     return names, np.array(offset_x),np.array(offset_y),offsets, nflags, nunflagged,fracflagged



def create_noise_histogram(imagename):
    MADtoRMS =  1.4826
    headerlist = imhead(imagename, mode = 'list')
    telescope=headerlist['telescope']
    beammajor = headerlist['beammajor']['value']
    beamminor = headerlist['beamminor']['value']
    beampa = headerlist['beampa']['value']
    image_stats= imstat(imagename = imagename)
    maskImage=imagename.replace('image','mask').replace('.tt0','')
    residualImage=imagename.replace('image','residual')
    os.system('rm -rf temp.mask temp.residual')
    if os.path.exists(maskImage):
       os.system('cp -r '+maskImage+ ' temp.mask')
       maskImage='temp.mask'
    os.system('cp -r '+residualImage+ ' temp.residual')
    residualImage='temp.residual'
    if os.path.exists(maskImage):
       ia.close()
       ia.done()
       ia.open(residualImage)
       #ia.calcmask(maskImage+" <0.5"+"&& mask("+residualImage+")",name='madpbmask0')
       ia.calcmask("'"+maskImage+"'"+" <0.5"+"&& mask("+residualImage+")",name='madpbmask0')
       mask0Stats = ia.statistics(robust=True,axes=[0,1])
       ia.maskhandler(op='set',name='madpbmask0')
       rms = mask0Stats['medabsdevmed'][0] * MADtoRMS
       residualMean = mask0Stats['median'][0]
       pix=np.squeeze(ia.getchunk())
       mask=np.squeeze(ia.getchunk(getmask=True))
       dimensions=mask.ndim
       if dimensions ==4:
          mask=mask[:,:,0,0]
       if dimensions == 3:
          mask=mask[:,:,0]
       unmasked=(mask == True).nonzero()
       pix_unmasked=pix[unmasked]
       N,intensity=np.histogram(pix_unmasked,bins=50)
       ia.close()
       ia.done()
    elif telescope == 'ALMA':
       ia.close()
       ia.done()
       ia.open(residualImage)
       #ia.calcmask(maskImage+" <0.5"+"&& mask("+residualImage+")",name='madpbmask0')
       ia.calcmask("mask("+residualImage+")",name='madpbmask0')
       mask0Stats = ia.statistics(robust=True,axes=[0,1])
       ia.maskhandler(op='set',name='madpbmask0')
       rms = mask0Stats['medabsdevmed'][0] * MADtoRMS
       residualMean = mask0Stats['median'][0]
       pix=np.squeeze(ia.getchunk())
       mask=np.squeeze(ia.getchunk(getmask=True))
       mask=mask[:,:,0,0]
       unmasked=(mask == True).nonzero()
       pix_unmasked=pix[unmasked]
       ia.close()
       ia.done()
    elif 'VLA' in telescope:
       residual_stats=imstat(imagename=imagename.replace('image','residual'),algorithm='chauvenet')
       rms = residual_stats['rms'][0]
       ia.open(residualImage)
       pix_unmasked=np.squeeze(ia.getchunk())
       ia.close()
       ia.done()

    N,intensity=np.histogram(pix_unmasked,bins=100)
    intensity=np.diff(intensity)+intensity[:-1]  
    ia.close()
    ia.done()
    os.system('rm -rf temp.mask temp.residual')
    return N,intensity,rms 


def create_noise_histogram_plots(N_1,N_2,intensity_1,intensity_2,rms_1,rms_2,outfile,rms_theory=0.0):
   import matplotlib
   matplotlib.use('Agg')
   import matplotlib.pyplot as plt 
   bins=50.0
   max_N_1=np.max(N_1)
   max_N_2=np.max(N_2)
   fig, ax = plt.subplots(1,1,figsize=(12, 12))
   ax.set_yscale('log')
   plt.ylim([0.0001,2.0])
   ax.step(intensity_1,N_1/np.max(N_1),label='Initial Data')
   ax.step(intensity_2,N_2/np.max(N_2),label='Final Data')
   ax.plot(intensity_1,gaussian_norm(intensity_1,0,rms_1),label='Initial Gaussian')
   ax.plot(intensity_2,gaussian_norm(intensity_2,0,rms_2),label='Final Gaussian')
   xplotrange=np.abs(ax.get_xlim()[0])+np.abs(ax.get_xlim()[1])
   if rms_theory !=0.0:
      alpha_plot=-1.0*9.0*2.0*rms_theory/xplotrange*0.75 +1.0
      if (9.0*2.0*rms_theory > xplotrange) or (alpha_plot < 0.0):
         alpha_plot=0.25
      ax.fill(intensity_2,gaussian_norm(intensity_2,0,rms_theory),color='gray',label='Theoretical Sensitivity',alpha=alpha_plot)
      #ax.plot([-1.0*rms_theory,rms_theory],[0.606,0.606],label='Theoretical Sensitivity')
   ax.legend(fontsize=20)
   ax.set_xlabel('Intensity (mJy/Beam)',fontsize=20)
   ax.set_ylabel('N',fontsize=20)
   ax.set_title('Initial vs. Final Noise (Unmasked Pixels)',fontsize=20)
   plt.savefig(outfile,dpi=200.0)
   plt.close()


def gaussian_norm(x, mean, sigma):
   gauss_dist=np.exp(-(x-mean)**2/(2*sigma**2))
   norm_gauss_dist=gauss_dist/np.max(gauss_dist)
   return norm_gauss_dist

def generate_weblog(sclib,selfcal_plan,directory='weblog'):
   from datetime import datetime
   os.system('rm -rf '+directory)
   os.system('mkdir '+directory)
   os.system('mkdir '+directory+'/images')
   htmlOut=open(directory+'/index.html','w')
   htmlOut.writelines('<html>\n')
   htmlOut.writelines('<title>SelfCal Weblog</title>\n')
   htmlOut.writelines('<head>\n')
   htmlOut.writelines('</head>\n')
   htmlOut.writelines('<body>\n')
   htmlOut.writelines('<a name="top"></a>\n')
   htmlOut.writelines('<h1>SelfCal Weblog</h1>\n')
   htmlOut.writelines('<h4>Date Executed:'+datetime.today().strftime('%Y-%m-%d')+'</h4>\n')
   htmlOut.writelines('<h2>Targets:</h2>\n')
   targets=list(sclib.keys())
   for target in targets:
      htmlOut.writelines('<a href="#'+target+'">'+target+'</a><br>\n')
   htmlOut.writelines('<h2>Bands:</h2>\n')
   bands = np.unique(np.concatenate([list(sclib[target].keys()) for target in sclib])).tolist()
   bands_string=', '.join([str(elem) for elem in bands])
   htmlOut.writelines(''+bands_string+'\n')
   htmlOut.writelines('<h2>Solints to Attempt:</h2>\n')
   for target in selfcal_plan:
       for band in selfcal_plan[target]:
          solints_string=', '.join([str(elem) for elem in selfcal_plan[target][band]['solints']])
          htmlOut.writelines('<br>'+band+': '+solints_string)

   for target in targets:
      htmlOut.writelines('<a name="'+target+'"></a>\n')
      htmlOut.writelines('<h2>'+target+' Summary</h2>\n')
      htmlOut.writelines('<a href="#top">Back to Top</a><br>\n')
      bands_obsd=list(sclib[target].keys())

      for band in bands_obsd:
         htmlOut.writelines('<h2>'+band+'</h2>\n')
         htmlOut.writelines('<a name="'+target+'_'+band+'"></a>\n')
         htmlOut.writelines('Selfcal Success?: '+str(sclib[target][band]['SC_success'])+'<br>\n')
         keylist=sclib[target][band].keys()
         if 'Stop_Reason' not in keylist:
            htmlOut.writelines('Stop Reason: Estimated Selfcal S/N too low for solint<br><br>\n')
            if sclib[target][band]['SC_success']==False:
               render_summary_table(htmlOut,sclib,target,band,directory=directory)
               continue
         else:   
            htmlOut.writelines('Stop Reason: '+str(sclib[target][band]['Stop_Reason'])+'<br><br>\n')
            print(target,band,sclib[target][band]['Stop_Reason'])
            if (('Estimated_SNR_too_low_for_solint' in sclib[target][band]['Stop_Reason']) or ('Selfcal_Not_Attempted' in sclib[target][band]['Stop_Reason'])) and sclib[target][band]['final_solint']=='None':
               render_summary_table(htmlOut,sclib,target,band,directory=directory)
               continue
         htmlOut.writelines('Final Successful solint: '+str(sclib[target][band]['final_solint'])+'<br><br>\n')
         if sclib[target][band]['obstype'] == 'mosaic':
             htmlOut.writelines('<a href="'+target+'_field-by-field/index.html">Field-by-Field Summary</a><br><br>\n')
         if 'Found_contdotdat' in sclib[target][band]:
             htmlOut.write('<font color="red">WARNING:</font> No cont.dat entry found for target '+target+', this likely indicates that hif_findcont was mitigated. We suggest you re-run findcont without mitigation.<br><br>')
         # Summary table for before/after SC
         render_summary_table(htmlOut,sclib,target,band,directory=directory)

         #Noise Summary plot
         N_initial,intensity_initial,rms_inital=create_noise_histogram(sanitize_string(target)+'_'+band+'_initial.image.tt0')
         N_final,intensity_final,rms_final=create_noise_histogram(sanitize_string(target)+'_'+band+'_final.image.tt0')
         if 'theoretical_sensitivity' in keylist:
            rms_theory=sclib[target][band]['theoretical_sensitivity']
            if rms_theory != -99.0:
               rms_theory=sclib[target][band]['theoretical_sensitivity']
            else:
               rms_theory=0.0
         else:
            rms_theory=0.0
         create_noise_histogram_plots(N_initial,N_final,intensity_initial,intensity_final,rms_inital,rms_final,\
                                      directory+'/images/'+sanitize_string(target)+'_'+band+'_noise_plot.png',rms_theory)
         htmlOut.writelines('<br>Initial vs. Final Noise Characterization<br>')
         htmlOut.writelines('<a href="images/'+sanitize_string(target)+'_'+band+'_noise_plot.png"><img src="images/'+sanitize_string(target)+'_'+band+'_noise_plot.png" ALT="Noise Characteristics" WIDTH=300 HEIGHT=300></a><br>\n')
         
         # Solint summary table
         render_selfcal_solint_summary_table(htmlOut,sclib,target,band,selfcal_plan)

         # PER SPW STATS TABLE
         if 'per_spw_stats' in sclib[target][band].keys():
            render_spw_stats_summary_table(htmlOut,sclib,target,band)

   # Close main weblog file
   htmlOut.writelines('</body>\n')
   htmlOut.writelines('</html>\n')
   htmlOut.close()
   
   # Pages for each solint
   render_per_solint_QA_pages(sclib,selfcal_plan,bands,directory=directory)
 

def render_summary_table(htmlOut,sclib,target,band,directory='weblog'):
         plot_image(sanitize_string(target)+'_'+band+'_final.image.tt0',\
                      directory+'/images/'+sanitize_string(target)+'_'+band+'_final.image.tt0.png', zoom=2 if directory=="weblog" else 1)
         image_stats=imstat(sanitize_string(target)+'_'+band+'_final.image.tt0')
         
         plot_image(sanitize_string(target)+'_'+band+'_initial.image.tt0',\
                      directory+'/images/'+sanitize_string(target)+'_'+band+'_initial.image.tt0.png',min=image_stats['min'][0],max=image_stats['max'][0], zoom=2 if directory=="weblog" else 1) 
         os.system('rm -rf '+sanitize_string(target)+'_'+band+'_final_initial_div_final.image.tt0 '+sanitize_string(target)+'_'+band+'_final_initial_div_final.temp.image.tt0')

         ### Hacky way to suppress stuff outside mask in ratio images.
         immath(imagename=[sanitize_string(target)+'_'+band+'_final.image.tt0',sanitize_string(target)+'_'+band+'_initial.image.tt0',sanitize_string(target)+'_'+band+'_final.mask'],\
                mode='evalexpr',expr='((IM0-IM1)/IM0)*IM2',outfile=sanitize_string(target)+'_'+band+'_final_initial_div_final.temp.image.tt0')
         immath(imagename=[sanitize_string(target)+'_'+band+'_final_initial_div_final.temp.image.tt0'],\
                mode='evalexpr',expr='iif(IM0==0.0,-99.0,IM0)',outfile=sanitize_string(target)+'_'+band+'_final_initial_div_final.image.tt0')
         plot_image(sanitize_string(target)+'_'+band+'_final_initial_div_final.image.tt0',\
                      directory+'/images/'+sanitize_string(target)+'_'+band+'_final_initial_div_final.image.tt0.png',\
                       min=-1.0,max=1.0, zoom=2 if directory=="weblog" else 1) 
         '''
         htmlOut.writelines('Initial, Final, and  Images with scales set by Final Image<br>\n')
         htmlOut.writelines('<a href="images/'+sanitize_string(target)+'_'+band+'_initial.image.tt0.png"><img src="images/'+sanitize_string(target)+'_'+band+'_initial.image.tt0.png" ALT="pre-SC-solint image" WIDTH=400 HEIGHT=400></a>\n') 
         htmlOut.writelines('<a href="images/'+sanitize_string(target)+'_'+band+'_final.image.tt0.png"><img src="images/'+sanitize_string(target)+'_'+band+'_final.image.tt0.png" ALT="pre-SC-solint image" WIDTH=400 HEIGHT=400></a>\n')
         htmlOut.writelines('<a href="images/'+sanitize_string(target)+'_'+band+'_final_initial_div_final.image.tt0.png"><img src="images/'+sanitize_string(target)+'_'+band+'_final_initial_div_final.image.tt0.png" ALT="pre-SC-solint image" WIDTH=400 HEIGHT=400></a><br>\n')
         '''
         # SUMMARY TABLE FOR FINAL IMAGES
         htmlOut.writelines('<table cellspacing="0" cellpadding="0" border="0" bgcolor="#000000">\n')
         htmlOut.writelines('	<tr>\n')
         htmlOut.writelines('		<td>\n')
         line='<table>\n  <tr bgcolor="#ffffff">\n    <th>Data:</th>\n    '
         for data_type in ['Initial', 'Final', 'Comparison']:
            line+='<th>'+data_type+'</th>\n    '
         line+='</tr>\n'
         htmlOut.writelines(line)
         quantities=['Image','intflux','SNR','SNR_NF','RMS','RMS_NF','Beam']
         for key in quantities:
            if key =='Image':
               line='<tr bgcolor="#ffffff">\n    <td>Image: </td>\n'
            if key =='SNR':
               line='<tr bgcolor="#ffffff">\n    <td>SNR: </td>\n'
            if key =='intflux':
               line='<tr bgcolor="#ffffff">\n    <td>Integrated Flux: </td>\n'
            if key =='RMS':
               line='<tr bgcolor="#ffffff">\n    <td>RMS: </td>\n'
            if key =='SNR_NF':
               line='<tr bgcolor="#ffffff">\n    <td>SNR (near-field): </td>\n'
            if key =='RMS_NF':
               line='<tr bgcolor="#ffffff">\n    <td>RMS (near-field): </td>\n'
            if key =='Beam':
               line='<tr bgcolor="#ffffff">\n    <td>Beam: </td>\n'

            for data_type in ['orig', 'final', 'comp']:
               if data_type !='comp':
                  if key =='Image':
                     if data_type=='orig':
                        line+='<td><a href="images/'+sanitize_string(target)+'_'+band+'_initial.image.tt0.png"><img src="images/'+sanitize_string(target)+'_'+band+'_initial.image.tt0.png" ALT="pre-SC-solint image" WIDTH=400 HEIGHT=400></a> </td>\n'
                     if data_type=='final':
                        line+='<td><a href="images/'+sanitize_string(target)+'_'+band+'_final.image.tt0.png"><img src="images/'+sanitize_string(target)+'_'+band+'_final.image.tt0.png" ALT="pre-SC-solint image" WIDTH=400 HEIGHT=400></a> </td>\n'
                  if key =='SNR':
                     line+='    <td>{:0.3f} </td>\n'.format(sclib[target][band][key+'_'+data_type])
                  if key =='intflux':
                     line+='    <td>{:0.3f} +/- {:0.3f} mJy</td>\n'.format(sclib[target][band][key+'_'+data_type]*1000.0,sclib[target][band]['e_'+key+'_'+data_type]*1000.0)
                  if key =='SNR_NF':
                     line+='    <td>{:0.3f} </td>\n'.format(sclib[target][band][key+'_'+data_type])
                  if key =='RMS':
                     line+='    <td>{:0.3f} mJy/beam </td>\n'.format(sclib[target][band][key+'_'+data_type]*1000.0)
                  if key =='RMS_NF':
                     line+='    <td>{:0.3f} mJy/beam </td>\n'.format(sclib[target][band][key+'_'+data_type]*1000.0)
                  if key=='Beam':
                     line+='    <td>{:0.3f}"x{:0.3f}" {:0.3f} deg </td>\n'.format(sclib[target][band][key+'_major'+'_'+data_type],sclib[target][band][key+'_minor'+'_'+data_type],sclib[target][band][key+'_PA'+'_'+data_type])
               else:
                  if key =='Image':
                        line+='<td><a href="images/'+sanitize_string(target)+'_'+band+'_final_initial_div_final.image.tt0.png"><img src="images/'+sanitize_string(target)+'_'+band+'_final_initial_div_final.image.tt0.png" ALT="pre-SC-solint image" WIDTH=400 HEIGHT=400></a> </td>\n'
                  if key =='intflux':
                     if sclib[target][band][key+'_orig'] == 0:
                         line+='    <td>{:0.3f} </td>\n'.format(1.0)
                     else:
                         line+='    <td>{:0.3f} </td>\n'.format(sclib[target][band][key+'_final']/sclib[target][band][key+'_orig'])
                  if key =='SNR':
                     line+='    <td>{:0.3f} </td>\n'.format(sclib[target][band][key+'_final']/sclib[target][band][key+'_orig'])
                  if key =='SNR_NF':
                     line+='    <td>{:0.3f} </td>\n'.format(sclib[target][band][key+'_final']/sclib[target][band][key+'_orig'])
                  if key =='RMS':
                     line+='    <td>{:0.3f} </td>\n'.format(sclib[target][band][key+'_orig']/sclib[target][band][key+'_final'])
                  if key =='RMS_NF':
                     line+='    <td>{:0.3f} </td>\n'.format(sclib[target][band][key+'_orig']/sclib[target][band][key+'_final'])
                  if key=='Beam':
                     line+='    <td>{:0.3f}</td>\n'.format((sclib[target][band][key+'_major_final']*sclib[target][band][key+'_minor_final'])/(sclib[target][band][key+'_major_orig']*sclib[target][band][key+'_minor_orig']))
            line+='</tr>\n    '
            htmlOut.writelines(line)
         htmlOut.writelines('</table>\n')
         htmlOut.writelines('	</td>\n')
         htmlOut.writelines('	</tr>\n')
         htmlOut.writelines('</table>\n')

def render_selfcal_solint_summary_table(htmlOut,sclib,target,band,selfcal_plan):
         #  SELFCAL SUMMARY TABLE   
         vislist=sclib[target][band]['vislist']
         solint_list=selfcal_plan[target][band]['solints']
         htmlOut.writelines('<br>Per solint stats: <br>\n')
         htmlOut.writelines('<table cellspacing="0" cellpadding="0" border="0" bgcolor="#000000">\n')
         htmlOut.writelines('	<tr>\n')
         htmlOut.writelines('		<td>\n')
         line='<table>\n  <tr bgcolor="#ffffff">\n    <th>Solint:</th>\n    '
         for solint in solint_list:
            line+='<th>'+solint+'</th>\n    '
         line+='</tr>\n'
         htmlOut.writelines(line)
         vis_keys=list(sclib[target][band][vislist[len(vislist)-1]].keys())
         quantities=['Pass','intflux_final','intflux_improvement','SNR_final','SNR_Improvement','SNR_NF_final','SNR_NF_Improvement','RMS_final','RMS_Improvement','RMS_NF_final','RMS_NF_Improvement','Beam_Ratio','clean_threshold','Plots']
         for key in quantities:
            if key =='Pass':
               line='<tr bgcolor="#ffffff">\n    <td>Result: </td>\n'
            if key =='intflux_final':
               line='<tr bgcolor="#ffffff">\n    <td>Integrated Flux: </td>\n'
            if key =='intflux_improvement':
               line='<tr bgcolor="#ffffff">\n    <td>Integrated Flux Change: </td>\n'
            if key =='SNR_final':
               line='<tr bgcolor="#ffffff">\n    <td>Dynamic Range: </td>\n'
            if key =='SNR_Improvement':
               line='<tr bgcolor="#ffffff">\n    <td>DR Improvement: </td>\n'
            if key =='SNR_NF_final':
               line='<tr bgcolor="#ffffff">\n    <td>Dynamic Range (near-field): </td>\n'
            if key =='SNR_NF_Improvement':
               line='<tr bgcolor="#ffffff">\n    <td>DR Improvement (near-field): </td>\n'
            if key =='RMS_final':
               line='<tr bgcolor="#ffffff">\n    <td>RMS: </td>\n'
            if key =='RMS_Improvement':
               line='<tr bgcolor="#ffffff">\n    <td>RMS Improvement: </td>\n'
            if key =='RMS_NF_final':
               line='<tr bgcolor="#ffffff">\n    <td>RMS (near-field): </td>\n'
            if key =='RMS_NF_Improvement':
               line='<tr bgcolor="#ffffff">\n    <td>RMS Improvement (near-field): </td>\n'
            if key =='Beam_Ratio':
               line='<tr bgcolor="#ffffff">\n    <td>Ratio of Beam Area: </td>\n'
            if key =='clean_threshold':
               line='<tr bgcolor="#ffffff">\n    <td>Clean Threshold: </td>\n'
            if key =='Plots':
               line='<tr bgcolor="#ffffff">\n    <td>Plots: </td>\n'
            for solint in solint_list:
               if solint in vis_keys:
                  vis_solint_keys=sclib[target][band][vislist[len(vislist)-1]][solint].keys()
                  if key != 'Pass' and sclib[target][band][vislist[len(vislist)-1]][solint]['Pass'] == 'None':
                      line+='    <td> - </td>\n'
                      continue
                  if key=='Pass':
                    if key in sclib[target][band][vislist[len(vislist)-1]][solint]:
                     if sclib[target][band][vislist[len(vislist)-1]][solint]['Pass'] == False:
                        line+='    <td><font color="red">{}</font> {}</td>\n'.format('Fail',sclib[target][band][vislist[len(vislist)-1]][solint]['Fail_Reason'])
                     elif sclib[target][band][vislist[len(vislist)-1]][solint]['Pass'] == 'None':
                        line+='    <td><font color="green">{}</font> {}</td>\n'.format('Not attempted',sclib[target][band][vislist[len(vislist)-1]][solint]['Fail_Reason'])
                     else:
                        line+='    <td><font color="blue">{}</font></td>\n'.format('Pass')
                    else:
                        line+='    <td><font color="green">{}</font></td>\n'.format('None')
                  if key=='intflux_final':
                     line+='    <td>{:0.3f} +/- {:0.3f} mJy</td>\n'.format(sclib[target][band][vislist[len(vislist)-1]][solint]['intflux_post']*1000.0,sclib[target][band][vislist[len(vislist)-1]][solint]['e_intflux_post']*1000.0)
                  if key=='intflux_improvement':
                     if sclib[target][band][vislist[len(vislist)-1]][solint]['intflux_pre'] == 0:
                        line+='    <td>{:0.3f}</td>\n'.format(1.0)
                     else:
                        line+='    <td>{:0.3f}</td>\n'.format(sclib[target][band][vislist[len(vislist)-1]][solint]['intflux_post']/sclib[target][band][vislist[len(vislist)-1]][solint]['intflux_pre'])                      
                  if key=='SNR_final':
                     line+='    <td>{:0.3f}</td>\n'.format(sclib[target][band][vislist[len(vislist)-1]][solint]['SNR_post'])
                  if key=='SNR_Improvement':
                     line+='    <td>{:0.3f}</td>\n'.format(sclib[target][band][vislist[len(vislist)-1]][solint]['SNR_post']/sclib[target][band][vislist[len(vislist)-1]][solint]['SNR_pre'])
                  if key=='SNR_NF_final':
                     line+='    <td>{:0.3f}</td>\n'.format(sclib[target][band][vislist[len(vislist)-1]][solint]['SNR_NF_post'])
                  if key=='SNR_NF_Improvement':
                     line+='    <td>{:0.3f}</td>\n'.format(sclib[target][band][vislist[len(vislist)-1]][solint]['SNR_NF_post']/sclib[target][band][vislist[len(vislist)-1]][solint]['SNR_NF_pre'])

                  if key=='RMS_final':
                     line+='    <td>{:0.3e} mJy/bm</td>\n'.format(sclib[target][band][vislist[len(vislist)-1]][solint]['RMS_post']*1000.0)
                  if key=='RMS_Improvement':
                     line+='    <td>{:0.3e}</td>\n'.format(sclib[target][band][vislist[len(vislist)-1]][solint]['RMS_pre']/sclib[target][band][vislist[len(vislist)-1]][solint]['RMS_post'])
                  if key=='RMS_NF_final':
                     line+='    <td>{:0.3e} mJy/bm</td>\n'.format(sclib[target][band][vislist[len(vislist)-1]][solint]['RMS_NF_post']*1000.0)
                  if key=='RMS_NF_Improvement':
                     line+='    <td>{:0.3e}</td>\n'.format(sclib[target][band][vislist[len(vislist)-1]][solint]['RMS_NF_pre']/sclib[target][band][vislist[len(vislist)-1]][solint]['RMS_NF_post'])

                  if key=='Beam_Ratio':
                     line+='    <td>{:0.3e}</td>\n'.format((sclib[target][band][vislist[len(vislist)-1]][solint]['Beam_major_post']*sclib[target][band][vislist[len(vislist)-1]][solint]['Beam_minor_post'])/(sclib[target][band]['Beam_major_orig']*sclib[target][band]['Beam_minor_orig']))
                  if key =='clean_threshold':
                     if key in vis_solint_keys:
                        line+='    <td>{:0.3e} mJy/bm</td>\n'.format(sclib[target][band][vislist[len(vislist)-1]][solint]['clean_threshold']*1000.0)
                     else:
                        line+='    <td>Not Available</td>\n'
                  if key =='Plots':
                     line+='    <td><a href="'+target+'_'+band+'_'+solint+'.html">QA Plots</a></td>\n'

               else:
                  line+='    <td> - </td>\n'
            line+='</tr>\n    '
            htmlOut.writelines(line)
         htmlOut.writelines('<tr bgcolor="#ffffff">\n    <td colspan="'+str(len(solint_list)+1)+'">Flagged solutions by antenna: </td></tr>\n')
         for vis in vislist:
            line='<tr bgcolor="#ffffff">\n    <td>'+vis+': </td>\n'
            for solint in solint_list:
               if solint in vis_keys and sclib[target][band][vis][solint]['Pass'] != 'None' and 'gaintable' in sclib[target][band][vis][solint]:
                  # only evaluate last gaintable not the pre-apply table
                  gaintable=sclib[target][band][vis][solint]['gaintable'][len(sclib[target][band][vis][solint]['gaintable'])-1]
                  line+='<td><a href="images/plot_ants_'+gaintable+'.png"><img src="images/plot_ants_'+gaintable+'.png" ALT="antenna positions with flagging plot" WIDTH=200 HEIGHT=200></a></td>\n'
               else:
                   line+='<td>-</td>\n'
            line+='</tr>\n    '
            htmlOut.writelines(line)
            for quantity in ['Nsols','Flagged_Sols','Frac_Flagged']:
               line='<tr bgcolor="#ffffff">\n    <td>'+quantity+'</td>\n'
               for solint in solint_list:
                  if solint in vis_keys and sclib[target][band][vis][solint]['Pass'] != 'None' and 'gaintable' in sclib[target][band][vis][solint]:
                     # only evaluate last gaintable not the pre-apply table
                     gaintable=sclib[target][band][vis][solint]['gaintable'][len(sclib[target][band][vis][solint]['gaintable'])-1]
                     nflagged_sols, nsols=get_sols_flagged_solns(gaintable)
                     if quantity =='Nsols':
                        line+='<td>'+str(nsols)+'</td>\n'
                     if quantity =='Flagged_Sols':
                        line+='<td>'+str(nflagged_sols)+'</td>\n'
                     if quantity =='Frac_Flagged':
                        line+='<td>'+'{:0.3f}'.format(nflagged_sols/nsols)+'</td>\n'
                  else:
                     line+='<td>-</td>\n'
               line+='</tr>\n    '

               htmlOut.writelines(line)
         htmlOut.writelines('</table>\n')
         htmlOut.writelines('	</td>\n')
         htmlOut.writelines('	</tr>\n')
         htmlOut.writelines('</table>\n')

def render_spw_stats_summary_table(htmlOut,sclib,target,band):
   spwlist=list(sclib[target][band]['spw_map'].keys())
   htmlOut.writelines('<br>Per SPW stats: <br>\n')
   htmlOut.writelines('<table cellspacing="0" cellpadding="0" border="0" bgcolor="#000000">\n')
   htmlOut.writelines('	<tr>\n')
   htmlOut.writelines('		<td>\n')
   line='<table>\n  <tr bgcolor="#ffffff">\n    <th>Virtual SPW ID:</th>\n    '
   for spw in spwlist:
      line+='<th>'+str(spw)+'</th>\n    '
   line+='</tr>\n'
   line+='<tr bgcolor="#ffffff">\n    <td colspan="{0:d}" style="text-align: center">Virtual SPW to real SPW mapping</td>\n</tr>\n'.format(len(spwlist)+1)
   htmlOut.writelines(line)

   quantities=sclib[target][band]['vislist'] + ['bandwidth','effective_bandwidth','SNR_orig','SNR_final','RMS_orig','RMS_final']
   for key in quantities:
      if key == 'bandwidth':
         line = '<tr bgcolor="#ffffff">\n    <td colspan="{0:d}" style="text-align: center">Metadata and Statistics</td>\n</tr>\n'.format(len(spwlist)+1)
      else:
         line = ''
      line+='<tr bgcolor="#ffffff">\n    <td>'+key+': </td>\n'
      for spw in spwlist:
         if spw in sclib[target][band]['per_spw_stats']:
             spwkeys=sclib[target][band]['per_spw_stats'][spw].keys()
             if 'SNR' in key and key in spwkeys:
                line+='    <td>{:0.3f}</td>\n'.format(sclib[target][band]['per_spw_stats'][spw][key])
             if 'RMS' in key and key in spwkeys:
                line+='    <td>{:0.3e} mJy/bm</td>\n'.format(sclib[target][band]['per_spw_stats'][spw][key]*1000.0)
         vis = list(sclib[target][band]['spw_map'][spw].keys())[0]
         if 'bandwidth' in key and key in sclib[target][band][vis]['per_spw_stats'][sclib[target][band]['spw_map'][spw][vis]].keys():
            line+='    <td>{:0.4f} GHz</td>\n'.format(sclib[target][band][vis]['per_spw_stats'][sclib[target][band]['spw_map'][spw][vis]][key])
         if key in sclib[target][band]['vislist'] and key in sclib[target][band]['spw_map'][spw]:
            line+='    <td>{:0d}</td>\n'.format(sclib[target][band]['spw_map'][spw][key])
         elif key in sclib[target][band]['vislist'] and key not in sclib[target][band]['spw_map'][spw]:
            line+='    <td>-</td>\n'
      line+='</tr>\n    '
      htmlOut.writelines(line)
   htmlOut.writelines('</table>\n')
   htmlOut.writelines('	</td>\n')
   htmlOut.writelines('	</tr>\n')
   htmlOut.writelines('</table>\n')
   for spw in spwlist:
      if spw in sclib[target][band]['per_spw_stats']:
          spwkeys=sclib[target][band]['per_spw_stats'][spw].keys()
          if 'delta_SNR' in spwkeys or 'delta_RMS' in spwkeys or 'delta_beamarea' in spwkeys:
             if sclib[target][band]['per_spw_stats'][spw]['delta_SNR'] < 0.0:
                htmlOut.writelines('WARNING SPW '+str(spw)+' HAS LOWER SNR POST SELFCAL<br>\n')
             if sclib[target][band]['per_spw_stats'][spw]['delta_RMS'] > 0.0:
                htmlOut.writelines('WARNING SPW '+str(spw)+' HAS HIGHER RMS POST SELFCAL<br>\n')
             if sclib[target][band]['per_spw_stats'][spw]['delta_beamarea'] > 0.05:
                htmlOut.writelines('WARNING SPW '+str(spw)+' HAS A >0.05 CHANGE IN BEAM AREA POST SELFCAL<br>\n')

def render_per_solint_QA_pages(sclib,selfcal_plan,bands,directory='weblog'):
  ## Per Solint pages
   targets=list(sclib.keys())
   for target in targets:
      bands_obsd=list(sclib[target].keys())
      for band in bands_obsd:
         if sclib[target][band]['final_solint'] == 'None':
            final_solint_index=0
         else:
            final_solint_index=selfcal_plan[target][band]['solints'].index(sclib[target][band]['final_solint']) 

         vislist=sclib[target][band]['vislist']
         index_addition=1
         if sclib[target][band]['final_solint'] != selfcal_plan[target][band]['solints'][-1] and sclib[target][band]['final_solint'] != 'None':
            index_addition=2
         # if it's a dataset where inf_EB == inf, make sure to take out the assumption that there would be an 'inf' solution
         if 'inf' not in selfcal_plan[target][band]['solints']:
            index_addition=index_addition-1
         #add an additional check to make sure the final index will be in the array
         if final_solint_index+index_addition-1 > (len(selfcal_plan[target][band]['solints'])-1):
            index_addition=(final_solint_index+index_addition-1) - (len(selfcal_plan[target][band]['solints'])-1)
         

         final_solint_to_plot=selfcal_plan[target][band]['solints'][final_solint_index+index_addition-1]
         keylist=sclib[target][band][vislist[0]].keys()
         if index_addition == 2 and final_solint_to_plot not in keylist:
           index_addition=index_addition-1


         
         #for i in range(final_solint_index+index_addition):
         for i in range(len(selfcal_plan[target][band]['solints'])):

            if selfcal_plan[target][band]['solints'][i] not in keylist or sclib[target][band][vislist[len(vislist)-1]][selfcal_plan[target][band]['solints'][i]]['Pass'] == 'None':
               continue
            htmlOutSolint=open(directory+'/'+target+'_'+band+'_'+selfcal_plan[target][band]['solints'][i]+'.html','w')
            htmlOutSolint.writelines('<html>\n')
            htmlOutSolint.writelines('<title>SelfCal Weblog</title>\n')
            htmlOutSolint.writelines('<head>\n')
            htmlOutSolint.writelines('</head>\n')
            htmlOutSolint.writelines('<body>\n')
            htmlOutSolint.writelines('<a name="top"></a>\n')
            htmlOutSolint.writelines('<h2>'+target+' Plots</h2>\n')
            htmlOutSolint.writelines('<h2>'+band+'</h2>\n')
            htmlOutSolint.writelines('<h2>Targets:</h2>\n')
            keylist=sclib[target][band][vislist[0]].keys()
            solints_string=''
            for j in range(final_solint_index+index_addition):
               if selfcal_plan[target][band]['solints'][j] not in keylist:
                  continue
               solints_string+='<a href="'+target+'_'+band+'_'+selfcal_plan[target][band]['solints'][j]+'.html">'+selfcal_plan[target][band]['solints'][j]+'  </a><br>\n'
            htmlOutSolint.writelines('<br>Solints: '+solints_string)

            htmlOutSolint.writelines('<h3>Solint: '+selfcal_plan[target][band]['solints'][i]+'</h3>\n')       
            keylist_top=sclib[target][band].keys()
            htmlOutSolint.writelines('<a href="index.html#'+target+'_'+band+'">Back to Main Target/Band</a><br>\n')


            #must select last key for pre Jan 14th runs since they only wrote pass to the last MS dictionary entry
            if "Pass" in sclib[target][band][vislist[len(vislist)-1]][selfcal_plan[target][band]['solints'][i]]:
                passed=sclib[target][band][vislist[len(vislist)-1]][selfcal_plan[target][band]['solints'][i]]['Pass']
            else:
                passed = 'None'

            '''
            if (i > final_solint_index) or ('Estimated_SNR_too_low_for_solint' not in sclib[target][band]['Stop_Reason']):
               htmlOut.writelines('<h4>Passed: <font color="red">False</font></h4>\n')
            elif 'Stop_Reason' in keylist_top:
               if (i == final_solint_index) and ('Estimated_SNR_too_low_for_solint' not in sclib[target][band]['Stop_Reason']):
                    htmlOut.writelines('<h4>Passed: <font color="red">False</font></h4>\n') 
            else:
               htmlOut.writelines('<h4>Passed: <font color="blue">True</font></h4>\n')
            '''
            if passed == 'None':
               htmlOutSolint.writelines('<h4>Passed: <font color="green">N/A</font></h4>\n')
            elif passed:
               htmlOutSolint.writelines('<h4>Passed: <font color="blue">True</font></h4>\n')
            else:
               htmlOutSolint.writelines('<h4>Passed: <font color="red">False</font></h4>\n')

            htmlOutSolint.writelines('Pre and Post Selfcal images with scales set to Post image<br>\n')
            plot_image(sanitize_string(target)+'_'+band+'_'+selfcal_plan[target][band]['solints'][i]+'_'+str(i)+'_post.image.tt0',\
                      directory+'/images/'+sanitize_string(target)+'_'+band+'_'+selfcal_plan[target][band]['solints'][i]+'_'+str(i)+'_post.image.tt0.png', \
                      zoom=2 if directory=="weblog" else 1) 
            image_stats=imstat(sanitize_string(target)+'_'+band+'_'+selfcal_plan[target][band]['solints'][i]+'_'+str(i)+'_post.image.tt0')
            plot_image(sanitize_string(target)+'_'+band+'_'+selfcal_plan[target][band]['solints'][i]+'_'+str(i)+'.image.tt0',\
                      directory+'/images/'+sanitize_string(target)+'_'+band+'_'+selfcal_plan[target][band]['solints'][i]+'_'+str(i)+'.image.tt0.png',min=image_stats['min'][0],max=image_stats['max'][0], \
                      zoom=2 if directory=="weblog" else 1) 

            htmlOutSolint.writelines('<a href="images/'+sanitize_string(target)+'_'+band+'_'+selfcal_plan[target][band]['solints'][i]+'_'+str(i)+'.image.tt0.png"><img src="images/'+sanitize_string(target)+'_'+band+'_'+selfcal_plan[target][band]['solints'][i]+'_'+str(i)+'.image.tt0.png" ALT="pre-SC-solint image" WIDTH=400 HEIGHT=400></a>\n')
            htmlOutSolint.writelines('<a href="images/'+sanitize_string(target)+'_'+band+'_'+selfcal_plan[target][band]['solints'][i]+'_'+str(i)+'_post.image.tt0.png"><img src="images/'+sanitize_string(target)+'_'+band+'_'+selfcal_plan[target][band]['solints'][i]+'_'+str(i)+'_post.image.tt0.png" ALT="pre-SC-solint image" WIDTH=400 HEIGHT=400></a><br>\n')
            htmlOutSolint.writelines('Post SC SNR: {:0.3f}'.format(sclib[target][band][vislist[0]][selfcal_plan[target][band]['solints'][i]]['SNR_post'])+'<br>Pre SC SNR: {:0.3f}'.format(sclib[target][band][vislist[0]][selfcal_plan[target][band]['solints'][i]]['SNR_pre'])+'<br><br>\n')
            htmlOutSolint.writelines('Post SC RMS: {:0.7f}'.format(sclib[target][band][vislist[0]][selfcal_plan[target][band]['solints'][i]]['RMS_post'])+' Jy/beam<br>Pre SC RMS: {:0.7f}'.format(sclib[target][band][vislist[0]][selfcal_plan[target][band]['solints'][i]]['RMS_pre'])+' Jy/beam<br>\n')
            htmlOutSolint.writelines('Post Beam: {:0.3f}"x{:0.3f}" {:0.3f} deg'.format(sclib[target][band][vislist[0]][selfcal_plan[target][band]['solints'][i]]['Beam_major_post'],sclib[target][band][vislist[0]][selfcal_plan[target][band]['solints'][i]]['Beam_minor_post'],sclib[target][band][vislist[0]][selfcal_plan[target][band]['solints'][i]]['Beam_PA_post'])+'<br>\n')
            htmlOutSolint.writelines('Pre Beam: {:0.3f}"x{:0.3f}" {:0.3f} deg'.format(sclib[target][band][vislist[0]][selfcal_plan[target][band]['solints'][i]]['Beam_major_pre'],sclib[target][band][vislist[0]][selfcal_plan[target][band]['solints'][i]]['Beam_minor_pre'],sclib[target][band][vislist[0]][selfcal_plan[target][band]['solints'][i]]['Beam_PA_pre'])+'<br><br>\n')


            if 'inf_EB' in selfcal_plan[target][band]['solints'][i]:
               htmlOutSolint.writelines('<h3>Phase vs. Frequency Plots:</h3>\n')
            else:
               htmlOutSolint.writelines('<h3>Phase vs. Time Plots:</h3>\n')
            for vis in vislist:
               htmlOutSolint.writelines('<h4>MS: '+vis+'</h4>\n')
               if 'gaintable' not in sclib[target][band][vis][selfcal_plan[target][band]['solints'][i]]:
                    htmlOutSolint.writelines('No gaintable available <br><br>')
                    continue
               ant_list=get_ant_list(vis)
               gaintable=sclib[target][band][vis][selfcal_plan[target][band]['solints'][i]]['gaintable'][len(sclib[target][band][vis][selfcal_plan[target][band]['solints'][i]]['gaintable'])-1]
               print('******************'+gaintable+'***************')
               nflagged_sols, nsols=get_sols_flagged_solns(gaintable)
               frac_flagged_sols=nflagged_sols/nsols
               plot_ants_flagging_colored(directory+'/images/plot_ants_'+gaintable+'.png',vis,gaintable)
               htmlOutSolint.writelines('<a href="images/plot_ants_'+gaintable+'.png"><img src="images/plot_ants_'+gaintable+'.png" ALT="antenna positions with flagging plot" WIDTH=400 HEIGHT=400></a>')
<<<<<<< HEAD
               if 'unflagged_lbs' in sclib[target][band][vis][selfcal_plan[target][band]['solints'][i]]:
                   unflag_failed_antennas(vis, gaintable.replace('.g','.pre-pass.g'), flagged_fraction=0.25, \
                           spwmap=sclib[target][band][vis][selfcal_plan[target][band]['solints'][i]]['unflag_spwmap'], \
=======
               if 'unflagged_lbs' in sclib[target][band][vis][solints[band][target][i]]:
                   unflag_failed_antennas(vis, gaintable.replace('.g','.pre-pass.g'), sclib[target][band][vis][solints[band][target][i]]['gaincal_return'], flagged_fraction=0.25, \
                           spwmap=sclib[target][band][vis][solints[band][target][i]]['unflag_spwmap'], \
>>>>>>> 3d121fe8
                           plot=True, plot_directory=directory+'/images/')
                   htmlOutSolint.writelines('\n<a href="images/'+gaintable.replace('.g.','.pre-pass.pass')+'.png"><img src="images/'+gaintable.replace('.g','.pre-pass.pass')+'.png" ALT="Long baseline unflagging thresholds" HEIGHT=400></a><br>\n')
               else:
                   htmlOutSolint.writelines('<br>\n')
               htmlOutSolint.writelines('N Gain solutions: {:0.0f}<br>'.format(nsols))
               htmlOutSolint.writelines('Flagged solutions: {:0.0f}<br>'.format(nflagged_sols))
               htmlOutSolint.writelines('Fraction Flagged Solutions: {:0.3f} <br><br>'.format(frac_flagged_sols))
               if 'inf_EB' in selfcal_plan[target][band]['solints'][i]:
                  if 'fallback' in sclib[target][band][vis][selfcal_plan[target][band]['solints'][i]].keys():
                     if sclib[target][band][vis][selfcal_plan[target][band]['solints'][i]]['fallback'] == '':
                        fallback_mode='None'
                     if sclib[target][band][vis][selfcal_plan[target][band]['solints'][i]]['fallback'] == 'combinespw':
                        fallback_mode='Combine SPW'
                     if sclib[target][band][vis][selfcal_plan[target][band]['solints'][i]]['fallback'] == 'spwmap':
                        fallback_mode='SPWMAP'
                     htmlOutSolint.writelines('<h4>Fallback Mode: <font color="red">'+fallback_mode+'</font></h4>\n')
               htmlOutSolint.writelines('<h4>Spwmapping: ['+' '.join(map(str,sclib[target][band][vis][selfcal_plan[target][band]['solints'][i]]['spwmap']))+']</h4>\n')


               for ant in ant_list:
                  sani_target=sanitize_string(target)
                  if 'inf_EB' in selfcal_plan[target][band]['solints'][i]:
                     xaxis='frequency'
                  else:
                     xaxis='time'
                  if 'ap' in selfcal_plan[target][band]['solints'][i]:
                     yaxis='amp'
                     plotrange=[0,0,0,2.0]
                  else:
                     yaxis='phase'
                     plotrange=[0,0,-180,180]
                  try:
                     plotms(gridrows=2,plotindex=0,rowindex=0,vis=gaintable,xaxis=xaxis, yaxis=yaxis,showgui=False,\
                         xselfscale=True,plotrange=plotrange, antenna=ant,customflaggedsymbol=True,title=ant+' phase',\
                         plotfile=directory+'/images/plot_'+ant+'_'+gaintable.replace('.g','.png'),overwrite=True, clearplots=True)
                     plotms(gridrows=2,rowindex=1,plotindex=1,vis=gaintable,xaxis=xaxis, yaxis='SNR',showgui=False,\
                         xselfscale=True, antenna=ant,customflaggedsymbol=True,title=ant+' SNR',\
                         plotfile=directory+'/images/plot_'+ant+'_'+gaintable.replace('.g','.png'),overwrite=True, clearplots=False)
                     #htmlOut.writelines('<img src="images/plot_'+ant+'_'+gaintable.replace('.g','.png')+'" ALT="gaintable antenna '+ant+'" WIDTH=200 HEIGHT=200>')
                     htmlOutSolint.writelines('<a href="images/plot_'+ant+'_'+gaintable.replace('.g','.png')+'"><img src="images/plot_'+ant+'_'+gaintable.replace('.g','.png')+'" ALT="gaintable antenna '+ant+'" WIDTH=200 HEIGHT=200></a>\n')
                  except:
                     continue
            htmlOutSolint.writelines('</body>\n')
            htmlOutSolint.writelines('</html>\n')
            htmlOutSolint.close()

def importdata(vislist,all_targets,telescope):
   spectral_scan=False
   listdict=collect_listobs_per_vis(vislist)
   scantimesdict,integrationsdict,integrationtimesdict,integrationtimes,n_spws,minspw,spwsarray_dict,spws_set=fetch_scan_times(vislist,all_targets)
   spwslist_dict = {}
   spwstring_dict = {}
   for vis in vislist:
        spwslist_dict[vis] = spwsarray_dict[vis].tolist()
        spwstring_dict[vis]=','.join(str(spw) for spw in spwslist_dict[vis])
   if spws_set[vislist[0]].ndim > 1:
      nspws_sets=spws_set[vislist[0]].shape[0]
   else:
      nspws_sets=1
   if 'VLA' in telescope:
      bands,band_properties=get_VLA_bands(vislist,all_targets)
  
   if telescope=='ALMA' or telescope =='ACA':
      bands,band_properties=get_ALMA_bands(vislist,spwstring_dict,spwsarray_dict)
      if nspws_sets > 1 and spws_set[vislist[0]].ndim >1:
         spectral_scan=True

   scantimesdict={}
   scanfieldsdict={}
   scannfieldsdict={}
   scanstartsdict={}
   scanendsdict={}
   integrationsdict={}
   integrationtimesdict
   mosaic_field_dict={}
   bands_to_remove=[]
   spws_set_dict = {}
   nspws_sets_dict = {}

   for band in bands:
        print(band)
        scantimesdict_temp,scanfieldsdict_temp,scannfieldsdict_temp,scanstartsdict_temp,scanendsdict_temp,integrationsdict_temp,integrationtimesdict_temp,\
        integrationtimes_temp,n_spws_temp,minspw_temp,spwsarray_temp,spws_set_dict_temp,mosaic_field_temp=fetch_scan_times_band_aware(vislist,all_targets,band_properties,band)

        scantimesdict[band]=scantimesdict_temp.copy()
        scanfieldsdict[band]=scanfieldsdict_temp.copy()
        scannfieldsdict[band]=scannfieldsdict_temp.copy()
        scanstartsdict[band]=scanstartsdict_temp.copy()
        scanendsdict[band]=scanendsdict_temp.copy()
        integrationsdict[band]=integrationsdict_temp.copy()
        mosaic_field_dict[band]=mosaic_field_temp.copy()
        integrationtimesdict[band]=integrationtimesdict_temp.copy()
        spws_set_dict[band] = spws_set_dict_temp.copy()
        if spws_set_dict[band][vislist[0]].ndim > 1:
           nspws_sets_dict[band]=spws_set_dict[band][vislist[0]].shape[0]
        else:
           nspws_sets_dict[band]=1
        if n_spws_temp == -99:
           for vis in vislist:
              band_properties[vis].pop(band)
              band_properties[vis]['bands'].remove(band)
              print('Removing '+band+' bands from list due to no observations')
           bands_to_remove.append(band)
        loopcount=0
        for vis in vislist:
           for target in all_targets:
              check_target=len(integrationsdict[band][vis][target])
              if check_target == 0:
                 integrationsdict[band][vis].pop(target)
                 integrationtimesdict[band][vis].pop(target)
                 scantimesdict[band][vis].pop(target)
                 scanfieldsdict[band][vis].pop(target)
                 scannfieldsdict[band][vis].pop(target)
                 scanstartsdict[band][vis].pop(target)
                 scanendsdict[band][vis].pop(target) 
                 #handle case of multiMS mosaic data; assumes mosaic info is the same for MSes
                 if loopcount == 0:
                    mosaic_field_dict[band][vis].pop(target)
           loopcount+=1        
   if len(bands_to_remove) > 0:
      for delband in bands_to_remove:
         bands.remove(delband)
   
   ## Load the gain calibrator information.

   gaincalibrator_dict = {}
   for vis in vislist:
       if "targets" in vis:
           vis_string = "_targets"
       else:
           vis_string = "_target"

       viskey = vis.replace(vis_string+".ms",vis_string+".selfcal.ms")

       gaincalibrator_dict[viskey] = {}
       if os.path.exists(vis.replace(vis_string+".ms",".ms").replace(vis_string+".selfcal.ms",".ms")):
           msmd.open(vis.replace(vis_string+".ms",".ms").replace(vis_string+".selfcal.ms",".ms"))
   
           for field in msmd.fieldsforintent("*CALIBRATE_PHASE*"):
               scans_for_field = msmd.scansforfield(field)
               scans_for_gaincal = msmd.scansforintent("*CALIBRATE_PHASE*")
               field_name = msmd.fieldnames()[field]
               gaincalibrator_dict[viskey][field_name] = {}
               gaincalibrator_dict[viskey][field_name]["scans"] = np.intersect1d(scans_for_field, scans_for_gaincal)
               gaincalibrator_dict[viskey][field_name]["phasecenter"] = msmd.phasecenter(field)
               gaincalibrator_dict[viskey][field_name]["intent"] = "phase"
               gaincalibrator_dict[viskey][field_name]["times"] = np.array([np.mean(msmd.timesforscan(scan)) for scan in \
                       gaincalibrator_dict[viskey][field_name]["scans"]])
   
           msmd.close()

   return listdict,bands,band_properties,scantimesdict,scanfieldsdict,scannfieldsdict,scanstartsdict,scanendsdict,integrationsdict,integrationtimesdict,spwslist_dict,spwstring_dict,spwsarray_dict,mosaic_field_dict,gaincalibrator_dict,spectral_scan,spws_set_dict

def flag_spectral_lines(vislist,all_targets,spwsarray_dict):
   print("# cont.dat file found, flagging lines identified by the pipeline.")
   contdotdat = parse_contdotdat('cont.dat',all_targets[0])
   spwvisref=get_spwnum_refvis(vislist,all_targets[0],contdotdat,spwsarray_dict)
   for vis in vislist:
      if not os.path.exists(vis+".flagversions/flags.before_line_flags"):
         flagmanager(vis=vis, mode = 'save', versionname = 'before_line_flags', comment = 'Flag states at start of reduction')
      else:
         flagmanager(vis=vis,mode='restore',versionname='before_line_flags')
      for target in all_targets:
         contdotdat = parse_contdotdat('cont.dat',target)
         if len(contdotdat) == 0:
             print("WARNING: No cont.dat entry found for target "+target+", this likely indicates that hif_findcont was mitigated. We suggest you re-run findcont without mitigation.")
             print("No flagging will be done for target "+target)
             continue
         contdot_dat_flagchannels_string = flagchannels_from_contdotdat(vis,target,spwsarray_dict[vis],vislist,spwvisref,contdotdat)
         flagdata(vis=vis, mode='manual', spw=contdot_dat_flagchannels_string[:-2], flagbackup=False, field = target)


def split_to_selfcal_ms(vislist,band_properties,bands,spectral_average):
   for vis in vislist:
       os.system('rm -rf '+vis.replace('.ms','.selfcal.ms')+'*')
       spwstring=''
       chan_widths=[]
       if spectral_average:
          initweights(vis=vis,wtmode='weight',dowtsp=True) # initialize channelized weights
          for band in bands:
             desiredWidth=get_desired_width(band_properties[vis][band]['meanfreq'])
             print(band,desiredWidth)
             widtharray,bwarray,nchanarray=get_spw_chanwidths(vis,band_properties[vis][band]['spwarray'])
             band_properties[vis][band]['chan_widths']=get_spw_chanavg(vis,widtharray,bwarray,nchanarray,desiredWidth=desiredWidth)
             print(band_properties[vis][band]['chan_widths'])
             chan_widths=chan_widths+band_properties[vis][band]['chan_widths'].astype('int').tolist()
             if spwstring =='':
                spwstring=band_properties[vis][band]['spwstring']+''
             else:
                spwstring=spwstring+','+band_properties[vis][band]['spwstring']
          mstransform(vis=vis,chanaverage=True,chanbin=chan_widths,spw=spwstring,outputvis=vis.replace('.ms','.selfcal.ms'),datacolumn='data',reindex=False)
          initweights(vis=vis,wtmode='delwtsp') # remove channelized weights
       else:
          mstransform(vis=vis,outputvis=vis.replace('.ms','.selfcal.ms'),datacolumn='data',reindex=False)


def check_mosaic(vislist,target):
   msmd.open(vislist[0])
   fieldid=msmd.fieldsforname(field)
   msmd.done()
   if len(fieldid) > 1:
      mosaic=True
   else:
      mosaic=False
   return mosaic

def get_phasecenter(vis,field):
   msmd.open(vis)
   fieldid=msmd.fieldsforname(field)
   ra_phasecenter_arr=np.zeros(len(fieldid))
   dec_phasecenter_arr=np.zeros(len(fieldid))
   for i in range(len(fieldid)):
      phasecenter=msmd.phasecenter(fieldid[i])
      ra_phasecenter_arr[i]=phasecenter['m0']['value']
      dec_phasecenter_arr[i]=phasecenter['m1']['value']

   msmd.done()

   ra_phasecenter=np.median(ra_phasecenter_arr)
   dec_phasecenter=np.median(dec_phasecenter_arr)
   phasecenter_string='ICRS {:0.8f}rad {:0.8f}rad '.format(ra_phasecenter,dec_phasecenter)
   return phasecenter_string

def get_flagged_solns_per_spw(spwlist,gaintable):
     # Get the antenna names and offsets.
     msmd = casatools.msmetadata()
     tb = casatools.table()

     # Calculate the number of flags for each spw.
     #gaintable='"'+gaintable+'"'
     os.system('cp -r '+gaintable.replace(' ','\ ')+' tempgaintable.g')
     gaintable='tempgaintable.g'
     nflags = [tb.calc('[select from '+gaintable+' where SPECTRAL_WINDOW_ID=='+\
             spwlist[i]+' giving  [ntrue(FLAG)]]')['0'].sum() for i in \
             range(len(spwlist))]
     nunflagged = [tb.calc('[select from '+gaintable+' where SPECTRAL_WINDOW_ID=='+\
             spwlist[i]+' giving  [nfalse(FLAG)]]')['0'].sum() for i in \
             range(len(spwlist))]
     os.system('rm -rf tempgaintable.g')
     fracflagged=np.array(nflags)/(np.array(nflags)+np.array(nunflagged))
     # Calculate a score based on those two.
     return nflags, nunflagged,fracflagged


def analyze_inf_EB_flagging(selfcal_library,band,spwlist,gaintable,vis,target,spw_combine_test_gaintable,spectral_scan,telescope):
   if telescope != 'ACA':
       # if more than two antennas are fully flagged relative to the combinespw results, fallback to combinespw
       max_flagged_ants_combspw=2.0
       # if only a single (or few) spw(s) has flagging, allow at most this number of antennas to be flagged before mapping
       max_flagged_ants_spwmap=1.0
   else:
       # For the ACA, don't allow any flagging of antennas before trying fallbacks, because it is more damaging due to the smaller
       # number of antennas
       max_flagged_ants_combspw=0.0
       max_flagged_ants_spwmap=0.0

   fallback=''
   map_index=-1
   min_spwmap_bw=0.0
   spwmap=[False]*len(spwlist)
   nflags,nunflagged,fracflagged=get_flagged_solns_per_spw(spwlist,gaintable)
   nflags_spwcomb,nunflagged_spwcomb,fracflagged_spwcomb=get_flagged_solns_per_spw([spwlist[0]],spw_combine_test_gaintable)
   eff_bws=np.zeros(len(spwlist))
   total_bws=np.zeros(len(spwlist))
   keylist=list(selfcal_library[vis]['per_spw_stats'].keys())
   for i in range(len(spwlist)):
      eff_bws[i]=selfcal_library[vis]['per_spw_stats'][keylist[i]]['effective_bandwidth']
      total_bws[i]=selfcal_library[vis]['per_spw_stats'][keylist[i]]['bandwidth']
   minimum_flagged_ants_per_spw=np.min(nflags)/2.0
   minimum_flagged_ants_spwcomb=np.min(nflags_spwcomb)/2.0 # account for the fact that some antennas might be completely flagged and give 
                                                           # the impression of a lot of flagging
   maximum_flagged_ants_per_spw=np.max(nflags)/2.0
   delta_nflags=np.array(nflags)/2.0-minimum_flagged_ants_spwcomb #minimum_flagged_ants_per_spw

   # if there are more than 3 flagged antennas for all spws (minimum_flagged_ants_spwcomb, fallback to doing spw combine for inf_EB fitting
   # use the spw combine number of flagged ants to set the minimum otherwise could misinterpret fully flagged antennas for flagged solutions
   # captures case where no one spws has sufficient S/N, only together do they have enough
   if (minimum_flagged_ants_per_spw-minimum_flagged_ants_spwcomb) > max_flagged_ants_combspw:
      fallback='combinespw'
   
   #if certain spws have more than max_flagged_ants_spwmap flagged solutions that the least flagged spws, set those to spwmap
   for i in range(len(spwlist)):
      if np.min(delta_nflags[i]) > max_flagged_ants_spwmap:
         fallback='spwmap'
         spwmap[i]=True
         if total_bws[i] > min_spwmap_bw:
            min_spwmap_bw=total_bws[i]
   #also spwmap spws with similar bandwidths to the others that are getting mapped, avoid low S/N solutions
   if fallback=='spwmap':
      for i in range(len(spwlist)):
         if total_bws[i] <= min_spwmap_bw:
            spwmap[i]=True
      if all(spwmap):
         fallback='combinespw'
   #want the widest bandwidth window that also has the minimum flags to use for spw mapping
   applycal_spwmap=[]
   if fallback=='spwmap':
      minflagged_index=(np.array(nflags)/2.0 == minimum_flagged_ants_per_spw).nonzero()
      max_bw_index = (eff_bws == np.max(eff_bws[minflagged_index[0]])).nonzero()
      max_bw_min_flags_index=np.intersect1d( minflagged_index[0],max_bw_index[0])
      #if len(max_bw_min_flags_index) > 1:
      #don't need the conditional since this works with array lengths of 1
      map_index=max_bw_min_flags_index[np.argmax(eff_bws[max_bw_min_flags_index])]   
      #else:
      #   map_index=max_bw_min_flags_index[0]
      
      #make spwmap list that first maps everything to itself, need max spw to make that list
      maxspw=np.max(selfcal_library[vis]['spwsarray']+1)
      applycal_spwmap_int_list=list(np.arange(maxspw))
      for i in range(len(applycal_spwmap_int_list)):
         applycal_spwmap.append(applycal_spwmap_int_list[i])

      #replace the elements that require spwmapping (spwmap[i] == True
      for i in range(len(spwmap)):
         print(i,spwlist[i],spwmap[i])
         if spwmap[i]:
            applycal_spwmap[int(spwlist[i])]=int(spwlist[map_index])
      # always fallback to combinespw for spectral scans
      if fallback !='' and spectral_scan:
         fallback='combinespw'
   return fallback,map_index,spwmap,applycal_spwmap



def unflag_failed_antennas(vis, caltable, gaincal_return, flagged_fraction=0.25, only_long_baselines=False, solnorm=True, calonly_max_flagged=0., spwmap=[], 
        fb_to_prev_solint=False, solints=[], iteration=0, plot=False, plot_directory="./"):
    tb.open(caltable, nomodify=plot) # Because we only modify if we aren't plotting, i.e. in the selfcal loop itself plot=False
    antennas = tb.getcol("ANTENNA1")
    flags = tb.getcol("FLAG")
    cals = tb.getcol("CPARAM")
    snr = tb.getcol("SNR")

    if len(spwmap) > 0:
        spws = tb.getcol("SPECTRAL_WINDOW_ID")
        good_spws = np.repeat(False, spws.size)
        good_spw_ids = np.unique(spwmap)
        for spw in good_spw_ids:
            good_spws = np.logical_or(good_spws, spws == spw)
    else:
        good_spw_ids = gaincal_return['selectvis']['spw']
        good_spws = np.repeat(True, antennas.size)

    msmd.open(vis)
    good_antenna_ids = msmd.antennasforscan(msmd.scansforintent("*OBSERVE_TARGET*")[0])
    good_antennas = np.repeat(False, antennas.size)
    for ant in np.unique(antennas):
        if ant in good_antenna_ids:
            good_antennas[antennas == ant] = True

    good_spws = np.logical_and(good_spws, good_antennas)
 
    antennas = antennas[good_spws]
    flags = flags[:,:,good_spws]
    cals = cals[:,:,good_spws]
    snr = snr[:,:,good_spws]

    # Get the percentage of flagged solutions for each antenna.
    unique_antennas = np.unique(antennas)
    nants = unique_antennas.size
    """
    ordered_flags = flags.reshape(flags.shape[0:2] + (flags.shape[2]//nants, nants))
    percentage_flagged = (ordered_flags.sum(axis=2) / ordered_flags.shape[2]).mean(axis=0).mean(axis=0)
    """

    nflagged = np.array([[(gaincal_return['solvestats']['spw'+str(spw)]['ant'+str(ant)]["data_unflagged"].sum() - 
            gaincal_return['solvestats']['spw'+str(spw)]['ant'+str(ant)]["above_minsnr"].sum()) for ant in good_antenna_ids] 
            for spw in good_spw_ids])
    nsolutions = np.array([[gaincal_return['solvestats']['spw'+str(spw)]['ant'+str(ant)]["data_unflagged"].sum() 
            for ant in good_antenna_ids] for spw in good_spw_ids])

    percentage_flagged = nflagged.sum(axis=0) / np.clip(nsolutions.sum(axis=0), 1., np.inf)

 
    # Load in the positions of the antennas and calculate their offsets from the geometric center.
    msmd.open(vis)
    offsets = [msmd.antennaoffset(a) for a in antennas]
    unique_offsets = [msmd.antennaoffset(a) for a in unique_antennas]
    msmd.close()
 
    mean_longitude = np.mean([offsets[i]["longitude offset"]['value'] for i in range(nants)])
    mean_latitude = np.mean([offsets[i]["latitude offset"]['value'] for i in range(nants)])
    offsets = np.array([np.sqrt((offsets[i]["longitude offset"]['value'] - \
            mean_longitude)**2 + (offsets[i]["latitude offset"]['value'] - mean_latitude)**2) for i in range(len(antennas))])
    unique_offsets = np.array([np.sqrt((unique_offsets[i]["longitude offset"]['value'] - \
            mean_longitude)**2 + (unique_offsets[i]["latitude offset"]['value'] - mean_latitude)**2) for i in range(len(unique_antennas))])
 
    # Get a smoothed number of antennas flagged as a function of offset.
    test_r = np.linspace(0., offsets.max(), 1000)
    neff = (nants)**(-1./(1+4))
    kernal2 = scipy.stats.gaussian_kde(offsets, bw_method=neff)

    flagged_offsets = offsets[np.any(flags, axis=(0,1))]
    if len(np.unique(flagged_offsets)) == 1:
        flagged_offsets = np.concatenate((flagged_offsets, flagged_offsets*1.05))
    elif len(flagged_offsets) == 0:
        tb.close()
        print("Not unflagging any antennas because there are no flags! The beam size probably changed because of calwt=True.")
        return
    kernel = scipy.stats.gaussian_kde(flagged_offsets,
            bw_method=kernal2.factor*offsets.std()/flagged_offsets.std())
    normalized = kernel(test_r) * len(flagged_offsets) / np.trapz(kernel(test_r), test_r)
    normalized2 = kernal2(test_r) * antennas.size / np.trapz(kernal2(test_r), test_r)
    fraction_flagged_antennas = normalized / normalized2

    # Calculate the derivatives to see where flagged fraction is sharply changing.

    derivative = np.gradient(fraction_flagged_antennas, test_r)
    second_derivative = np.gradient(derivative, test_r)

    # Check which minima include enough antennas to explain the beam ratio.

    maxima = scipy.signal.argrelextrema(second_derivative, np.greater)[0]
    # We only want positive accelerations and positive velocities, i.e. flagging increasing. That said, if you happen to have the
    # case of a significantly flagged short baseline antenna and a lot of minimally flagged long baseline antennas, the velocity
    # might be negative because you have a shallow gap at the intersection of the two. So we need to do a check, and if there's no
    # peaks that satisfy this condition, ignore the velocity criterion.
    positive_velocity_maxima = maxima[np.logical_and(second_derivative[maxima] > 0, derivative[maxima] > 0)]
    maxima = maxima[second_derivative[maxima] > 0]
    # If we have enough peaks (i.e. the whole thing isn't flagged, then take only the peaks outside the inner 5%.
    if len(maxima) > 1:
        maxima = maxima[test_r[maxima] > test_r.max()*0.1]
    # Pick the shortest baseline "significant" maximum.
    if len(positive_velocity_maxima) > 0:
        good = second_derivative[maxima] / second_derivative[positive_velocity_maxima].max() > 0.5
    elif len(maxima) > 0:
        good = second_derivative[maxima] / second_derivative[maxima].max() > 0.5
    else:
        good = []

    if len(maxima) == 0 or np.all(good == False):
        maxima = np.array([0])
        good = np.array([True])

    m = maxima[good].min()
    # If thats not the shortest baseline maximum, we can go one lower as long as the velocity doesn't go below 0.
    if m != maxima.min():
        index = np.where(maxima == m)[0][0]
        m_test = maxima[index-1]
        if np.all(derivative[m_test:m]/derivative.max() > -0.05):
            m = m_test

    offset_limit = test_r[m]
    max_velocity = derivative[m]
    flagged_fraction = fraction_flagged_antennas[m]

    if only_long_baselines:
        ok_to_flag_antennas = unique_antennas[unique_offsets > offset_limit]
    else:
        ok_to_flag_antennas = unique_antennas

    # Make a plot of all of this info

    if plot:
        import matplotlib.pyplot as plt
        #from matplotlib import rc
        from matplotlib.offsetbox import AnchoredOffsetbox, TextArea, HPacker, VPacker

        fig, ax1 = plt.subplots()
        ax2 = ax1.twinx()

        ax1.plot(unique_offsets, percentage_flagged, "o")

        ax1.plot(test_r, fraction_flagged_antennas, "k-")
        ax2.plot(test_r, derivative / derivative.max(), "g-")
        if len(positive_velocity_maxima) > 0:
            ax2.plot(test_r, second_derivative / second_derivative[positive_velocity_maxima].max(), "r-")
        else:
            ax2.plot(test_r, second_derivative / second_derivative[maxima].max(), "r-")

        for m in maxima[::-1]:
            if second_derivative[m] < 0:
                continue

            # Estimated change ine the size of the beam.
            beam_change = np.percentile(offsets, 80) / np.percentile(offsets[np.logical_or(flags.any(axis=0).any(axis=0) == False, \
                    offsets > test_r[m])], 80)

            #if beam_change < 1.05:
            if test_r[m] == offset_limit:
                ax1.axvline(test_r[m], linestyle="--")
                ax1.axhline(fraction_flagged_antennas[m], linestyle="--")
            else:
                ax1.axvline(test_r[m])

        #rc('text',usetex=True)
        #rc('text.latex', preamble=r'\usepackage{color}')
        ax1.set_xlabel("Baseline (m)")
        ax1.set_ylabel("Flagged Fraction")
        #ax2.set_ylabel("Normalized Smoothed Flagged Fraction \n Velocity / Acceleration")
        ybox1 = TextArea("Normalized Smoothed Flagged Fraction ", \
                textprops=dict(color="k", rotation=90, ha='left',va='bottom'))
        ybox2 = TextArea("Velocity ", \
                textprops=dict(color="g", rotation=90, ha='left',va='bottom'))
        ybox3 = TextArea("Acceleration ", \
                textprops=dict(color="r", rotation=90, ha='left',va='bottom'))
        ybox4 = TextArea("/ ", \
                textprops=dict(color="k", rotation=90, ha='left',va='bottom'))
        ybox5 = TextArea("\n", \
                textprops=dict(color="k", rotation=90, ha='left',va='bottom'))

        ybox = VPacker(children=[ybox1], align="bottom", pad=0, sep=5)
        ybox6 = VPacker(children=[ybox3, ybox4, ybox2], align="bottom", pad=0, sep=5)

        anchored_ybox = AnchoredOffsetbox(loc=8, child=ybox, pad=0., frameon=False, \
                bbox_to_anchor=(1.15, 0.15), bbox_transform=ax2.transAxes, borderpad=0.)
        anchored_ybox2 = AnchoredOffsetbox(loc=8, child=ybox6, pad=0., frameon=False, \
                bbox_to_anchor=(1.2, 0.26), bbox_transform=ax2.transAxes, borderpad=0.)

        ax2.add_artist(anchored_ybox)
        ax2.add_artist(anchored_ybox2)

        fig.tight_layout()
        fig.savefig(plot_directory+"/"+caltable.replace(".g",".pass.png"))
        plt.close(fig)

        tb.close()

        return

    # Now combine the cluster of antennas with high flagging fraction with the antennas that actually have enough
    # flagging to warrant passing through to get the list of pass through antennas.
    bad_antennas = unique_antennas[percentage_flagged >= flagged_fraction]

    pass_through_antennas = np.intersect1d(ok_to_flag_antennas, bad_antennas)

    # For the antennas we just identified, we just pass them through without doing anything. I.e. we set flags to False and the caltable value to 1.0+0j.
    for a in pass_through_antennas:
        indices = np.where(antennas == a)

        flagged_fraction_double_snr = (snr[:,:,indices] < 10).sum() / snr[:,:,indices].size
        if flagged_fraction_double_snr < calonly_max_flagged: 
            flags[:,:,indices] = False
        else:
            flags[:,:,indices] = False
            cals[:,:,indices] = 1.0+0j

    if solnorm:
        scale = np.mean(np.abs(cals[flags == False])**2)**0.5
        print("Normalizing the amplitudes by a factor of ", scale)
        cals = cals / scale

    modified_flags = tb.getcol("FLAG")
    modified_cals = tb.getcol("CPARAM")

    modified_flags[:,:,good_spws] = flags
    modified_cals[:,:,good_spws] = cals

    tb.putcol("FLAG", modified_flags)
    tb.putcol("CPARAM", modified_cals)
    tb.flush()

    tb.close()

    # Check whether earlier solints have acceptable solutions, and if so use, those instead.

    if fb_to_prev_solint:
        if "ap" in solints[iteration]:
            for i in range(len(solints)):
                if "ap" in solints[i]:
                    min_iter = i
                    break
        else:
            min_iter = 1

        for i, solint in enumerate(solints[min_iter:iteration][::-1]):
            print("Testing solint ", solint)
            print("Opening gaintable ", caltable.replace(solints[iteration]+"_"+str(iteration), solint+"_"+str(iteration-i-1)))
            tb.open(caltable.replace(solints[iteration]+"_"+str(iteration), solint+"_"+str(iteration-i-1)))
            antennas = tb.getcol("ANTENNA1")
            flags = tb.getcol("FLAG")
            cals = tb.getcol("CPARAM")
            snr = tb.getcol("SNR")
            tb.close()

            new_pass_through_antennas = []
            print(list(pass_through_antennas))
            for ant in pass_through_antennas:
                good = antennas == ant
                if np.all(cals[:,:,good].real == 1) and np.all(cals[:,:,good].imag == 0) and np.all(flags[:,:,good] == False):
                    new_pass_through_antennas.append(ant)
                    print("Skipping ant ",ant," because it was passed through in solint = ", solint)
                else:
                    tb.open(caltable, nomodify=False)
                    bad_rows = np.where(tb.getcol("ANTENNA1") == ant)[0]
                    tb.removerows(rownrs=bad_rows)
                    tb.flush()
                    tb.close()

                    tb.open(caltable.replace(solints[iteration]+"_"+str(iteration), solint+"_"+str(iteration-i-1)))
                    good_rows = np.where(tb.getcol("ANTENNA1") == ant)[0]
                    print("Copying these rows into ", caltable, ":")
                    print(good_rows)
                    for row in good_rows:
                        tb.copyrows(outtable=caltable, startrowin=row, nrow=1)
                    tb.close()

            pass_through_antennas = new_pass_through_antennas

        tb.open(caltable)
        rownumbers = tb.rownumbers()
        subt = tb.query("OBSERVATION_ID==0", sortlist="TIME,ANTENNA1")
        tb.close()

        subt.copyrows(outtable=caltable)
        tb.open(caltable, nomodify=False)
        tb.removerows(rownrs=rownumbers)
        tb.flush()
        tb.close()
        subt.close()



def triage_calibrators(vis, target, potential_calibrators, max_distance=10.0, max_time=600.):
    gaincalibrator_dict = {}

    if os.path.exists(vis.replace("_target.selfcal.ms",".ms")):
        msmd.open(vis.replace("_target.selfcal.ms",".ms"))

        for field in msmd.fieldsforintent("*CALIBRATE_PHASE*"):
            scans_for_field = msmd.scansforfield(field)
            scans_for_gaincal = msmd.scansforintent("*CALIBRATE_PHASE*")
            field_name = msmd.fieldnames()[field]
            gaincalibrator_dict[field_name] = {}
            gaincalibrator_dict[field_name]["scans"] = np.intersect1d(scans_for_field, scans_for_gaincal)
            gaincalibrator_dict[field_name]["phasecenter"] = msmd.phasecenter(field)
            gaincalibrator_dict[field_name]["intent"] = "phase"
            gaincalibrator_dict[field_name]["times"] = np.array([np.mean(msmd.timesforscan(scan)) for scan in \
                    gaincalibrator_dict[field_name]["scans"]])

        gaincal_info_found = len(gaincalibrator_dict) > 0

        msmd.close()
    else:
        gaincal_info_found = False

    all_targets = potential_calibrators + [target]

    msmd.open(vis)
    targets_ids = [msmd.fieldsforname(field)[0] for field in all_targets]
    for i, field in enumerate(targets_ids):
        scans_for_field = msmd.scansforfield(field)
        scans_for_science = msmd.scansforintent("*OBSERVE_TARGET*")
        field_name = all_targets[i]
        gaincalibrator_dict[field_name] = {}
        gaincalibrator_dict[field_name]["scans"] = np.intersect1d(scans_for_field, scans_for_science)
        gaincalibrator_dict[field_name]["phasecenter"] = msmd.phasecenter(field)
        gaincalibrator_dict[field_name]["intent"] = "target" if field_name == target else "science"
        gaincalibrator_dict[field_name]["times"] = np.array([np.mean(msmd.timesforscan(scan)) for scan in gaincalibrator_dict[field_name]["scans"]])

    msmd.close()

    fields = []
    scans = []
    distances = []
    intents = []
    times = []
    #import matplotlib.pyplot as plt
    for t in gaincalibrator_dict.keys():
        dRA = (gaincalibrator_dict[t]["phasecenter"]["m0"]["value"] - gaincalibrator_dict[target]["phasecenter"]["m0"]["value"]) * 360/(2*np.pi)
        dDec = (gaincalibrator_dict[t]["phasecenter"]["m1"]["value"] - gaincalibrator_dict[target]["phasecenter"]["m1"]["value"]) * 360/(2*np.pi)
        #plt.plot(dRA, dDec, "ko")
        #plt.annotate(t, (dRA, dDec))
        d = (dRA**2 + dDec**2)**0.5

        scans += [gaincalibrator_dict[t]["scans"]]
        distances += [np.repeat(d,gaincalibrator_dict[t]["scans"].size)]
        intents += [np.repeat(gaincalibrator_dict[t]["intent"],gaincalibrator_dict[t]["scans"].size)]
        fields += [np.repeat(t,gaincalibrator_dict[t]["scans"].size)]
        times += [gaincalibrator_dict[t]["times"]]

    times = np.concatenate(times)
    order = np.argsort(times)
    times = times[order]

    scans = np.concatenate(scans)[order]
    distances = np.concatenate(distances)[order]
    intents = np.concatenate(intents)[order]
    fields = np.concatenate(fields)[order]
    good = np.repeat(False, scans.size)
    case = np.repeat(0, scans.size)

    if gaincal_info_found:
        is_gaincalibrator = intents == "phase"
        gaincal_interval = np.median(times[is_gaincalibrator][1:] - times[is_gaincalibrator][0:-1])
        print(times[is_gaincalibrator] - times[is_gaincalibrator][0])
    else:
        gaincal_interval = np.inf
    print("gaincal_interval = ", gaincal_interval)

    prev_target = -1
    prev_calibrator = -2
    for i in range(scans.size):
        if gaincal_info_found:
            next_calibrator = np.where(intents[i:] == "phase")[0][0] + i
        else:
            next_calibrator = np.inf

        if "target" in intents[i:]:
            next_target = np.where(intents[i:] == "target")[0][0] + i
        else:
            next_target = scans.size

        if next_calibrator == i:
            prev_calibrator = i
        elif next_target == i:
            prev_target = i

        """
        if distances[i] < distances[current_calibrator] and ((current_calibrator < next_calibrator and next_calibrator > next_target) \
                or (current_calibrator == next_calibrator)):
            good[i] = True
        """

        #print(prev_target, prev_calibrator, next_target, next_calibrator)
        next_target_time = times[next_target] if next_target < times.size else np.inf
        prev_target_time = times[prev_target] if prev_target > 0 else 0

        next_calibrator_distance = distances[next_calibrator] if next_calibrator < distances.size else np.inf
        prev_calibrator_distance = distances[prev_calibrator] if prev_calibrator >= 0 else np.inf

        if prev_target < prev_calibrator < next_target < next_calibrator:
            good[i] = distances[i] < min(prev_calibrator_distance,max_distance) and \
                    (abs(times[i] - next_target_time) < min(gaincal_interval,max_time) or \
                    abs(times[i] - prev_target_time) < min(gaincal_interval,max_time))
            case[i] = 1
        elif prev_calibrator < prev_target < next_calibrator < next_target:
            good[i] = distances[i] < min(next_calibrator_distance,max_distance) and \
                    (abs(times[i] - prev_target_time) < min(gaincal_interval,max_time) or \
                    abs(times[i] - next_target_time) < min(gaincal_interval,max_time))
            case[i] = 2
        elif prev_target < prev_calibrator < next_calibrator < next_target:
            good[i] = (distances[i] < min(next_calibrator_distance,max_distance) and \
                    abs(times[i] - next_target_time) < min(gaincal_interval,max_time)) or \
                    (distances[i] < min(prev_calibrator_distance,max_distance) and \
                    abs(times[i] - prev_target_time) < min(gaincal_interval,max_time))
            case[i] = 3
        elif prev_calibrator < prev_target < next_target < next_calibrator:
            good[i] = (distances[i] < min(next_calibrator_distance,max_distance) and \
                    abs(times[i] - next_target_time) < min(gaincal_interval,max_time)) or \
                    (distances[i] < min(prev_calibrator_distance,max_distance) and \
                    abs(times[i] - prev_target_time) < min(gaincal_interval,max_time))
            case[i] = 4
        

        next_calibrator_scan = scans[next_calibrator] if gaincal_info_found else scans.size
        prev_calibrator_scan = scans[prev_calibrator] if gaincal_info_found else -1
        if next_target < scans.size and prev_target > 0:
            print("{0:3d}   {1:5.2f}   {2:7s}   {3:20s}   {4:4.0f}   {5:5s}   {6:1d}   {7:3d}   {8:3d}   {9:3d}   {10:3d}".format(\
                    scans[i], distances[i], intents[i], fields[i], times[i]-times[0], str(good[i]), case[i], prev_calibrator_scan, \
                    next_calibrator_scan, scans[prev_target], scans[next_target]))
        elif prev_target < 0:
            print("{0:3d}   {1:5.2f}   {2:7s}   {3:20s}   {4:4.0f}   {5:5s}   {6:1d}   {7:3d}   {8:3d}   {9:3d}   {10:3d}".format(\
                    scans[i], distances[i], intents[i], fields[i], times[i]-times[0], str(good[i]), case[i], prev_calibrator_scan, \
                    next_calibrator_scan, -1, scans[next_target]))
        else:
            print("{0:3d}   {1:5.2f}   {2:7s}   {3:20s}   {4:4.0f}   {5:5s}   {6:1d}   {7:3d}   {8:3d}   {9:3d}   {10:3d}".format(\
                    scans[i], distances[i], intents[i], fields[i], times[i]-times[0], str(good[i]), case[i], prev_calibrator_scan, \
                    next_calibrator_scan, scans[prev_target], scans.max()+1))

    #good = intents == "science"
    print(scans[good].astype(str))
    print(np.unique(fields[good]))

    return ",".join(np.unique(fields[good])), ",".join(scans[good].astype(str))



def make_distance_time_phaseerr_plots(vislist):

    time_collection = []
    distance_collection = []
    rms_collection = []

    for vis in vislist:
        msmd.open(vis.replace("_target.selfcal.ms",".ms"))

        gaincalibrator_dict = {}
        for field in msmd.fieldsforintent("*CALIBRATE_PHASE*"):
            scans_for_field = msmd.scansforfield(field)
            scans_for_gaincal = msmd.scansforintent("*CALIBRATE_PHASE*")
            field_name = msmd.fieldnames()[field]
            gaincalibrator_dict[field_name] = {}
            gaincalibrator_dict[field_name]["scans"] = np.intersect1d(scans_for_field, scans_for_gaincal)
            gaincalibrator_dict[field_name]["phasecenter"] = msmd.phasecenter(field)
            gaincalibrator_dict[field_name]["intent"] = "phase"
            gaincalibrator_dict[field_name]["times"] = np.array([np.mean(msmd.timesforscan(scan)) for scan in gaincalibrator_dict[field_name]["scans"]])

        #print(gaincalibrator_dict.keys())
        gaincalibrator = list(gaincalibrator_dict.keys())[0]

        msmd.close()

        msmd.open(vis)
        all_targets = [msmd.fieldnames()[i] for i in msmd.fieldsforintent("*OBSERVE_TARGET*")]
        msmd.close()
        #print(all_targets)

        for target in all_targets:
            #print(target)
            if not os.path.exists(sanitize_string(target)+'_'+vis+'_Band_7_inf_1_p.g'):
                continue

            msmd.open(vis)
            targets_ids = [msmd.fieldsforname(field)[0] for field in [target]]
            for i, field in enumerate(targets_ids):
                scans_for_field = msmd.scansforfield(field)
                scans_for_science = msmd.scansforintent("*OBSERVE_TARGET*")
                field_name = [target][i]
                gaincalibrator_dict[field_name] = {}
                gaincalibrator_dict[field_name]["scans"] = np.intersect1d(scans_for_field, scans_for_science)
                gaincalibrator_dict[field_name]["phasecenter"] = msmd.phasecenter(field)
                gaincalibrator_dict[field_name]["intent"] = "target" if field_name == target else "science"
                gaincalibrator_dict[field_name]["times"] = np.array([np.mean(msmd.timesforscan(scan)) for scan in gaincalibrator_dict[field_name]["scans"]])

            msmd.close()

            fields = []
            scans = []
            distances = []
            intents = []
            times = []
            import matplotlib.pyplot as plt
            for t in gaincalibrator_dict.keys():
                dRA = (gaincalibrator_dict[t]["phasecenter"]["m0"]["value"] - gaincalibrator_dict[gaincalibrator]["phasecenter"]["m0"]["value"]) * 360/(2*np.pi)
                dDec = (gaincalibrator_dict[t]["phasecenter"]["m1"]["value"] - gaincalibrator_dict[gaincalibrator]["phasecenter"]["m1"]["value"]) * 360/(2*np.pi)
                #plt.plot(dRA, dDec, "ko")
                #plt.annotate(t, (dRA, dDec))
                d = (dRA**2 + dDec**2)**0.5

                scans += [gaincalibrator_dict[t]["scans"]]
                distances += [np.repeat(d,gaincalibrator_dict[t]["scans"].size)]
                intents += [np.repeat(gaincalibrator_dict[t]["intent"],gaincalibrator_dict[t]["scans"].size)]
                fields += [np.repeat(t,gaincalibrator_dict[t]["scans"].size)]
                times += [gaincalibrator_dict[t]["times"]]

            times = np.concatenate(times)
            order = np.argsort(times)
            times = times[order]

            scans = np.concatenate(scans)[order]
            distances = np.concatenate(distances)[order]
            intents = np.concatenate(intents)[order]
            fields = np.concatenate(fields)[order]

            nearest_calibrator_scan = np.repeat(0, scans.size)
            time_to_calibrator = np.repeat(0.0, scans.size)

            for i in range(scans.size):
                nearest_calibrator = np.where(np.abs(times - times[i]) == np.abs(times[intents == "phase"] - times[i]).min())[0][0]
                nearest_calibrator_scan[i] = scans[nearest_calibrator]

                time_to_calibrator[i] = np.abs(times[i] - times[nearest_calibrator])

                #print("{0:3d}   {1:5.2f}   {2:7s}   {3:20s}   {4:4.0f}   {5:3d}   {6:4.0f}".format(\
                #        scans[i], distances[i], intents[i], fields[i], times[i]-times[0], nearest_calibrator_scan[i], \
                #        time_to_calibrator[i]))


            tb.open(sanitize_string(target)+'_'+vis+'_Band_7_inf_1_p.g')
            cals = tb.getcol("CPARAM").flatten()
            flags = tb.getcol("FLAG").flatten()
            scan_numbers = tb.getcol("SCAN_NUMBER")
            #print(scan_numbers.shape)
            tb.close()

            cals = cals[flags == False]
            scan_numbers = scan_numbers[flags == False]

            phase = np.angle(cals) * 180./np.pi

            #plt.hist(phase.flatten(), 20)

            for scan in np.unique(scans[intents == "target"]):
                #time_arr = np.repeat(time_to_calibrator[scans == scan][0], (scan_numbers == scan).sum())
                time_collection += [time_to_calibrator[scans == scan][0]]
                distance_collection += [distances[scans == scan][0]] 
                rms_collection += [np.std(phase[scan_numbers == scan])]
                #plt.plot(time_arr, phase[scan_numbers == scan], "o")

            del gaincalibrator_dict[target]

    plt.scatter(distance_collection, time_collection, c=rms_collection)

def plotcals(source):
    import glob
    import matplotlib.pyplot as plt

    vislist = glob.glob("*.selfcal.ms")

    runs = glob.glob("inf_fb*full_tclean*")
    print(runs)
    runs = np.array(runs)[np.array([3,0,2])]
    #runs = np.concatenate((runs, ["original"]))

    nants = 0
    for vis in vislist:
        msmd.open(vis)
        if len(msmd.antennanames(msmd.antennasforscan(msmd.scansforintent("*OBSERVE_TARGET*")[0]))) > nants:
            nants = len(msmd.antennanames(msmd.antennasforscan(msmd.scansforintent("*OBSERVE_TARGET*")[0])))
    print(nants)

    for ant in range(nants):
        fig, axes = plt.subplots(nrows=2, ncols=3, figsize=(15,5))

        for run in runs:
            for i, ax in enumerate(axes.flatten()):
                if run == "original":
                    tb.open(run+"/Target_"+source+"_"+vislist[i]+"_Band_7_inf_1_p.g")
                else:
                    tb.open(run+"/Target_"+source+"_"+vislist[i]+"_Band_7_inf_fb_6_p.g")

                times = tb.getcol("TIME")
                cals = tb.getcol("CPARAM")
                flags = tb.getcol("FLAG")
                antennas = tb.getcol("ANTENNA1")
                tb.close()

                phase = np.angle(cals) * 180./np.pi

                good = np.logical_and(antennas == ant,  flags[0,0,:] == False)

                ax.plot(times[good], phase[0,0,good], "o")

        fig.tight_layout()

        plt.savefig("Target_"+source+"ANT"+str(ant)+"_phase.png")

        plt.clf()
        plt.close(fig)<|MERGE_RESOLUTION|>--- conflicted
+++ resolved
@@ -24,16 +24,10 @@
 def tclean_wrapper(selfcal_library, imagename, band, telescope='undefined', scales=[0], smallscalebias = 0.6, mask = '',\
                    nsigma=5.0, interactive = False, robust = 0.5, gain = 0.1, niter = 50000,\
                    cycleniter = 300, uvtaper = [], savemodel = 'none',gridder='standard', sidelobethreshold=3.0,smoothfactor=1.0,noisethreshold=5.0,\
-<<<<<<< HEAD
                    lownoisethreshold=1.5,parallel=False,cyclefactor=3,threshold='0.0Jy',phasecenter='',\
                    startmodel='',pblimit=0.1,pbmask=0.1,field='',datacolumn='',nfrms_multiplier=1.0, \
                    savemodel_only=False, resume=False, spw='all', image_mosaic_fields_separately=True, \
                    store_threshold=''):
-=======
-                   lownoisethreshold=1.5,parallel=False,nterms=1,reffreq='',cyclefactor=3,uvrange='',threshold='0.0Jy',phasecenter='',\
-                   startmodel='',pblimit=0.1,pbmask=0.1,field='',datacolumn='',spw='',obstype='single-point', nfrms_multiplier=1.0, \
-                   savemodel_only=False, resume=False, image_mosaic_fields_separately=False, mosaic_field_phasecenters={}, mosaic_field_fid_map={},usermodel=''):
->>>>>>> 3d121fe8
     """
     Wrapper for tclean with keywords set to values desired for the Large Program imaging
     See the CASA 6.1.1 documentation for tclean to get the definitions of all the parameters
@@ -60,6 +54,8 @@
 
     if nterms == 1:
        reffreq = ''
+    else:
+       reffreq = selfcal_library['reffreq']
 
     baselineThresholdALMA = 400.0
 
@@ -72,7 +68,7 @@
     else:
        usemask='user'
     if telescope=='ALMA':
-       if band_properties[vis[0]][band]['75thpct_uv'] > baselineThresholdALMA:
+       if selfcal_library['75thpct_uv'] > baselineThresholdALMA:
           fastnoise = True
        else:
           fastnoise = False
@@ -87,22 +83,16 @@
        growiterations = 75
        minbeamfrac = 0.3
        #cyclefactor=1.0
-<<<<<<< HEAD
-       #print(band_properties)
        if selfcal_library['75thpct_uv'] > 2000.0:
-=======
-       print(band_properties)
-       if band_properties[vis[0]][band]['75thpct_uv'] > 2000.0:   # not in ALMA heuristics, but we've been using it
           sidelobethreshold=2.0
 
-       if band_properties[vis[0]][band]['75thpct_uv'] < 300.0:
->>>>>>> 3d121fe8
+       if selfcal_library['75thpct_uv'] < 300.0:
           sidelobethreshold=2.0
           smoothfactor=1.0
           noisethreshold=4.25*nfrms_multiplier
           lownoisethreshold=1.5*nfrms_multiplier
 
-       if band_properties[vis[0]][band]['75thpct_uv'] < baselineThresholdALMA:
+       if selfcal_library['75thpct_uv'] < baselineThresholdALMA:
           sidelobethreshold = 2.0
 
     if telescope=='ACA':
@@ -239,12 +229,8 @@
                pbmask=pbmask,
                pblimit=pblimit,
                nterms = nterms,
-<<<<<<< HEAD
+               reffreq = reffreq,
                uvrange=selfcal_library['uvrange'],
-=======
-               reffreq = reffreq,
-               uvrange=uvrange,
->>>>>>> 3d121fe8
                threshold=threshold,
                parallel=parallel,
                phasecenter=phasecenter,
@@ -351,12 +337,9 @@
                  calcpsf = False,
                  restoration = False,
                  nterms = nterms,
-<<<<<<< HEAD
                  uvrange=selfcal_library['uvrange'],
-=======
                  reffreq = reffreq,
                  uvrange=uvrange,
->>>>>>> 3d121fe8
                  threshold=threshold,
                  parallel=False,
                  phasecenter=phasecenter,spw=spws_per_vis,wprojplanes=wprojplanes)
@@ -370,7 +353,6 @@
 def usermodel_wrapper(selfcal_library, imagename, band, telescope='undefined',scales=[0], smallscalebias = 0.6, mask = '',\
                    nsigma=5.0, interactive = False, robust = 0.5, gain = 0.1, niter = 50000,\
                    cycleniter = 300, uvtaper = [], savemodel = 'none',gridder='standard', sidelobethreshold=3.0,smoothfactor=1.0,noisethreshold=5.0,\
-<<<<<<< HEAD
                    lownoisethreshold=1.5,parallel=False,cyclefactor=3,threshold='0.0Jy',phasecenter='',\
                    startmodel='',pblimit=0.1,pbmask=0.1,field='',datacolumn='',spw='',\
                    savemodel_only=False, resume=False):
@@ -378,15 +360,6 @@
     if type(selfcal_library['usermodel'])==list:
        nterms=len(selfcal_library['usermodel'])
        for i, image in enumerate(selfcal_library['usermodel']):
-=======
-                   lownoisethreshold=1.5,parallel=False,nterms=1,reffreq='',cyclefactor=3,uvrange='',threshold='0.0Jy',phasecenter='',\
-                   startmodel='',pblimit=0.1,pbmask=0.1,field='',datacolumn='',spw='',obstype='single-point',\
-                   savemodel_only=False, resume=False, image_mosaic_fields_separately=False, mosaic_field_phasecenters={}, mosaic_field_fid_map={},usermodel=''):
-    
-    if type(usermodel)==list:
-       nterms=len(usermodel)
-       for i, image in enumerate(usermodel):
->>>>>>> 3d121fe8
            if 'fits' in image:
                importfits(fitsimage=image,imagename=image.replace('.fits',''))
                selfcal_library['usermodel'][i]=image.replace('.fits','')
@@ -412,6 +385,8 @@
 
     if nterms == 1:
        reffreq = ''
+    else:
+       reffreq = selfcal_library['reffreq']
 
     if mask == '':
        if selfcal_library['usermask'] != '':
@@ -477,12 +452,8 @@
                pbmask=pbmask,
                pblimit=pblimit,
                nterms = nterms,
-<<<<<<< HEAD
+               reffreq = reffreq,
                uvrange=selfcal_library['uvrange'],
-=======
-               reffreq = reffreq,
-               uvrange=uvrange,
->>>>>>> 3d121fe8
                threshold=threshold,
                parallel=parallel,
                phasecenter=phasecenter,
@@ -523,12 +494,8 @@
                  calcpsf = False,
                  restoration = False,
                  nterms = nterms,
-<<<<<<< HEAD
+                 reffreq = reffreq,
                  uvrange=selfcal_library['uvrange'],
-=======
-                 reffreq = reffreq,
-                 uvrange=uvrange,
->>>>>>> 3d121fe8
                  threshold=threshold,
                  parallel=False,
                  phasecenter=phasecenter,spw=spw,wprojplanes=wprojplanes)
@@ -1847,11 +1814,7 @@
     return n
 
 
-<<<<<<< HEAD
-def get_image_parameters(vislist,telescope,target,band,selfcal_library,scale_fov=1.0,mosaic=False):
-=======
-def get_image_parameters(vislist,telescope,target,field_ids,band,band_properties,scale_fov=1.0,mosaic=False):
->>>>>>> 3d121fe8
+def get_image_parameters(vislist,telescope,target,field_ids,band,selfcal_library,scale_fov=1.0,mosaic=False):
    cells=np.zeros(len(vislist))
    for i in range(len(vislist)):
       #im.open(vislist[i])
@@ -1864,7 +1827,7 @@
    nterms=1
    if selfcal_library[target][band]['fracbw'] > 0.1:
       nterms=2
-   reffreq = get_reffreq(vislist,field_ids,dict(zip(vislist,[band_properties[vis][band]['spwarray'] for vis in vislist])), telescope)
+   reffreq = get_reffreq(vislist,field_ids,selfcal_library[target][band]['spwsarray'], telescope)
 
    if 'VLA' in telescope:
       fov=45.0e9/selfcal_library[target][band]['meanfreq']*60.0*1.5
@@ -2971,15 +2934,10 @@
                frac_flagged_sols=nflagged_sols/nsols
                plot_ants_flagging_colored(directory+'/images/plot_ants_'+gaintable+'.png',vis,gaintable)
                htmlOutSolint.writelines('<a href="images/plot_ants_'+gaintable+'.png"><img src="images/plot_ants_'+gaintable+'.png" ALT="antenna positions with flagging plot" WIDTH=400 HEIGHT=400></a>')
-<<<<<<< HEAD
                if 'unflagged_lbs' in sclib[target][band][vis][selfcal_plan[target][band]['solints'][i]]:
                    unflag_failed_antennas(vis, gaintable.replace('.g','.pre-pass.g'), flagged_fraction=0.25, \
+                           sclib[target][band][vis][selfcal_plan[target][band]['solints'][i]]['gaincal_return'], \
                            spwmap=sclib[target][band][vis][selfcal_plan[target][band]['solints'][i]]['unflag_spwmap'], \
-=======
-               if 'unflagged_lbs' in sclib[target][band][vis][solints[band][target][i]]:
-                   unflag_failed_antennas(vis, gaintable.replace('.g','.pre-pass.g'), sclib[target][band][vis][solints[band][target][i]]['gaincal_return'], flagged_fraction=0.25, \
-                           spwmap=sclib[target][band][vis][solints[band][target][i]]['unflag_spwmap'], \
->>>>>>> 3d121fe8
                            plot=True, plot_directory=directory+'/images/')
                    htmlOutSolint.writelines('\n<a href="images/'+gaintable.replace('.g.','.pre-pass.pass')+'.png"><img src="images/'+gaintable.replace('.g','.pre-pass.pass')+'.png" ALT="Long baseline unflagging thresholds" HEIGHT=400></a><br>\n')
                else:
