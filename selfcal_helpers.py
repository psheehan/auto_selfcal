--- conflicted
+++ resolved
@@ -8,13 +8,8 @@
                    nsigma=5.0, imsize = None, cellsize = None, interactive = False, robust = 0.5, gain = 0.1, niter = 50000,\
                    cycleniter = 300, uvtaper = [], savemodel = 'none',gridder='standard', sidelobethreshold=3.0,smoothfactor=1.0,noisethreshold=5.0,\
                    lownoisethreshold=1.5,parallel=False,nterms=1,cyclefactor=3,uvrange='',threshold='0.0Jy',phasecenter='',\
-<<<<<<< HEAD
                    startmodel='',pblimit=0.1,pbmask=0.1,field='',datacolumn='',spw='',obstype='single-point', nfrms_multiplier=1.0, \
-                   savemodel_only=False, resume=False):
-=======
-                   startmodel='',pblimit=0.1,pbmask=0.1,field='',datacolumn='',spw='',obstype='single-point', \
-                   image_mosaic_fields_separately=False):
->>>>>>> 8190f8d1
+                   savemodel_only=False, resume=False, image_mosaic_fields_separately=False):
     """
     Wrapper for tclean with keywords set to values desired for the Large Program imaging
     See the CASA 6.1.1 documentation for tclean to get the definitions of all the parameters
@@ -83,7 +78,6 @@
 
     if gridder=='mosaic' and startmodel!='':
        parallel=False
-<<<<<<< HEAD
     if not savemodel_only:
         if not resume:
             for ext in ['.image*', '.mask', '.model*', '.pb*', '.psf*', '.residual*', '.sumwt*','.gridwt*']:
@@ -123,69 +117,32 @@
                phasecenter=phasecenter,
                startmodel=startmodel,
                datacolumn=datacolumn,spw=spw,wprojplanes=wprojplanes, verbose=True)
-=======
-    for ext in ['.image*', '.mask', '.model*', '.pb*', '.psf*', '.residual*', '.sumwt*','.gridwt*']:
-        os.system('rm -rf '+ imagename + ext)
-    tclean(vis= vis, 
-           imagename = imagename, 
-           field=field,
-           specmode = 'mfs', 
-           deconvolver = 'mtmfs',
-           scales = scales, 
-           gridder=gridder,
-           weighting='briggs', 
-           robust = robust,
-           gain = gain,
-           imsize = imsize,
-           cell = cellsize, 
-           smallscalebias = smallscalebias, #set to CASA's default of 0.6 unless manually changed
-           niter = niter, #we want to end on the threshold
-           interactive = interactive,
-           nsigma=nsigma,    
-           cycleniter = cycleniter,
-           cyclefactor = cyclefactor, 
-           uvtaper = uvtaper, 
-           savemodel = 'none',
-           mask=mask,
-           usemask=usemask,
-           sidelobethreshold=sidelobethreshold,
-           smoothfactor=smoothfactor,
-           pbmask=pbmask,
-           pblimit=pblimit,
-           nterms = nterms,
-           uvrange=uvrange,
-           threshold=threshold,
-           parallel=parallel,
-           phasecenter=phasecenter,
-           startmodel=startmodel,
-           datacolumn=datacolumn,spw=spw,wprojplanes=wprojplanes)
-
-    if image_mosaic_fields_separately:
-        msmd.open(vis[0]) 
-        field_ids = msmd.fieldsforname(field)
-        phasecenters = dict(zip(field_ids, [msmd.phasecenter(field_id) for field_id in field_ids]))
-        msmd.close()
-
-        for field_id in field_ids:
-            if 'VLA' in telescope:
-               fov=45.0e9/band_properties[vis[0]][band]['meanfreq']*60.0*1.5*0.5
-               if band_properties[vis[0]][band]['meanfreq'] < 12.0e9:
-                  fov=fov*2.0
-            if telescope=='ALMA':
-               fov=63.0*100.0e9/band_properties[vis[0]][band]['meanfreq']*1.5*0.5
-            if telescope=='ACA':
-               fov=108.0*100.0e9/band_properties[vis[0]][band]['meanfreq']*1.5*0.5
-
-            region = 'circle[[{0:f}rad, {1:f}rad], {2:f}arcsec]'.format(phasecenters[field_id]['m0']['value'], \
-                    phasecenters[field_id]['m1']['value'], fov)
-
-            for ext in [".image.tt0", ".mask", ".residual.tt0"]:
-                os.system('rm -rf '+ imagename.replace(field,field+"_field_"+str(field_id)) + ext)
-
-                imsubimage(imagename+ext, outfile=imagename.replace(field,field+"_field_"+str(field_id))+ext, region=region, overwrite=True)
-
-
->>>>>>> 8190f8d1
+
+        if image_mosaic_fields_separately:
+            msmd.open(vis[0]) 
+            field_ids = msmd.fieldsforname(field)
+            phasecenters = dict(zip(field_ids, [msmd.phasecenter(field_id) for field_id in field_ids]))
+            msmd.close()
+
+            for field_id in field_ids:
+                if 'VLA' in telescope:
+                   fov=45.0e9/band_properties[vis[0]][band]['meanfreq']*60.0*1.5*0.5
+                   if band_properties[vis[0]][band]['meanfreq'] < 12.0e9:
+                      fov=fov*2.0
+                if telescope=='ALMA':
+                   fov=63.0*100.0e9/band_properties[vis[0]][band]['meanfreq']*1.5*0.5
+                if telescope=='ACA':
+                   fov=108.0*100.0e9/band_properties[vis[0]][band]['meanfreq']*1.5*0.5
+
+                region = 'circle[[{0:f}rad, {1:f}rad], {2:f}arcsec]'.format(phasecenters[field_id]['m0']['value'], \
+                        phasecenters[field_id]['m1']['value'], fov)
+
+                for ext in [".image.tt0", ".mask", ".residual.tt0", ".psf.tt0", ".pb.tt0"]:
+                    os.system('rm -rf '+ imagename.replace(field,field+"_field_"+str(field_id)) + ext)
+
+                    imsubimage(imagename+ext, outfile=imagename.replace(field,field+"_field_"+str(field_id))+ext, region=region, overwrite=True)
+
+
      #this step is a workaround a bug in tclean that doesn't always save the model during multiscale clean. See the "Known Issues" section for CASA 5.1.1 on NRAO's website
     if savemodel=='modelcolumn':
           print("")
