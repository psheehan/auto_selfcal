--- conflicted
+++ resolved
@@ -2520,12 +2520,8 @@
 
 
 
-<<<<<<< HEAD
-def unflag_failed_antennas(vis, caltable, flagged_fraction=0.25, only_long_baselines=False, solnorm=True, calonly_max_flagged=0., 
+def unflag_failed_antennas(vis, caltable, flagged_fraction=0.25, only_long_baselines=False, solnorm=True, calonly_max_flagged=0., spwmap=[], 
         fb_to_prev_solint=False, solints=[], iteration=0):
-=======
-def unflag_failed_antennas(vis, caltable, flagged_fraction=0.25, only_long_baselines=False, solnorm=True, calonly_max_flagged=0., spwmap=[]):
->>>>>>> 2070c33c
     tb.open(caltable, nomodify=False)
     antennas = tb.getcol("ANTENNA1")
     flags = tb.getcol("FLAG")
