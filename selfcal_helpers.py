--- conflicted
+++ resolved
@@ -2889,7 +2889,6 @@
 
    fallback=''
    min_spwmap_bw=0.0
-<<<<<<< HEAD
    spwmap=[0.0]*len(spwlist)
    spwmap_widest_window_in_bb=[0.0]*len(spwlist)
 
@@ -3052,52 +3051,13 @@
    print('intermediate report',preferred_mode)
    # if certain spws have more than max_flagged_ants_spwmap flagged solutions that the least flagged spws, set those to spwmap
    # if doing amplitude selfcal, spw mapping might not be the best idea, so only do for phase-only
-=======
-   spwmap=[False]*len(spwlist)
-   nflags,nunflagged,fracflagged=get_flagged_solns_per_spw(spwlist,gaintable)
-   nflags_spwcomb,nunflagged_spwcomb,fracflagged_spwcomb=get_flagged_solns_per_spw([spwlist[0]],spw_combine_test_gaintable)
-   eff_bws=np.zeros(len(spwlist))
-   total_bws=np.zeros(len(spwlist))
-   keylist=list(selfcal_library[vis]['per_spw_stats'].keys())
-   for i in range(len(spwlist)):
-      eff_bws[i]=selfcal_library[vis]['per_spw_stats'][keylist[i]]['effective_bandwidth']
-      total_bws[i]=selfcal_library[vis]['per_spw_stats'][keylist[i]]['bandwidth']
-   minimum_flagged_ants_per_spw=np.min(nflags)/2.0
-   minimum_flagged_ants_spwcomb=np.min(nflags_spwcomb)/2.0 # account for the fact that some antennas might be completely flagged and give 
-                                                           # the impression of a lot of flagging
-   maximum_flagged_ants_per_spw=np.max(nflags)/2.0
-   delta_nflags=np.array(nflags)/2.0-minimum_flagged_ants_spwcomb #minimum_flagged_ants_per_spw
-
-   # if there are more than 3 flagged antennas for all spws (minimum_flagged_ants_spwcomb, fallback to doing spw combine for inf_EB fitting
-   # use the spw combine number of flagged ants to set the minimum otherwise could misinterpret fully flagged antennas for flagged solutions
-   # captures case where no one spws has sufficient S/N, only together do they have enough
-   if (minimum_flagged_ants_per_spw-minimum_flagged_ants_spwcomb) > max_flagged_ants_combspw:
-      fallback='combinespw'
-   
-   #if certain spws have more than max_flagged_ants_spwmap flagged solutions that the least flagged spws, set those to spwmap
-   for i in range(len(spwlist)):
-      if np.min(delta_nflags[i]) > max_flagged_ants_spwmap or \
-            solint_snr_per_spw['inf_EB'][str(selfcal_library['reverse_spw_map'][vis][int(spwlist[i])])] < minsnr_to_proceed or \
-            fracflagged[i] == 1.0:
-         fallback='spwmap'
-         spwmap[i]=True
-         if total_bws[i] > min_spwmap_bw:
-            min_spwmap_bw=total_bws[i]
-   #also spwmap spws with similar bandwidths to the others that are getting mapped, avoid low S/N solutions
-   if fallback=='spwmap':
-      for i in range(len(spwlist)):
-         if total_bws[i] <= min_spwmap_bw:
-            spwmap[i]=True
-      if all(spwmap):
-         fallback='combinespw'
-   #want the widest bandwidth window that also has the minimum flags to use for spw mapping
->>>>>>> 5e032b06
    applycal_spwmap=[]
    if 'per_spw' in selfcal_plan[vis]['solint_settings'][solint]['modes_to_attempt'] and (preferred_mode=='combinespw' or preferred_mode=='per_bb') and (selfcal_plan[vis]['solint_settings'][solint]['solmode'] !='ap'):
        for i in range(len(spwlist)):
           # use >= to not always map if an spw has flagged solutions for a given antenna
           if np.min(selfcal_plan[vis]['solint_settings'][solint]['delta_nflags']['per_spw'][i]) >= max_flagged_ants_spwmap or \
-                selfcal_plan['solint_snr_per_spw']['inf_EB'][str(selfcal_library['reverse_spw_map'][vis][int(spwlist[i])])] < minsnr_to_proceed:
+                selfcal_plan['solint_snr_per_spw']['inf_EB'][str(selfcal_library['reverse_spw_map'][vis][int(spwlist[i])])] < minsnr_to_proceed or \
+                selfcal_plan[vis]['solint_settings'][solint]['fracflagged']['per_spw'][i] == 1.0:
              fallback='spwmap'
              spwmap[i]=1.0
              spwmap_widest_window_in_bb[i]=check_spw_widest_in_bb(selfcal_library,vis,spwlist[i])
@@ -3140,9 +3100,8 @@
                 preferred_mode='per_spw'
 
    # If all of the spws map to the same spw, we might as well do a combinespw fallback.
-<<<<<<< HEAD
    if preferred_mode == 'per_spw':
-       if len(np.unique(applycal_spwmap)) == 1:
+       if len(np.unique(np.array(applycal_spwmap)[np.array(spwlist).astype(int)])) == 1:
            preferred_mode = 'combinespw'
            applycal_spwmap = []
 
@@ -3157,16 +3116,6 @@
       print(spwlist_str)
       nflags_spwcomb,nunflagged_spwcomb,fracflagged_spwcomb=get_flagged_solns_per_spw([spwlist_str[0]],spw_combine_test_gaintable,extendpol=True)
       nflags_spwpolcomb,nunflagged_spwpolcomb,fracflagged_spwpolcomb=get_flagged_solns_per_spw([spwlist_str[0]],spwpol_combine_test_gaintable)
-=======
-   if len(np.unique(np.array(applycal_spwmap)[np.array(spwlist).astype(int)])) == 1:
-       fallback = 'combinespw'
-       applycal_spwmap = []
-
-   if fallback == "combinespw":
-      # If we end up with combinespw, check whether going to combinespw with gaintype='T' offers further improvement.
-      nflags_spwcomb,nunflagged_spwcomb,fracflagged_spwcomb=get_flagged_solns_per_spw([spwlist[0]],spw_combine_test_gaintable,extendpol=True)
-      nflags_spwpolcomb,nunflagged_spwpolcomb,fracflagged_spwpolcomb=get_flagged_solns_per_spw([spwlist[0]],spwpol_combine_test_gaintable)
->>>>>>> 5e032b06
 
       if np.sqrt((nunflagged_spwcomb[0]*(nunflagged_spwcomb[0]-1)) / (nunflagged_spwpolcomb[0]*(nunflagged_spwpolcomb[0]-1))) < 0.95:
           preferred_mode='combinespwpol'
