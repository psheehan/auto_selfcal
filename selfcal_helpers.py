import numpy as np
import numpy 
import scipy.stats
import scipy.signal
import math
import os

import casatools
from casaplotms import plotms
from casatasks import *
from casatools import image, imager
from casatools import msmetadata as msmdtool
from casatools import table as tbtool
from casatools import ms as mstool
from casaviewer import imview
from PIL import Image

ms = mstool()
tb = tbtool()
msmd = msmdtool()
ia = image()
im = imager()

def tclean_wrapper(vis, imagename, band_properties,band,telescope='undefined',scales=[0], smallscalebias = 0.6, mask = '',\
                   nsigma=5.0, imsize = None, cellsize = None, interactive = False, robust = 0.5, gain = 0.1, niter = 50000,\
                   cycleniter = 300, uvtaper = [], savemodel = 'none',gridder='standard', sidelobethreshold=3.0,smoothfactor=1.0,noisethreshold=5.0,\
                   lownoisethreshold=1.5,parallel=False,nterms=1,cyclefactor=3,uvrange='',threshold='0.0Jy',phasecenter='',\
                   startmodel='',pblimit=0.1,pbmask=0.1,field='',datacolumn='',spw='',obstype='single-point', nfrms_multiplier=1.0, \
                   savemodel_only=False, resume=False, image_mosaic_fields_separately=False, mosaic_field_phasecenters={}, mosaic_field_fid_map={},usermodel=''):
    """
    Wrapper for tclean with keywords set to values desired for the Large Program imaging
    See the CASA 6.1.1 documentation for tclean to get the definitions of all the parameters
    """
    msmd.open(vis[0])
    fieldid=msmd.fieldsforname(field)
    msmd.done()
    tb.open(vis[0]+'/FIELD')
    try:
       ephem_column=tb.getcol('EPHEMERIS_ID')
       tb.close()
       if ephem_column[fieldid[0]] !=-1:
          phasecenter='TRACKFIELD'
    except:
       tb.close()
       phasecenter=''

    if obstype=='mosaic' and phasecenter != 'TRACKFIELD':
       phasecenter=get_phasecenter(vis[0],field)

    print('NF RMS Multiplier: ', nfrms_multiplier)
    # Minimize out the nfrms_multiplier at 1.
    nfrms_multiplier = max(nfrms_multiplier, 1.0)

    if mask == '':
       usemask='auto-multithresh'
    else:
       usemask='user'
    if threshold != '0.0Jy':
       nsigma=0.0
    if telescope=='ALMA':
       sidelobethreshold=2.5
       smoothfactor=1.0
       noisethreshold=5.0*nfrms_multiplier
       lownoisethreshold=1.5*nfrms_multiplier
       cycleniter=-1
       #cyclefactor=1.0
       print(band_properties)
       if band_properties[vis[0]][band]['75thpct_uv'] > 2000.0:
          sidelobethreshold=2.0

    if telescope=='ACA':
       sidelobethreshold=1.25
       smoothfactor=1.0
       noisethreshold=5.0*nfrms_multiplier
       lownoisethreshold=2.0*nfrms_multiplier
       cycleniter=-1
       #cyclefactor=1.0

    elif 'VLA' in telescope:
       sidelobethreshold=2.0
       smoothfactor=1.0
       noisethreshold=5.0*nfrms_multiplier
       lownoisethreshold=1.5*nfrms_multiplier
       pblimit=-0.1
       cycleniter=-1
       #cyclefactor=3.0
       pbmask=0.0
    wprojplanes=1
    if band=='EVLA_L' or band =='EVLA_S':
       gridder='wproject'
       wplanes=384 # normalized to S-band A-config
       #scale by 75th percentile uv distance divided by A-config value
       wplanes=wplanes * band_properties[vis[0]][band]['75thpct_uv']/20000.0
       if band=='EVLA_L':
          wplanes=wplanes*2.0 # compensate for 1.5 GHz being 2x longer than 3 GHz


       wprojplanes=int(wplanes)
    if (band=='EVLA_L' or band =='EVLA_S') and obstype=='mosaic':
       print('WARNING DETECTED VLA L- OR S-BAND MOSAIC; WILL USE gridder="mosaic" IGNORING W-TERM')
    if obstype=='mosaic':
       gridder='mosaic'
    else:
       if gridder !='wproject':
          gridder='standard' 

    if gridder=='mosaic' and startmodel!='':
       parallel=False
    if not savemodel_only:
        if not resume:
            for ext in ['.image*', '.mask', '.model*', '.pb*', '.psf*', '.residual*', '.sumwt*','.gridwt*']:
                os.system('rm -rf '+ imagename + ext)
        tclean_return = tclean(vis= vis, 
               imagename = imagename, 
               field=field,
               specmode = 'mfs', 
               deconvolver = 'mtmfs',
               scales = scales, 
               gridder=gridder,
               weighting='briggs', 
               robust = robust,
               gain = gain,
               imsize = imsize,
               cell = cellsize, 
               smallscalebias = smallscalebias, #set to CASA's default of 0.6 unless manually changed
               niter = niter, #we want to end on the threshold
               interactive = interactive,
               nsigma=nsigma,    
               cycleniter = cycleniter,
               cyclefactor = cyclefactor, 
               uvtaper = uvtaper, 
               savemodel = 'none',
               mask=mask,
               usemask=usemask,
               sidelobethreshold=sidelobethreshold,
               noisethreshold=noisethreshold,
               lownoisethreshold=lownoisethreshold,
               smoothfactor=smoothfactor,
               pbmask=pbmask,
               pblimit=pblimit,
               nterms = nterms,
               uvrange=uvrange,
               threshold=threshold,
               parallel=parallel,
               phasecenter=phasecenter,
               startmodel=startmodel,
               datacolumn=datacolumn,spw=spw,wprojplanes=wprojplanes, verbose=True)

        if image_mosaic_fields_separately:
            for field_id in mosaic_field_phasecenters:
                if 'VLA' in telescope:
                   fov=45.0e9/band_properties[vis[0]][band]['meanfreq']*60.0*1.5*0.5
                   if band_properties[vis[0]][band]['meanfreq'] < 12.0e9:
                      fov=fov*2.0
                if telescope=='ALMA':
                   fov=63.0*100.0e9/band_properties[vis[0]][band]['meanfreq']*1.5*0.5*1.15
                if telescope=='ACA':
                   fov=108.0*100.0e9/band_properties[vis[0]][band]['meanfreq']*1.5*0.5

                region = 'circle[[{0:f}rad, {1:f}rad], {2:f}arcsec]'.format(mosaic_field_phasecenters[field_id]['m0']['value'], \
                        mosaic_field_phasecenters[field_id]['m1']['value'], fov)

                for ext in [".image.tt0", ".mask", ".residual.tt0", ".psf.tt0",".pb.tt0"]:
                    target = sanitize_string(field)
                    os.system('rm -rf '+ imagename.replace(target,target+"_field_"+str(field_id)) + ext.replace("pb","mospb"))

                    if ext == ".psf.tt0":
                        os.system("cp -r "+imagename+ext+" "+imagename.replace(target,target+"_field_"+str(field_id))+ext)
                    else:
                        imsubimage(imagename+ext, outfile=imagename.replace(target,target+"_field_"+str(field_id))+\
                                ext.replace("pb","mospb.tmp"), region=region, overwrite=True)

                        if ext == ".pb.tt0":
                            immath(imagename=[imagename.replace(target,target+"_field_"+str(field_id))+ext.replace("pb","mospb.tmp")], \
                                    outfile=imagename.replace(target,target+"_field_"+str(field_id))+ext.replace("pb","mospb"), \
                                    expr="IIF(IM0 == 0, 0.1, IM0)")
                            os.system("rm -rf "+imagename.replace(target,target+"_field_"+str(field_id))+ext.replace("pb","mospb.tmp"))

                # Make an image of the primary beam for each sub-field.
                if type(vis) == list:
                    for v in vis:
                        # Since not every field is in every v, we need to check them all so that we don't accidentally get a v without a given field_id
                        if field_id in mosaic_field_fid_map[v]:
                            fid = mosaic_field_fid_map[v][field_id]
                            break

                    im.open(v)
                else:
                    fid = mosaic_field_fid_map[vis][field_id]
                    im.open(vis)

                nx, ny, nfreq, npol = imhead(imagename=imagename.replace(target,target+"_field_"+str(field_id))+".image.tt0", mode="get", \
                        hdkey="shape")

                im.selectvis(field=str(fid), spw=spw)
                im.defineimage(nx=nx, ny=ny, cellx=cellsize, celly=cellsize, phasecenter=fid, mode="mfs", spw=spw)
                im.setvp(dovp=True)
                im.makeimage(type="pb", image=imagename.replace(target,target+"_field_"+str(field_id)) + ".pb.tt0")
                im.close()


     #this step is a workaround a bug in tclean that doesn't always save the model during multiscale clean. See the "Known Issues" section for CASA 5.1.1 on NRAO's website
    if savemodel=='modelcolumn' and usermodel=='':
          print("")
          print("Running tclean a second time to save the model...")
          tclean(vis= vis, 
                 imagename = imagename, 
                 field=field,
                 specmode = 'mfs', 
                 deconvolver = 'mtmfs',
                 scales = scales, 
                 gridder=gridder,
                 weighting='briggs', 
                 robust = robust,
                 gain = gain,
                 imsize = imsize,
                 cell = cellsize, 
                 smallscalebias = smallscalebias, #set to CASA's default of 0.6 unless manually changed
                 niter = 0, 
                 interactive = False,
                 nsigma=0.0, 
                 cycleniter = cycleniter,
                 cyclefactor = cyclefactor, 
                 uvtaper = uvtaper, 
                 usemask='user',
                 savemodel = savemodel,
                 sidelobethreshold=sidelobethreshold,
                 noisethreshold=noisethreshold,
                 lownoisethreshold=lownoisethreshold,
                 smoothfactor=smoothfactor,
                 pbmask=pbmask,
                 pblimit=pblimit,
                 calcres = False,
                 calcpsf = False,
                 restoration = False,
                 nterms = nterms,
                 uvrange=uvrange,
                 threshold=threshold,
                 parallel=False,
                 phasecenter=phasecenter,spw=spw,wprojplanes=wprojplanes)
    elif usermodel !='':
          print('Using user model already filled to model column, skipping model write.')


def usermodel_wrapper(vis, imagename, band_properties,band,telescope='undefined',scales=[0], smallscalebias = 0.6, mask = '',\
                   nsigma=5.0, imsize = None, cellsize = None, interactive = False, robust = 0.5, gain = 0.1, niter = 50000,\
                   cycleniter = 300, uvtaper = [], savemodel = 'none',gridder='standard', sidelobethreshold=3.0,smoothfactor=1.0,noisethreshold=5.0,\
                   lownoisethreshold=1.5,parallel=False,nterms=1,cyclefactor=3,uvrange='',threshold='0.0Jy',phasecenter='',\
                   startmodel='',pblimit=0.1,pbmask=0.1,field='',datacolumn='',spw='',obstype='single-point',\
                   savemodel_only=False, resume=False, image_mosaic_fields_separately=False, mosaic_field_phasecenters={}, mosaic_field_fid_map={},usermodel=''):
    
<<<<<<< HEAD
    if not savemodel_only:
        return tclean_return
=======
    if type(usermodel)==list:
       nterms=len(usermodel)
       for i, image in enumerate(usermodel):
           if 'fits' in image:
               importfits(fitsimage=image,imagename=image.replace('.fits',''))
               usermodel[i]=image.replace('.fits','')
    elif type(usermodel)==str:
       importfits(fitsimage=usermodel,imagename=usermmodel.replace('.fits',''))
       nterms=1
   
    msmd.open(vis[0])
    fieldid=msmd.fieldsforname(field)
    msmd.done()
    tb.open(vis[0]+'/FIELD')
    try:
       ephem_column=tb.getcol('EPHEMERIS_ID')
       tb.close()
       if ephem_column[fieldid[0]] !=-1:
          phasecenter='TRACKFIELD'
    except:
       tb.close()
       phasecenter=''

    if obstype=='mosaic' and phasecenter != 'TRACKFIELD':
       phasecenter=get_phasecenter(vis[0],field)

    if mask == '':
       usemask='auto-multithresh'
    else:
       usemask='user'
    wprojplanes=1
    if band=='EVLA_L' or band =='EVLA_S':
       gridder='wproject'
       wplanes=384 # normalized to S-band A-config
       #scale by 75th percentile uv distance divided by A-config value
       wplanes=wplanes * band_properties[vis[0]][band]['75thpct_uv']/20000.0
       if band=='EVLA_L':
          wplanes=wplanes*2.0 # compensate for 1.5 GHz being 2x longer than 3 GHz


       wprojplanes=int(wplanes)
    if (band=='EVLA_L' or band =='EVLA_S') and obstype=='mosaic':
       print('WARNING DETECTED VLA L- OR S-BAND MOSAIC; WILL USE gridder="mosaic" IGNORING W-TERM')
    if obstype=='mosaic':
       gridder='mosaic'
    else:
       if gridder !='wproject':
          gridder='standard' 

    if gridder=='mosaic' and startmodel!='':
       parallel=False
    for ext in ['.image*', '.mask', '.model*', '.pb*', '.psf*', '.residual*', '.sumwt*','.gridwt*']:
        os.system('rm -rf '+ imagename + ext)
    #regrid start model
    tclean(vis= vis, 
               imagename = imagename+'_usermodel_prep', 
               field=field,
               specmode = 'mfs', 
               deconvolver = 'mtmfs',
               scales = scales, 
               gridder=gridder,
               weighting='briggs', 
               robust = robust,
               gain = gain,
               imsize = imsize,
               cell = cellsize, 
               smallscalebias = smallscalebias, #set to CASA's default of 0.6 unless manually changed
               niter = 0, #we want to end on the threshold
               interactive = interactive,
               nsigma=nsigma,    
               cycleniter = cycleniter,
               cyclefactor = cyclefactor, 
               uvtaper = uvtaper, 
               mask=mask,
               usemask=usemask,
               sidelobethreshold=sidelobethreshold,
               noisethreshold=noisethreshold,
               lownoisethreshold=lownoisethreshold,
               smoothfactor=smoothfactor,
               pbmask=pbmask,
               pblimit=pblimit,
               nterms = nterms,
               uvrange=uvrange,
               threshold=threshold,
               parallel=parallel,
               phasecenter=phasecenter,
               datacolumn=datacolumn,spw=spw,wprojplanes=wprojplanes, verbose=True,startmodel=usermodel,savemodel='modelcolumn')
>>>>>>> b0efe4ec

     #this step is a workaround a bug in tclean that doesn't always save the model during multiscale clean. See the "Known Issues" section for CASA 5.1.1 on NRAO's website
    if savemodel=='modelcolumn':
          print("")
          print("Running tclean a second time to save the model...")
          tclean(vis= vis, 
                 imagename = imagename+'_usermodel_prep', 
                 field=field,
                 specmode = 'mfs', 
                 deconvolver = 'mtmfs',
                 scales = scales, 
                 gridder=gridder,
                 weighting='briggs', 
                 robust = robust,
                 gain = gain,
                 imsize = imsize,
                 cell = cellsize, 
                 smallscalebias = smallscalebias, #set to CASA's default of 0.6 unless manually changed
                 niter = 0, 
                 interactive = False,
                 nsigma=0.0, 
                 cycleniter = cycleniter,
                 cyclefactor = cyclefactor, 
                 uvtaper = uvtaper, 
                 usemask='user',
                 savemodel = savemodel,
                 sidelobethreshold=sidelobethreshold,
                 noisethreshold=noisethreshold,
                 lownoisethreshold=lownoisethreshold,
                 smoothfactor=smoothfactor,
                 pbmask=pbmask,
                 pblimit=pblimit,
                 calcres = False,
                 calcpsf = False,
                 restoration = False,
                 nterms = nterms,
                 uvrange=uvrange,
                 threshold=threshold,
                 parallel=False,
                 phasecenter=phasecenter,spw=spw,wprojplanes=wprojplanes)
 

def collect_listobs_per_vis(vislist):
   listdict={}
   for vis in vislist:
      listdict[vis]=listobs(vis)
   return listdict

def fetch_scan_times(vislist,targets):
   scantimesdict={}
   integrationsdict={}
   integrationtimesdict={}
   integrationtimes=np.array([])
   n_spws=np.array([])
   min_spws=np.array([])
   spwslist_dict = {}
   spws_set_dict = {}
   scansdict={}
   for vis in vislist:
      scantimesdict[vis]={}
      integrationsdict[vis]={}
      integrationtimesdict[vis]={}
      scansdict[vis]={}
      spws_set_dict[vis]={}
      spwslist_dict[vis]=np.array([])
      msmd.open(vis)
      for target in targets:
         scansdict[vis][target]=msmd.scansforfield(target)

      for target in targets:
         scantimes=np.array([])
         integrations=np.array([])
         for scan in scansdict[vis][target]:
            spws_set_dict[vis][scan]=np.array([])
            spws=msmd.spwsforscan(scan)
            #print(scan, spws)
            spws_set_dict[vis][scan]=spws.copy()
            n_spws=np.append(len(spws),n_spws)
            min_spws=np.append(np.min(spws),min_spws)
            spwslist_dict[vis]=np.append(spws,spwslist_dict[vis])
            integrationtime=msmd.exposuretime(scan=scan,spwid=spws[0])['value']
            integrationtimes=np.append(integrationtimes,np.array([integrationtime]))
            times=msmd.timesforscan(scan)
            scantime=np.max(times)+integrationtime-np.min(times)
            ints_per_scan=np.round(scantime/integrationtimes[0])
            scantimes=np.append(scantimes,np.array([scantime]))
            integrations=np.append(integrations,np.array([ints_per_scan]))



         scantimesdict[vis][target]=scantimes.copy()
         #assume each band only has a single integration time
         integrationtimesdict[vis][target]=np.median(integrationtimes)
         integrationsdict[vis][target]=integrations.copy()
      msmd.close()
   if np.mean(n_spws) != np.max(n_spws):
      print('WARNING, INCONSISTENT NUMBER OF SPWS IN SCANS/MSes (Possibly expected if Multi-band VLA data or ALMA Spectral Scan)')
   if np.max(min_spws) != np.min(min_spws):
      print('WARNING, INCONSISTENT MINIMUM SPW IN SCANS/MSes (Possibly expected if Multi-band VLA data or ALMA Spectral Scan)')

   for vis in vislist:
      spwslist_dict[vis]=np.unique(spwslist_dict[vis]).astype(int)
   # jump through some hoops to get the dictionary that has spws per scan into a dictionary of unique
   # spw sets per vis file
   for vis in vislist:
      spws_set_list=[i for i in spws_set_dict[vis].values()]
      spws_set_list=[i.tolist() for i in spws_set_list]
      unique_spws_set_list=[list(i) for i in set(tuple(i) for i in spws_set_list)]
      spws_set_list=[np.array(i) for i in unique_spws_set_list]
      spws_set_dict[vis]=np.array(spws_set_list,dtype=object)

   return scantimesdict,integrationsdict,integrationtimesdict, integrationtimes,np.max(n_spws),np.min(min_spws),spwslist_dict,spws_set_dict

def fetch_scan_times_band_aware(vislist,targets,band_properties,band):
   scantimesdict={}
   scanfieldsdict={}
   scannfieldsdict={}
   scanstartsdict={}
   scanendsdict={}
   integrationsdict={}
   integrationtimesdict={}
   integrationtimes=np.array([])
   n_spws=np.array([])
   min_spws=np.array([])
   scansforspw=np.array([])
   spwslist=np.array([])
   spws_set_dict = {}
   mosaic_field={}
   scansdict={}
   for vis in vislist:
      mosaic_field[vis] = {}
      scantimesdict[vis]={}
      scanfieldsdict[vis]={}
      scannfieldsdict[vis]={}
      scanstartsdict[vis]={}
      scanendsdict[vis]={}
      integrationsdict[vis]={}
      integrationtimesdict[vis]={}
      spws_set_dict[vis] = {}
      scansdict[vis]={}
      msmd.open(vis)
      for target in targets:
         scansforfield=msmd.scansforfield(target)
         for spw in band_properties[vis][band]['spwarray']:
            scansforspw_temp=msmd.scansforspw(spw)
            scansforspw=np.append(scansforspw,np.array(scansforspw_temp,dtype=int))
         scansforspw=scansforspw.astype(int)
         scansdict[vis][target]=list(set(scansforfield) & set(scansforspw))
         scansdict[vis][target].sort()
      for target in targets:
         mosaic_field[vis][target]={}
         mosaic_field[vis][target]['field_ids']=[]
         mosaic_field[vis][target]['mosaic']=False

         mosaic_field[vis][target]['field_ids']=msmd.fieldsforscans(scansdict[vis][target]).tolist()
         mosaic_field[vis][target]['field_ids']=list(set(mosaic_field[vis][target]['field_ids']))
         mosaic_field[vis][target]['phasecenters'] = [msmd.phasecenter(fid) for fid in mosaic_field[vis][target]['field_ids']]
         if len(mosaic_field[vis][target]['field_ids']) > 1:
            mosaic_field[vis][target]['mosaic']=True
         scantimes=np.array([])
         scanfields=np.array([])
         scannfields=np.array([])
         integrations=np.array([])
         scanstarts=np.array([])
         scanends=np.array([])

         for scan in scansdict[vis][target]:
            spws=msmd.spwsforscan(scan)
            spws_set_dict[vis][scan]=spws.copy()
            n_spws=np.append(len(spws),n_spws)
            min_spws=np.append(np.min(spws),min_spws)
            spwslist=np.append(spws,spwslist)
            integrationtime=msmd.exposuretime(scan=scan,spwid=spws[0])['value']
            integrationtimes=np.append(integrationtimes,np.array([integrationtime]))
            times=msmd.timesforscan(scan)
            scantime=np.max(times)+integrationtime-np.min(times)
            scanstarts=np.append(scanstarts,np.array([np.min(times)/86400.0]))
            scanends=np.append(scanends,np.array([(np.max(times)+integrationtime)/86400.0]))
            ints_per_scan=np.round(scantime/integrationtimes[0])
            scantimes=np.append(scantimes,np.array([scantime]))
            integrations=np.append(integrations,np.array([ints_per_scan]))
            scanfields = np.append(scanfields,np.array([','.join(msmd.fieldsforscan(scan).astype(str))]))
            scannfields = np.append(scannfields,np.array([msmd.fieldsforscan(scan).size]))

               
         scantimesdict[vis][target]=scantimes.copy()
         scanfieldsdict[vis][target]=scanfields.copy()
         scannfieldsdict[vis][target]=scannfields.copy()
         scanstartsdict[vis][target]=scanstarts.copy()
         scanendsdict[vis][target]=scanends.copy()
         #assume each band only has a single integration time
         integrationtimesdict[vis][target]=np.median(integrationtimes)
         integrationsdict[vis][target]=integrations.copy()
   # jump through some hoops to get the dictionary that has spws per scan into a dictionary of unique
   # spw sets per vis file
   for vis in vislist:
      spws_set_list=[i for i in spws_set_dict[vis].values()]
      spws_set_list=[i.tolist() for i in spws_set_list]
      unique_spws_set_list=[list(i) for i in set(tuple(i) for i in spws_set_list)]
      spws_set_list=[np.array(i) for i in unique_spws_set_list]
      spws_set_dict[vis]=np.array(spws_set_list,dtype=object)
   if len(n_spws) > 0:
      if np.mean(n_spws) != np.max(n_spws):
         print('WARNING, INCONSISTENT NUMBER OF SPWS IN SCANS/MSes (Possibly expected if Multi-band VLA data or ALMA Spectral Scan)')
      if np.max(min_spws) != np.min(min_spws):
         print('WARNING, INCONSISTENT MINIMUM SPW IN SCANS/MSes (Possibly expected if Multi-band VLA data or ALMA Spectral Scan)')
      spwslist=np.unique(spwslist).astype(int)
   else:
     return scantimesdict,scanfieldsdict,scannfieldsdict,scanstartsdict,scanendsdict,integrationsdict,integrationtimesdict, integrationtimes,-99,-99,spwslist,mosaic_field
   return scantimesdict,scanfieldsdict,scannfieldsdict,scanstartsdict,scanendsdict,integrationsdict,integrationtimesdict, integrationtimes,np.max(n_spws),np.min(min_spws),spwslist,spws_set_dict,mosaic_field


def fetch_spws(vislist,targets):
   scantimesdict={}
   n_spws=np.array([])
   min_spws=np.array([])
   spwslist=np.array([])
   scansdict={}
   for vis in vislist:
      scansdict[vis]={}
      msmd.open(vis)
      for target in targets:
         scansdict[vis][target]=msmd.scansforfield(target)
         scansdict[vis][target].sort()
      for target in targets:
         for scan in scansdict[vis][target]:
            spws=msmd.spwsforscan(scan)
            n_spws=np.append(len(spws),n_spws)
            min_spws=np.append(np.min(spws),min_spws)
            spwslist=np.append(spws,spwslist)
   if len(n_spws) > 1:
      if np.mean(n_spws) != np.max(n_spws):
         print('WARNING, INCONSISTENT NUMBER OF SPWS IN SCANS/MSes (Possibly expected if Multi-band VLA data or ALMA Spectral Scan)')
      if np.max(min_spws) != np.min(min_spws):
         print('WARNING, INCONSISTENT MINIMUM SPW IN SCANS/MSes (Possibly expected if Multi-band VLA data or ALMA Spectral Scan)')
   spwslist=np.unique(spwslist).astype(int)
   if len(n_spws) == 1:
      return n_spws,min_spws,spwslist
   else:
      return np.max(n_spws),np.min(min_spws),spwslist


    

#actual routine used for getting solints
def get_solints_simple(vislist,scantimesdict,scannfieldsdict,scanstartsdict,scanendsdict,integrationtimes,\
                       inf_EB_gaincal_combine,spwcombine=True,solint_decrement='fixed',solint_divider=2.0,n_solints=4.0,do_amp_selfcal=False, mosaic=False):
   all_integrations=np.array([])
   all_nscans_per_obs=np.array([])
   all_time_between_scans=np.array([])
   all_times_per_obs=np.array([])
   allscantimes=np.array([]) # we put all scan times from all MSes into single array
   #mix of short and long baseline data could have differing integration times and hence solints
   #could do solints per vis file, but too complex for now at least use perhaps keep scan groups different
   #per MOUS
   nscans_per_obs={}
   time_per_vis={}
   time_between_scans={}
   for vis in vislist:
      nscans_per_obs[vis]={}
      time_between_scans[vis]={}
      time_per_vis[vis]=0.0
      targets=integrationtimes[vis].keys()
      earliest_start=1.0e10
      latest_end=0.0
      for target in targets:
         nscans_per_obs[vis][target]=len(scantimesdict[vis][target])
         allscantimes=np.append(allscantimes,scantimesdict[vis][target]/scannfieldsdict[vis][target])
         for i in range(len(scanstartsdict[vis][target])):# way to get length of an EB with multiple targets without writing new functions; I could be more clever with np.where()
            if scanstartsdict[vis][target][i] < earliest_start: 
               earliest_start=scanstartsdict[vis][target][i]
            if scanendsdict[vis][target][i] > latest_end:
               latest_end=scanstartsdict[vis][target][i]
         if np.isfinite(integrationtimes[vis][target]):
            all_integrations=np.append(all_integrations,integrationtimes[vis][target])
         all_nscans_per_obs=np.append(all_nscans_per_obs,nscans_per_obs[vis][target])
         #determine time between scans
         delta_scan=np.zeros(len(scanstartsdict[vis][target])-1)
         sortedstarts=np.sort(scanstartsdict[vis][target]) #scan list isn't sorted, so sort these so they're in order and we can subtract them from each other
         sortedends=np.sort(scanstartsdict[vis][target])
         #delta_scan=(sortedends[:-1]-sortedstarts[1:])*86400.0*-1.0
         delta_scan=np.zeros(len(sortedends)-1)
         for i in range(len(sortedstarts)-1):
            delta_scan[i]=(sortedends[i]-sortedstarts[i+1])*86400.0*-1.0
         all_time_between_scans=np.append(all_time_between_scans,delta_scan)
      time_per_vis[vis]= (latest_end - earliest_start)*86400.0    # calculate length of EB
      all_times_per_obs=np.append(all_times_per_obs,np.array([time_per_vis[vis]]))
   integration_time=np.max(all_integrations) # use the longest integration time from all MS files

   max_scantime=np.median(allscantimes)
   median_scantime=np.max(allscantimes)
   min_scantime=np.min(allscantimes)
   median_scans_per_obs=np.median(all_nscans_per_obs)
   median_time_per_obs=np.median(all_times_per_obs)
   median_time_between_scans=np.median(all_time_between_scans)
   print('median scan length: ',median_scantime)
   print('median time between target scans: ',median_time_between_scans)
   print('median scans per observation: ',median_scans_per_obs)
   print('median length of observation: ',median_time_per_obs)

   solints_gt_scan=np.array([])
   gaincal_combine=[]
   
   # commented completely, no solints between inf_EB and inf
   #make solints between inf_EB and inf if more than one scan per source and scans are short
   #if median_scans_per_obs > 1 and median_scantime < 150.0:
   #   # add one solint that is meant to combine 2 short scans, otherwise go to inf_EB
   #   solint=(median_scantime*2.0+median_time_between_scans)*1.1
   #   if solint < 300.0:  # only allow solutions that are less than 5 minutes in duration
   #      solints_gt_scan=np.append(solints_gt_scan,[solint])

   #code below would make solints between inf_EB and inf by combining scans
   #sometimes worked ok, but many times selfcal would quit before solint=inf
   '''
   solint=median_time_per_obs/4.05 # divides slightly unevenly if lengths of observation are exactly equal, but better than leaving a small out of data remaining
   while solint > (median_scantime*2.0+median_time_between_scans)*1.05:      #solint should be greater than the length of time between two scans + time between to be better than inf
      solints_gt_scan=np.append(solints_gt_scan,[solint])                       # add solint to list of solints now that it is an integer number of integrations
      solint = solint/2.0  
      #print('Next solint: ',solint)                                        #divide solint by 2.0 for next solint
   '''
   print(max_scantime,integration_time)
   if solint_decrement == 'fixed':
      solint_divider=np.round(np.exp(1.0/n_solints*np.log(max_scantime/integration_time)))
   #division never less than 2.0
   if solint_divider < 2.0:
      solint_divider=2.0
   solints_lt_scan=np.array([])
   n_scans=len(allscantimes)
   solint=max_scantime/solint_divider  
   while solint > 1.90*integration_time:      #1.1*integration_time will ensure that a single int will not be returned such that solint='int' can be appended to the final list.
      ints_per_solint=solint/integration_time
      if ints_per_solint.is_integer():
         solint=solint
      else:
         remainder=ints_per_solint-float(int(ints_per_solint))     # calculate delta_T greater than an a fixed multile of integrations
         solint=solint-remainder*integration_time # add remainder to make solint a fixed number of integrations

      ints_per_solint=float(int(ints_per_solint))
      print('Checking solint = ',ints_per_solint*integration_time)
      delta=test_truncated_scans(ints_per_solint, allscantimes,integration_time) 
      solint=(ints_per_solint+delta)*integration_time
      if solint > 1.90*integration_time:
         solints_lt_scan=np.append(solints_lt_scan,[solint])                       # add solint to list of solints now that it is an integer number of integrations

      solint = solint/solint_divider  
      #print('Next solint: ',solint)                                        #divide solint by 2.0 for next solint

      

   solints_list=[]
   if len(solints_gt_scan) > 0:
      for solint in solints_gt_scan:
         solint_string='{:0.2f}s'.format(solint)
         solints_list.append(solint_string)
         if spwcombine:
            gaincal_combine.append('spw,scan')
         else:
            gaincal_combine.append('scan')



 # insert inf_EB
   solints_list.insert(0,'inf_EB')
   gaincal_combine.insert(0,inf_EB_gaincal_combine)

   # Insert scan_inf_EB if this is a mosaic.
   if mosaic and median_scans_per_obs > 1:
       solints_list.append('scan_inf')
       if spwcombine:
           gaincal_combine.append('spw,field,scan')
       else:
           gaincal_combine.append('field,scan')

   #insert solint = inf
   if (not mosaic and (median_scans_per_obs > 2 or (median_scans_per_obs == 2 and max_scantime / min_scantime < 4))) or mosaic:                    # if only a single scan per target, redundant with inf_EB and do not include
      solints_list.append('inf')
      if spwcombine:
         gaincal_combine.append('spw')
      else:
         gaincal_combine.append('')

   for solint in solints_lt_scan:
      solint_string='{:0.2f}s'.format(solint)
      solints_list.append(solint_string)
      if spwcombine:
         gaincal_combine.append('spw')
      else:
         gaincal_combine.append('')



   #append solint = int to end
   solints_list.append('int')
   if spwcombine:
      gaincal_combine.append('spw')
   else:
      gaincal_combine.append('')
   solmode_list=['p']*len(solints_list)
   if do_amp_selfcal:
      if median_time_between_scans >150.0 or np.isnan(median_time_between_scans):
         amp_solints_list=['inf_ap']
         if spwcombine:
            amp_gaincal_combine=['spw']
         else:
            amp_gaincal_combine=['']
      else:
         amp_solints_list=['300s_ap','inf_ap']
         if spwcombine:
            amp_gaincal_combine=['scan,spw','spw']
         else:
            amp_gaincal_combine=['scan','']
      solints_list=solints_list+amp_solints_list
      gaincal_combine=gaincal_combine+amp_gaincal_combine
      solmode_list=solmode_list+['ap']*len(amp_solints_list)

      
         

   return solints_list,integration_time,gaincal_combine,solmode_list



def test_truncated_scans(ints_per_solint, allscantimes,integration_time ):
   delta_ints_per_solint=[0 , -1, 1,-2,2]
   n_truncated_scans=np.zeros(len(delta_ints_per_solint))
   n_remaining_ints=np.zeros(len(delta_ints_per_solint))
   min_index=0
   for i in range(len(delta_ints_per_solint)):
      diff_ints_per_scan=((allscantimes-((ints_per_solint+delta_ints_per_solint[i])*integration_time))/integration_time)+0.5
      diff_ints_per_scan=diff_ints_per_scan.astype(int)
      trimmed_scans=( (diff_ints_per_scan > 0.0)  & (diff_ints_per_scan < ints_per_solint+delta_ints_per_solint[i])).nonzero()
      if len(trimmed_scans[0]) >0:
         n_remaining_ints[i]=np.max(diff_ints_per_scan[trimmed_scans[0]])
      else:
         n_remaining_ints[i]=0.0
      #print((ints_per_solint+delta_ints_per_solint[i])*integration_time,ints_per_solint+delta_ints_per_solint[i],  diff_ints_per_scan)
      
      #print('Max ints remaining: ', n_remaining_ints[i])
      #print('N truncated scans: ', len(trimmed_scans[0]))
      n_truncated_scans[i]=len(trimmed_scans[0])
      # check if there are fewer truncated scans in the current trial and if
      # if one trial has more scans left off or fewer. Favor more left off, such that remainder might be able to 
      # find a solution
      # if ((i > 0) and (n_truncated_scans[i] <= n_truncated_scans[min_index]):   # if we don't care about the amount of 
      #if ((i > 0) and (n_truncated_scans[i] <= n_truncated_scans[min_index]) and (n_remaining_ints[i] > n_remaining_ints[min_index])):
      if ((i > 0) and (n_truncated_scans[i] <= n_truncated_scans[min_index]) and (n_remaining_ints[i] < n_remaining_ints[min_index])):
         min_index=i
      #print(delta_ints_per_solint[min_index])
   return delta_ints_per_solint[min_index]
   
def fetch_targets(vis):
      fields=[]
      msmd.open(vis)
      fieldnames=msmd.fieldnames()
      for fieldname in fieldnames:
         scans=msmd.scansforfield(fieldname)
         if len(scans) > 0:
            fields.append(fieldname)
      msmd.close()
      fields=list(set(fields)) # convert to set to only get unique items
      return fields

def checkmask(imagename):
   maskImage=imagename.replace('image','mask').replace('.tt0','')
   image_stats= imstat(maskImage)
   if image_stats['max'][0] == 0:
      return False
   else:
      return True

def estimate_SNR(imagename,maskname=None,verbose=True, mosaic_sub_field=False):
    MADtoRMS =  1.4826
    headerlist = imhead(imagename, mode = 'list')
    beammajor = headerlist['beammajor']['value']
    beamminor = headerlist['beamminor']['value']
    beampa = headerlist['beampa']['value']

    if mosaic_sub_field:
        os.system("rm -rf temp.image")
        immath(imagename=[imagename, imagename.replace(".image",".pb"), imagename.replace(".image",".mospb")], outfile="temp.image", \
                expr="IM0*IM1/IM2")
        image_stats= imstat(imagename = "temp.image")
        os.system("rm -rf temp.image")
    else:
        image_stats= imstat(imagename = imagename)

    if maskname is None:
       maskImage=imagename.replace('image','mask').replace('.tt0','')
    else:
       maskImage=maskname
    residualImage=imagename.replace('image','residual')
    os.system('rm -rf temp.mask temp.residual')
    if os.path.exists(maskImage):
       os.system('cp -r '+maskImage+ ' temp.mask')
       maskImage='temp.mask'
    os.system('cp -r '+residualImage+ ' temp.residual')
    residualImage='temp.residual'
    if 'dirty' not in imagename:
       goodMask=checkmask(imagename)
    else:
       goodMask=False
    if os.path.exists(maskImage) and goodMask:
       ia.close()
       ia.done()
       ia.open(residualImage)
       #ia.calcmask(maskImage+" <0.5"+"&& mask("+residualImage+")",name='madpbmask0')
       ia.calcmask("'"+maskImage+"'"+" <0.5"+"&& mask("+residualImage+")",name='madpbmask0')
       mask0Stats = ia.statistics(robust=True,axes=[0,1])
       ia.maskhandler(op='set',name='madpbmask0')
       rms = mask0Stats['medabsdevmed'][0] * MADtoRMS
       residualMean = mask0Stats['median'][0]
    else:
       residual_stats=imstat(imagename=imagename.replace('image','residual'),algorithm='chauvenet')
       rms = residual_stats['rms'][0]
    peak_intensity = image_stats['max'][0]
    SNR = peak_intensity/rms
    if verbose:
           print("#%s" % imagename)
           print("#Beam %.3f arcsec x %.3f arcsec (%.2f deg)" % (beammajor, beamminor, beampa))
           print("#Peak intensity of source: %.2f mJy/beam" % (peak_intensity*1000,))
           print("#rms: %.2e mJy/beam" % (rms*1000,))
           print("#Peak SNR: %.2f" % (SNR,))
    ia.close()
    ia.done()
    if mosaic_sub_field:
        os.system("rm -rf temp.image")
    os.system('rm -rf temp.mask temp.residual')
    return SNR,rms



def estimate_near_field_SNR(imagename,las=None,maskname=None,verbose=True, mosaic_sub_field=False, save_near_field_mask=True):
    if maskname is None:
       maskImage=imagename.replace('image','mask').replace('.tt0','')
    else:
       maskImage=maskname
    if not os.path.exists(maskImage):
       print('Does not exist')
       return np.float64(-99.0),np.float64(-99.0)
    goodMask=checkmask(maskImage)
    if not goodMask:
       print('checkmask')
       return np.float64(-99.0),np.float64(-99.0)

    MADtoRMS =  1.4826
    headerlist = imhead(imagename, mode = 'list')
    beammajor = headerlist['beammajor']['value']
    beamminor = headerlist['beamminor']['value']
    beampa = headerlist['beampa']['value']

    if mosaic_sub_field:
        immath(imagename=[imagename, imagename.replace(".image",".pb"), imagename.replace(".image",".mospb")], outfile="temp.image", \
                expr="IM0*IM1/IM2")
        image_stats= imstat(imagename = "temp.image")
        os.system("rm -rf temp.image")
    else:
        image_stats= imstat(imagename = imagename)

    residualImage=imagename.replace('image','residual')
    os.system('rm -rf temp.mask temp.residual temp.border.mask temp.smooth.ceiling.mask temp.smooth.mask temp.nearfield.mask temp.big.smooth.ceiling.mask temp.big.smooth.mask temp.nearfield.prepb.mask temp.beam.extent.image temp.delta temp.radius temp.image')
    os.system('cp -r '+maskImage+ ' temp.mask')
    os.system('cp -r '+residualImage+ ' temp.residual')
    residualImage='temp.residual'
    maskStats=imstat(imagename='temp.mask')
    imsmooth(imagename='temp.mask',kernel='gauss',major=str(beammajor*1.0)+'arcsec',minor=str(beammajor*1.0)+'arcsec', pa='0deg',outfile='temp.smooth.mask')
    immath(imagename=['temp.smooth.mask'],expr='iif(IM0 > 0.1*max(IM0),1.0,0.0)',outfile='temp.smooth.ceiling.mask')

    # Check the extent of the beam as well.
    psfImage = maskImage.replace('mask','psf')+'.tt0'

    immath(psfImage, mode="evalexpr", expr="iif(IM0==1,IM0,0)", outfile="temp.delta")
    npix = imhead("temp.delta", mode="get", hdkey="shape")[0]
    imsmooth("temp.delta", major=str(npix/2)+"pix", minor=str(npix/2)+"pix", pa="0deg", \
            outfile="temp.radius", overwrite=True)

    bmin = imhead(imagename, mode="get", hdkey="BMIN")['value']
    bmaj = imhead(imagename, mode="get", hdkey="BMAJ")['value']
    bpa = imhead(imagename, mode="get", hdkey="BPA")['value']

    imhead(imagename="temp.radius", mode="put", hdkey="BMIN", hdvalue=str(bmin)+"arcsec")
    imhead(imagename="temp.radius", mode="put", hdkey="BMAJ", hdvalue=str(bmaj)+"arcsec")
    imhead(imagename="temp.radius", mode="put", hdkey="BPA", hdvalue=str(bpa)+"deg")

    immath(imagename=[psfImage,"temp.radius"], mode="evalexpr", expr="iif(IM0 > 0.1,1/IM1,0.0)", outfile="temp.beam.extent.image")

    centerpos = imhead(psfImage, mode="get", hdkey="maxpixpos")
    maxpos = imhead("temp.beam.extent.image", mode="get", hdkey="maxpixpos")
    center_coords = imval(psfImage, box=str(centerpos[0])+","+str(centerpos[1]))["coords"]
    max_coords = imval(psfImage, box=str(maxpos[0])+","+str(maxpos[1]))["coords"]

    beam_extent_size = ((center_coords - max_coords)**2)[0:2].sum()**0.5 * 360*60*60/(2*np.pi)

    # use the maximum of the three possibilities as the outer extent of the mask.
    print("beammajor*5 = ", beammajor*5, ", LAS = ", 5*las, ", beam_extent = ", beam_extent_size)
    outer_major = max(beammajor*5, beam_extent_size, 5*las if las is not None else 0.)

    imsmooth(imagename='temp.smooth.ceiling.mask',kernel='gauss',major=str(outer_major)+'arcsec',minor=str(outer_major)+'arcsec', pa='0deg',outfile='temp.big.smooth.mask')

    immath(imagename=['temp.big.smooth.mask'],expr='iif(IM0 > 0.01*max(IM0),1.0,0.0)',outfile='temp.big.smooth.ceiling.mask')
    immath(imagename=['temp.big.smooth.ceiling.mask','temp.smooth.ceiling.mask'],expr='((IM0-IM1)-1.0)*-1.0',outfile='temp.nearfield.prepb.mask')
    immath(imagename=[imagename,'temp.nearfield.prepb.mask'], expr='iif(MASK(IM0),IM1,1.0)',outfile='temp.nearfield.mask')

    maskImage='temp.nearfield.mask'

    mask_stats= imstat(maskImage)
    if mask_stats['min'][0] == 1:
       print('checkmask')
       SNR, rms = np.float64(-99.0), np.float64(-99.0)
    else:
       ia.close()
       ia.done()
       ia.open(residualImage)
       #ia.calcmask(maskImage+" <0.5"+"&& mask("+residualImage+")",name='madpbmask0')
       ia.calcmask("'"+maskImage+"'"+" <0.5"+"&& mask("+residualImage+")",name='madpbmask0')
       mask0Stats = ia.statistics(robust=True,axes=[0,1])
       ia.maskhandler(op='set',name='madpbmask0')
       rms = mask0Stats['medabsdevmed'][0] * MADtoRMS
       residualMean = mask0Stats['median'][0]
       peak_intensity = image_stats['max'][0]
       SNR = peak_intensity/rms
       if verbose:
              print("#%s" % imagename)
              print("#Beam %.3f arcsec x %.3f arcsec (%.2f deg)" % (beammajor, beamminor, beampa))
              print("#Peak intensity of source: %.2f mJy/beam" % (peak_intensity*1000,))
              print("#Near Field rms: %.2e mJy/beam" % (rms*1000,))
              print("#Peak Near Field SNR: %.2f" % (SNR,))
       ia.close()
       ia.done()

    if save_near_field_mask:
        os.system('cp -r '+maskImage+' '+imagename.replace('image','nearfield.mask').replace('.tt0',''))
    os.system('rm -rf temp.mask temp.residual temp.border.mask temp.smooth.ceiling.mask temp.smooth.mask temp.nearfield.mask temp.big.smooth.ceiling.mask temp.big.smooth.mask temp.nearfield.prepb.mask temp.beam.extent.image temp.delta temp.radius temp.image')
    return SNR,rms


def get_intflux(imagename,rms,maskname=None,mosaic_sub_field=False):
   headerlist = imhead(imagename, mode = 'list')
   beammajor = headerlist['beammajor']['value']
   beamminor = headerlist['beamminor']['value']
   beampa = headerlist['beampa']['value']
   cell = headerlist['cdelt2']*180.0/3.14159*3600.0
   beamarea=3.14159*beammajor*beamminor/(4.0*np.log(2.0))
   pix_per_beam=beamarea/(cell**2)
   if maskname is None:
      maskname=imagename.replace('image.tt0','mask')

   if mosaic_sub_field:
       immath(imagename=[imagename, imagename.replace(".image",".pb"), imagename.replace(".image",".mospb")], outfile="temp.image", \
               expr="IM0*IM1/IM2")
       imagestats= imstat(imagename = "temp.image", mask=maskname)
       os.system("rm -rf temp.image")
   else:
       imagestats= imstat(imagename = imagename, mask=maskname)

   if len(imagestats['flux']) > 0:
       flux=imagestats['flux'][0]
       n_beams=imagestats['npts'][0]/pix_per_beam
       e_flux=(n_beams)**0.5*rms
   else:
       flux = 0.
       e_flux = rms
   return flux,e_flux

def get_n_ants(vislist):
   #Examines number of antennas in each ms file and returns the minimum number of antennas
   msmd = casatools.msmetadata()
   tb = casatools.table()
   n_ants=50.0
   for vis in vislist:
      msmd.open(vis)
      names = msmd.antennanames()
      msmd.close()
      n_ant_vis=len(names)
      if n_ant_vis < n_ants:
         n_ants=n_ant_vis
   return n_ants
    
def get_ant_list(vis):
   #Examines number of antennas in each ms file and returns the minimum number of antennas
   msmd = casatools.msmetadata()
   tb = casatools.table()
   n_ants=50.0
   msmd.open(vis)
   names = msmd.antennanames()
   msmd.close()
   return names

def rank_refants(vis, caltable=None):
     # Get the antenna names and offsets.

     msmd = casatools.msmetadata()
     tb = casatools.table()

     msmd.open(vis)
     ids = msmd.antennasforscan(msmd.scansforintent("*OBSERVE_TARGET*")[0])
     names = msmd.antennanames(ids)
     offset = [msmd.antennaoffset(name) for name in names]
     msmd.close()

     # Calculate the mean longitude and latitude.

     mean_longitude = numpy.mean([offset[i]["longitude offset"]\
             ['value'] for i in range(len(names))])
     mean_latitude = numpy.mean([offset[i]["latitude offset"]\
             ['value'] for i in range(len(names))])

     # Calculate the offsets from the center.

     offsets = [numpy.sqrt((offset[i]["longitude offset"]['value'] -\
             mean_longitude)**2 + (offset[i]["latitude offset"]\
             ['value'] - mean_latitude)**2) for i in \
             range(len(names))]

     # Calculate the number of flags for each antenna.

     nflags = [tb.calc('[select from '+vis+' where ANTENNA1=='+\
             str(i)+' giving  [ntrue(FLAG)]]')['0'].sum() for i in ids]

     # Calculate the median SNR for each antenna.

     if caltable != None:
         total_snr = [tb.calc('[select from '+caltable+' where ANTENNA1=='+\
                 str(i)+' giving  [sum(SNR)]]')['0'].sum() for i in ids]

     # Calculate a score based on those two.

     score = [offsets[i] / max(offsets) + nflags[i] / max(nflags) \
             for i in range(len(names))]
     if caltable != None:
         score = [score[i] + (1 - total_snr[i] / max(total_snr)) for i in range(len(names))]

     # Print out the antenna scores.

     print("Refant list for "+vis)
     #for i in numpy.argsort(score):
     #    print(names[i], score[i])
     print(','.join(numpy.array(ids)[numpy.argsort(score)].astype(str)))
     # Return the antenna names sorted by score.

     return ','.join(numpy.array(ids)[numpy.argsort(score)].astype(str))


def get_SNR_self(all_targets,bands,vislist,selfcal_library,n_ant,solints,integration_time,inf_EB_gaincal_combine,inf_EB_gaintype):
   solint_snr={}
   solint_snr_per_field={}
   solint_snr_per_spw={}
   solint_snr_per_field_per_spw={}
   for target in all_targets:
    solint_snr[target]={}
    solint_snr_per_field[target]={}
    solint_snr_per_spw[target]={}
    solint_snr_per_field_per_spw[target]={}
    for band in selfcal_library[target].keys():
      if target in solints[band].keys():
         solint_snr[target][band], solint_snr_per_spw[target][band] = get_SNR_self_individual(vislist, selfcal_library[target][band], n_ant, \
              solints[band][target], integration_time, inf_EB_gaincal_combine, inf_EB_gaintype)

         solint_snr_per_field[target][band] = {}
         solint_snr_per_field_per_spw[target][band] = {}
         for fid in selfcal_library[target][band]['sub-fields']:
             solint_snr_per_field[target][band][fid], solint_snr_per_field_per_spw[target][band][fid] = get_SNR_self_individual(vislist, \
                     selfcal_library[target][band][fid], n_ant, solints[band][target], integration_time, inf_EB_gaincal_combine, inf_EB_gaintype)

   return solint_snr, solint_snr_per_spw, solint_snr_per_field, solint_snr_per_field_per_spw

def get_SNR_self_individual(vislist,selfcal_library,n_ant,solints,integration_time,inf_EB_gaincal_combine,inf_EB_gaintype):
      if inf_EB_gaintype=='G':
         polscale=2.0
      else:
         polscale=1.0

      SNR = max(selfcal_library['SNR_orig'], selfcal_library['intflux_orig']/selfcal_library['e_intflux_orig'])

      solint_snr = {}
      solint_snr_per_spw = {}
      for solint in solints:
         #code to work around some VLA data not having the same number of spws due to missing BlBPs
         #selects spwlist from the visibilities with the greates number of spws
         maxspws=0
         maxspwvis=''
         for vis in selfcal_library['vislist']:
            if selfcal_library[vis]['n_spws'] >= maxspws:
               maxspws=selfcal_library[vis]['n_spws']
               maxspwvis=vis+''
         solint_snr[solint]=0.0
         solint_snr_per_spw[solint]={}       
         if solint == 'inf_EB':
            SNR_self_EB=np.zeros(len(selfcal_library['vislist']))
            SNR_self_EB_spw=np.zeros([len(selfcal_library['vislist']),len(selfcal_library[maxspwvis]['spwsarray'])])
            SNR_self_EB_spw_mean=np.zeros([len(selfcal_library[maxspwvis]['spwsarray'])])
            SNR_self_EB_spw={}
            for i in range(len(selfcal_library['vislist'])):
               SNR_self_EB[i]=SNR/((n_ant)**0.5*(selfcal_library['Total_TOS']/selfcal_library[selfcal_library['vislist'][i]]['TOS'])**0.5)
               SNR_self_EB_spw[selfcal_library['vislist'][i]]={}
               for spw in selfcal_library[selfcal_library['vislist'][i]]['spwsarray']:
                  if spw in SNR_self_EB_spw[selfcal_library['vislist'][i]].keys():
                     SNR_self_EB_spw[selfcal_library['vislist'][i]][str(spw)]=(polscale)**-0.5*SNR/((n_ant-3)**0.5*(selfcal_library['Total_TOS']/selfcal_library[selfcal_library['vislist'][i]]['TOS'])**0.5)*(selfcal_library[selfcal_library['vislist'][i]]['per_spw_stats'][str(spw)]['effective_bandwidth']/selfcal_library[selfcal_library['vislist'][i]]['total_effective_bandwidth'])**0.5
            for spw in selfcal_library[maxspwvis]['spwsarray']:
               mean_SNR=0.0
               for j in range(len(selfcal_library['vislist'])):
                  if spw in SNR_self_EB_spw[selfcal_library['vislist'][j]].keys():
                     mean_SNR+=SNR_self_EB_spw[selfcal_library['vislist'][j]][str(spw)]
               mean_SNR=mean_SNR/len(selfcal_library['vislist']) 
               solint_snr_per_spw[solint][str(spw)]=mean_SNR
            solint_snr[solint]=np.mean(SNR_self_EB)
            selfcal_library['per_EB_SNR']=np.mean(SNR_self_EB)
         elif solint =='scan_inf':
               selfcal_library['per_scan_SNR']=SNR/((n_ant-3)**0.5*(selfcal_library['Total_TOS']/selfcal_library['Median_scan_time'])**0.5)
               solint_snr[solint]=selfcal_library['per_scan_SNR']
               for spw in selfcal_library[maxspwvis]['spwsarray']:
                  solint_snr_per_spw[solint][str(spw)]=SNR/((n_ant-3)**0.5*(selfcal_library['Total_TOS']/selfcal_library['Median_scan_time'])**0.5)*(selfcal_library[maxspwvis]['per_spw_stats'][spw]['effective_bandwidth']/selfcal_library[maxspwvis]['total_effective_bandwidth'])**0.5
         elif solint =='inf' or solint == 'inf_ap':
               selfcal_library['per_scan_SNR']=SNR/((n_ant-3)**0.5*(selfcal_library['Total_TOS']/(selfcal_library['Median_scan_time']/selfcal_library['Median_fields_per_scan']))**0.5)
               solint_snr[solint]=selfcal_library['per_scan_SNR']
               for spw in selfcal_library[maxspwvis]['spwsarray']:
                  solint_snr_per_spw[solint][str(spw)]=SNR/((n_ant-3)**0.5*(selfcal_library['Total_TOS']/(selfcal_library['Median_scan_time']/selfcal_library['Median_fields_per_scan']))**0.5)*(selfcal_library[maxspwvis]['per_spw_stats'][spw]['effective_bandwidth']/selfcal_library[maxspwvis]['total_effective_bandwidth'])**0.5
         elif solint == 'int':
               solint_snr[solint]=SNR/((n_ant-3)**0.5*(selfcal_library['Total_TOS']/integration_time)**0.5)
               for spw in selfcal_library[maxspwvis]['spwsarray']:
                     solint_snr_per_spw[solint][str(spw)]=SNR/((n_ant-3)**0.5*(selfcal_library['Total_TOS']/integration_time)**0.5)*(selfcal_library[maxspwvis]['per_spw_stats'][spw]['effective_bandwidth']/selfcal_library[maxspwvis]['total_effective_bandwidth'])**0.5
         else:
               solint_float=float(solint.replace('s','').replace('_ap',''))
               solint_snr[solint]=SNR/((n_ant-3)**0.5*(selfcal_library['Total_TOS']/solint_float)**0.5)
               for spw in selfcal_library[maxspwvis]['spwsarray']:
                     solint_snr_per_spw[solint][str(spw)]=SNR/((n_ant-3)**0.5*(selfcal_library['Total_TOS']/solint_float)**0.5)*(selfcal_library[maxspwvis]['per_spw_stats'][spw]['effective_bandwidth']/selfcal_library[maxspwvis]['total_effective_bandwidth'])**0.5
      return solint_snr,solint_snr_per_spw

def get_SNR_self_update(all_targets,band,vislist,selfcal_library,n_ant,solint_curr,solint_next,integration_time,solint_snr):
   for target in all_targets:

      SNR = max(selfcal_library[selfcal_library['vislist'][0]][solint_curr]['SNR_post'],selfcal_library[selfcal_library['vislist'][0]][solint_curr]['intflux_post']/selfcal_library[selfcal_library['vislist'][0]][solint_curr]['e_intflux_post'])

      if solint_next == 'inf' or solint_next == 'inf_ap':
         selfcal_library['per_scan_SNR']=SNR/((n_ant-3)**0.5*(selfcal_library['Total_TOS']/(selfcal_library['Median_scan_time']/selfcal_library['Median_fields_per_scan']))**0.5)
         solint_snr[solint_next]=selfcal_library['per_scan_SNR']
      elif solint_next == 'scan_inf':
         selfcal_library['per_scan_SNR']=SNR/((n_ant-3)**0.5*(selfcal_library['Total_TOS']/selfcal_library['Median_scan_time'])**0.5)
         solint_snr[solint_next]=selfcal_library['per_scan_SNR']
      elif solint_next == 'int':
         solint_snr[solint_next]=SNR/((n_ant-3)**0.5*(selfcal_library['Total_TOS']/integration_time)**0.5)
      else:
         solint_float=float(solint_next.replace('s','').replace('_ap',''))
         solint_snr[solint_next]=SNR/((n_ant-3)**0.5*(selfcal_library['Total_TOS']/solint_float)**0.5)


def get_sensitivity(vislist,selfcal_library,field='',virtual_spw='all',chan=0,cellsize='0.025arcsec',imsize=1600,robust=0.5,specmode='mfs',uvtaper=''):
   for vis in vislist:
      if virtual_spw == 'all':
          im.selectvis(vis=vis,field=selfcal_library['sub-fields-fid_map'][vis][selfcal_library['sub-fields'][0]],spw=selfcal_library[vis]['spws'])
      else:
          im.selectvis(vis=vis,field=selfcal_library['sub-fields-fid_map'][vis][selfcal_library['sub-fields'][0]],spw=selfcal_library['spw_map'][virtual_spw][vis])

   im.defineimage(mode=specmode,stokes='I',spw=[0],cellx=cellsize,celly=cellsize,nx=imsize,ny=imsize)  
   im.weight(type='briggs',robust=robust)  
   if uvtaper != '':
      if 'klambda' in uvtaper:
         uvtaper=uvtaper.replace('klambda','')
         uvtaperflt=float(uvtaper)
         bmaj=str(206.0/uvtaperflt)+'arcsec'
         bmin=bmaj
         bpa='0.0deg'
      if 'arcsec' in uvtaper:
         bmaj=uvtaper
         bmin=uvtaper
         bpa='0.0deg'
      print('uvtaper: '+bmaj+' '+bmin+' '+bpa)
      im.filter(type='gaussian', bmaj=bmaj, bmin=bmin, bpa=bpa)
   try:
       estsens=np.float64(im.apparentsens()[1])
   except:
       print('#')
       print('# Sensisitivity Calculation failed for '+vis)
       print('# Continuing to next MS') 
       print('# Data in this spw/MS may be flagged')
       print('#')
       sys.exit(0)
   print('Estimated Sensitivity: ',estsens)
   im.close()
   return estsens


def LSRKfreq_to_chan(msfile, field, spw, LSRKfreq,spwsarray,minmaxchans=False):
    """
    Identifies the channel(s) corresponding to input LSRK frequencies. 
    Useful for choosing which channels to split out or flag if a line has been identified by the pipeline.

    Parameters
    ==========
    msfile: Name of measurement set (string)
    spw: Spectral window number (int)
    obsid: Observation ID corresponding to the selected spectral window 
    restfreq: Rest frequency in Hz (float)
    LSRKvelocity: input velocity in LSRK frame in km/s (float or array of floats)

    Returns
    =======
    Channel number most closely corresponding to input LSRK frequency.
    """
    tb.open(msfile)
    spw_col = tb.getcol('DATA_DESC_ID')
    obs_col = tb.getcol('OBSERVATION_ID')
    #work around the fact that spws in DATA_DESC_ID don't match listobs

    spw=int(spw)  # work around spw begin an np.uint64
    uniquespws=np.unique(spw_col)
    matching_index=np.where(spw==spwsarray)
    alt_spw=uniquespws[matching_index[0][0]]
    alt_spw=int(alt_spw) # work around spw begin an np.uint64
    #print(spw,alt_spw,matching_index[0])
    tb.close()
    obsid = np.unique(obs_col[np.where(spw_col==alt_spw)]) 
    
    tb.open(msfile+'/SPECTRAL_WINDOW')
    chanfreqs = tb.getcol('CHAN_FREQ', startrow = spw, nrow = 1)
    tb.close()
    tb.open(msfile+'/FIELD')
    fieldnames = tb.getcol('NAME')
    tb.close()
    tb.open(msfile+'/OBSERVATION')
    obstime = np.squeeze(tb.getcol('TIME_RANGE', startrow = obsid[0], nrow = 1))[0]
    tb.close()
    nchan = len(chanfreqs)
    ms.open(msfile)
    
    lsrkfreqs = ms.cvelfreqs(spwids = [spw], fieldids = int(np.where(fieldnames==field)[0][0]), mode = 'channel', nchan = nchan, \
            obstime = str(obstime)+'s', start = 0, outframe = 'LSRK') / 1e9
    ms.close()
    #print(spw,alt_spw,field,int(np.where(fieldnames==field)[0][0]))
    #print(lsrkfreqs)

    if type(LSRKfreq)==np.ndarray:
        if minmaxchans:
            #print(nchan)
            chanwidth = lsrkfreqs[1] - lsrkfreqs[0]
            channel = ((LSRKfreq - lsrkfreqs[0])/chanwidth).astype(int)
            channel_sorted = np.sort(channel)
            channel_sorted[-1] = abs(nchan-1 - channel_sorted[-1])
            return channel_sorted/nchan
        else:
            outchans = np.zeros_like(LSRKfreq)
            for i in range(len(LSRKfreq)):
                outchans[i] = np.argmin(np.abs(lsrkfreqs - LSRKfreq[i]))
        return outchans
    else:
        if minmaxchans:
           if np.argmin(np.abs(lsrkfreqs - LSRKfreq)) == 0:
              return np.argmin(np.abs(lsrkfreqs - LSRKfreq)),"min"
           elif np.argmin(np.abs(lsrkfreqs - LSRKfreq)) == nchan-1:
              return np.argmin(np.abs(lsrkfreqs - LSRKfreq)),"max"
           else:
              return np.argmin(np.abs(lsrkfreqs - LSRKfreq)),"middle"
        else:
           return np.argmin(np.abs(lsrkfreqs - LSRKfreq))

def parse_contdotdat(contdotdat_file,target):
    """
    Parses the cont.dat file that includes line emission automatically identified by the ALMA pipeline.

    Parameters
    ==========
    msfile: Name of the cont.dat file (string)

    Returns
    =======
    Dictionary with the boundaries of the frequency range including line emission. The dictionary keys correspond to the spectral windows identified 
    in the cont.dat file, and the entries include numpy arrays with shape (nline, 2), with the 2 corresponding to min and max frequencies identified.
    """
    f = open(contdotdat_file,'r')
    lines = f.readlines()
    f.close()

    while '\n' in lines:
        lines.remove('\n')

    contdotdat = {}
    desiredTarget=False
    for i, line in enumerate(lines):
        if 'ALL' in line:
           continue
        if 'Field' in line:
            field=line.split()[-1]
            if field == target:
               desiredTarget=True
               continue
            else:
               desiredTarget=False
               continue
        if desiredTarget==True:
           if 'SpectralWindow' in line:
              spw = int(line.split()[-1])
              contdotdat[spw] = []
           else:
              contdotdat[spw] += [line.split()[0].split("G")[0].split("~")]

    for spw in contdotdat:
        contdotdat[spw] = np.array(contdotdat[spw], dtype=float)

    return contdotdat

def get_spwnum_refvis(vislist,target,contdotdat,spwsarray_dict):
   # calculate a score for each visibility based on which one ends up with cont.dat freq ranges that correspond to 
   # channel limits; lowest score is chosen as the reference visibility file
   spws=list(contdotdat.keys())
   score=np.zeros(len(vislist))
   for i in range(len(vislist)):
      for spw in spws:
         if spw not in spwsarray_dict[vislist[i]]:
             score[i] += 1e8
             continue

         # The score is computed as the total distance of the top and bottom of the contdotdat range for this SPW to the
         # known edges of the SPW.
         test = LSRKfreq_to_chan(vislist[i], target, spw, np.array([contdotdat[spw][0][0],contdotdat[spw][-1][1]]), \
                 spwsarray_dict[vislist[i]], minmaxchans=True)
         score[i] += test.sum()

   # Add in some penalty for being lower after sorting the vislist, as in principle the sorted order should be the order
   # that they were observed and analyzed in?
   score += np.arange(len(vislist))[np.argsort(np.argsort(vislist))]
   print(score)
   visref=vislist[np.argmin(score)]            
   return visref

def flagchannels_from_contdotdat(vis,target,spwsarray,vislist,spwvisref,contdotdat,return_contfit_range=False):
    """
    Generates a string with the list of lines identified by the cont.dat file from the ALMA pipeline, that need to be flagged.

    Parameters
    ==========
    ms_dict: Dictionary of information about measurement set

    Returns
    =======
    String of channels to be flagged, in a format that can be passed to the spw parameter in CASA's flagdata task. 
    """

    flagchannels_string = ''
    #moved out of function to not for each MS for efficiency
    #contdotdat = parse_contdotdat('cont.dat',target)
    #spwvisref=get_spwnum_refvis(vislist,target,contdotdat,spwsarray)
    for j,spw in enumerate(contdotdat):
        msmd.open(spwvisref)
        spwname=msmd.namesforspws(spw)[0]
        msmd.close()
        msmd.open(vis)
        spws=msmd.spwsfornames(spwname)
        msmd.close()
        # must directly cast to int, otherwise the CASA tool call does not like numpy.uint64
        #loop through returned spws to see which is in the spw array rather than assuming, because assumptions be damned
        trans_spw = -1
        for check_spw in spws[spwname]:
           matching_index=np.where(check_spw == spwsarray)
           if len(matching_index[0]) == 0:
              continue
           else:
              trans_spw=check_spw
              break
        if trans_spw == -1:
           print('COULD NOT DETERMINE SPW MAPPING FOR CONT.DAT, PROCEEDING WITHOUT FLAGGING FOR '+vis)
           return ''
        #trans_spw=int(np.max(spws[spwname])) # assume higher number spw is the correct one, generally true with ALMA data structure

        flagchannels_string += '%d:' % (trans_spw)
        tb.open(vis+'/SPECTRAL_WINDOW')
        nchan = tb.getcol('CHAN_FREQ', startrow = trans_spw, nrow = 1).size
        tb.close()

        chans = np.array([])
        for k in range(contdotdat[spw].shape[0]):
            print(trans_spw, contdotdat[spw][k])

            chans = np.concatenate((LSRKfreq_to_chan(vis, target, trans_spw, contdotdat[spw][k],spwsarray),chans))

            """
            if flagchannels_string == '':
                flagchannels_string+='%d:%d~%d' % (spw, np.min([chans[0], chans[1]]), np.max([chans[0], chans[1]]))
            else:
                flagchannels_string+=', %d:%d~%d' % (spw, np.min([chans[0], chans[1]]), np.max([chans[0], chans[1]]))
            """

        chans = np.sort(chans)
        if not return_contfit_range:
           flagchannels_string += '0~%d;' % (chans[0])
           for i in range(1,chans.size-1,2):
               flagchannels_string += '%d~%d;' % (chans[i], chans[i+1])
           flagchannels_string += '%d~%d, ' % (chans[-1], nchan-1)
        else:
           for i in range(0,chans.size-1,2):
               flagchannels_string += '%d~%d;' % (chans[i], chans[i+1])
           flagchannels_string=flagchannels_string[:-1]+ ',' 
    if not return_contfit_range:
       print("# Flagchannels input string for %s in %s from cont.dat file: \'%s\'" % (target, vis, flagchannels_string))
    else:    
       flagchannels_string=flagchannels_string[:-1]
       print("# Cont range string for %s in %s from cont.dat file: \'%s\'" % (target, vis, flagchannels_string))
    return flagchannels_string

def get_fitspw_dict(vis,target,spwsarray,vislist,spwvisref,contdotdat,fitorder=1):
    """
    Generates a string with the list of lines identified by the cont.dat file from the ALMA pipeline, that need to be flagged.

    Parameters
    ==========
    ms_dict: Dictionary of information about measurement set

    Returns
    =======
    String of channels to be flagged, in a format that can be passed to the spw parameter in CASA's flagdata task. 
    """

    fitspw_dict = {}
    #moved out of function to not for each MS for efficiency
    #contdotdat = parse_contdotdat('cont.dat',target)
    #spwvisref=get_spwnum_refvis(vislist,target,contdotdat,spwsarray)
    for j,spw in enumerate(contdotdat):
        msmd.open(spwvisref)
        spwname=msmd.namesforspws(spw)[0]
        msmd.close()
        msmd.open(vis)
        spws=msmd.spwsfornames(spwname)
        msmd.close()
        # must directly cast to int, otherwise the CASA tool call does not like numpy.uint64
        #loop through returned spws to see which is in the spw array rather than assuming, because assumptions be damned
        trans_spw = -1
        for check_spw in spws[spwname]:
           matching_index=np.where(check_spw == spwsarray)
           if len(matching_index[0]) == 0:
              continue
           else:
              trans_spw=check_spw
              break
        if trans_spw==-1:
           print('COULD NOT DETERMINE SPW MAPPING FOR CONT.DAT, PROCEEDING WITHOUT FLAGGING FOR '+vis)
           return ''
        #trans_spw=int(np.max(spws[spwname])) # assume higher number spw is the correct one, generally true with ALMA data structure
        #flagchannels_string += '%d:' % (trans_spw)
        tb.open(vis+'/SPECTRAL_WINDOW')
        nchan = tb.getcol('CHAN_FREQ', startrow = trans_spw, nrow = 1).size
        tb.close()

        chans = np.array([])
        for k in range(contdotdat[spw].shape[0]):
            print(trans_spw, contdotdat[spw][k])

            chans = np.concatenate((LSRKfreq_to_chan(vis, target, trans_spw, contdotdat[spw][k],spwsarray),chans))

            """
            if flagchannels_string == '':
                flagchannels_string+='%d:%d~%d' % (spw, np.min([chans[0], chans[1]]), np.max([chans[0], chans[1]]))
            else:
                flagchannels_string+=', %d:%d~%d' % (spw, np.min([chans[0], chans[1]]), np.max([chans[0], chans[1]]))
            """
            chans = np.sort(chans)
            fitspw_dict[str(trans_spw)] = {}
            fitspw_dict[str(trans_spw)]['fitorder']=fitorder
            flagchannels_string=''
            for i in range(0,chans.size-1,2):
               flagchannels_string += '%d~%d;' % (chans[i], chans[i+1])
            fitspw_dict[str(trans_spw)]['chan']=flagchannels_string[:-1]

    if len(fitspw_dict) == 0:
        print("WARNING: No entry found in cont.dat for target "+target+", fitting all channels for continuum range.")
        fitspw_dict[','.join(spwsarray.astype(str))] = ''

    return fitspw_dict

def get_spw_chanwidths(vis,spwarray):
   widtharray=np.zeros(len(spwarray))
   bwarray=np.zeros(len(spwarray))
   nchanarray=np.zeros(len(spwarray))
   for i in range(len(spwarray)):
      tb.open(vis+'/SPECTRAL_WINDOW')
      widtharray[i]=np.abs(np.unique(tb.getcol('CHAN_WIDTH', startrow = spwarray[i], nrow = 1)))
      bwarray[i]=np.abs(np.unique(tb.getcol('TOTAL_BANDWIDTH', startrow = spwarray[i], nrow = 1)))
      nchanarray[i]=np.abs(np.unique(tb.getcol('NUM_CHAN', startrow = spwarray[i], nrow = 1)))
      tb.close()

   return widtharray,bwarray,nchanarray

def get_spw_bandwidth(vis,spwsarray_dict,target,vislist):
   spwbws={}
   for spw in spwsarray_dict[vis]:
      tb.open(vis+'/SPECTRAL_WINDOW')
      spwbws[spw]=np.abs(np.unique(tb.getcol('TOTAL_BANDWIDTH', startrow = spw, nrow = 1)))[0]/1.0e9 # put bandwidths into GHz
      tb.close()
   spweffbws=spwbws.copy()
   if os.path.exists("cont.dat"):
      spweffbws=get_spw_eff_bandwidth(vis,target,vislist,spwsarray_dict)

   return spwbws,spweffbws


def get_spw_eff_bandwidth(vis,target,vislist,spwsarray_dict):
   spweffbws={}
   contdotdat=parse_contdotdat('cont.dat',target)

   spwvisref=get_spwnum_refvis(vislist,target,contdotdat,spwsarray_dict)
   for key in contdotdat.keys():
      msmd.open(spwvisref)
      spwname=msmd.namesforspws(key)[0]
      msmd.close()
      msmd.open(vis)
      spws=msmd.spwsfornames(spwname)
      msmd.close()
      trans_spw=-1
      # must directly cast to int, otherwise the CASA tool call does not like numpy.uint64
      #loop through returned spws to see which is in the spw array rather than assuming, because assumptions be damned
      for check_spw in spws[spwname]:
         matching_index=np.where(check_spw == spwsarray_dict[vis])
         if len(matching_index[0]) == 0:
              continue
         else:
              trans_spw=check_spw
              break
      #trans_spw=int(np.max(spws[spwname])) # assume higher number spw is the correct one, generally true with ALMA data structure
      cumulat_bw=0.0
      for i in range(len(contdotdat[key])):
         cumulat_bw+=np.abs(contdotdat[key][i][1]-contdotdat[key][i][0])
      spweffbws[trans_spw]=cumulat_bw+0.0
   return spweffbws
   



def get_spw_chanavg(vis,widtharray,bwarray,chanarray,desiredWidth=15.625e6):
   avgarray=np.zeros(len(widtharray))
   for i in range(len(widtharray)):
      if desiredWidth > bwarray[i]:
         avgarray[i]=chanarray[i]
      else:
         nchan=bwarray[i]/desiredWidth
         nchan=np.round(nchan)
         avgarray[i]=chanarray[i]/nchan   
      if avgarray[i] < 1.0:
         avgarray[i]=1.0
   return avgarray



def get_spw_map(selfcal_library, target, band, telescope):
    # Get the list of EBs from the selfcal_library
    vislist = selfcal_library[target][band]['vislist'].copy()

    # If we are looking at VLA data, find the EB with the maximum number of SPWs so that we have the fewest "odd man out" SPWs hanging out at the end as possible.
    if "VLA" in telescope:
        maxspws=0
        maxspwvis=''
        for vis in vislist:
           if selfcal_library[target][band][vis]['n_spws'] >= maxspws:
              maxspws=selfcal_library[target][band][vis]['n_spws']
              maxspwvis=vis+''

        vislist.remove(maxspwvis)
        vislist = [maxspwvis] + vislist

    spw_map = {}
    virtual_index = 0
    # This code is meant to be generic in order to prepare for cases where multiple EBs might have unique SPWs in them (e.g. inhomogeneous data),
    # but the criterea for which SPWs match will need to be updated for this to truly generalize.
    for vis in vislist:
        for spw in selfcal_library[target][band][vis]['spwsarray']:
            found_match = False
            for s in spw_map:
                for v in spw_map[s].keys():
                   if vis == v:
                       continue

                   if telescope == "ALMA" or telescope == "ACA":
                       # NOTE: This assumes that matching based on SPW name is ok. Fine for now... but will need to update this for inhomogeneous data.
                       msmd.open(vis)
                       spwname=msmd.namesforspws(spw)[0]
                       msmd.close()

                       msmd.open(v)
                       sname = msmd.namesforspws(spw_map[s][v])[0]
                       msmd.close()

                       if spwname == sname:
                           found_match = True
                   elif 'VLA' in telescope:
                       msmd.open(vis)
                       bandwidth1 = msmd.bandwidths(spw)
                       chanwidth1 = msmd.chanwidths(spw)[0]
                       chanfreq1 = msmd.chanfreqs(spw)[0]
                       msmd.close()

                       msmd.open(v)
                       bandwidth2 = msmd.bandwidths(spw_map[s][v])
                       chanwidth2 = msmd.chanwidths(spw_map[s][v])[0]
                       chanfreq2 = msmd.chanfreqs(spw_map[s][v])[0]
                       msmd.close()

                       if bandwidth1 == bandwidth2 and chanwidth1 == chanwidth2 and chanfreq1 == chanfreq2:
                           found_match = True

                   if found_match:
                       spw_map[s][vis] = spw
                       break

                if found_match:
                    break

            if not found_match:
                spw_map[virtual_index] = {}
                spw_map[virtual_index][vis] = spw
                virtual_index += 1

    print("spw_map:")
    print(spw_map)
    return spw_map


def largest_prime_factor(n):
    i = 2
    while i * i <= n:
        if n % i:
            i += 1
        else:
            n //= i
    return n


def get_image_parameters(vislist,telescope,target,band,band_properties,scale_fov=1.0,mosaic=False):
   cells=np.zeros(len(vislist))
   for i in range(len(vislist)):
      #im.open(vislist[i])
      im.selectvis(vis=vislist[i],spw=band_properties[vislist[i]][band]['spwarray'])
      adviseparams= im.advise() 
      cells[i]=adviseparams[2]['value']/2.0
      im.close()
   cell=np.min(cells)
   cellsize='{:0.3f}arcsec'.format(cell)
   nterms=1
   if band_properties[vislist[0]][band]['fracbw'] > 0.1:
      nterms=2

   if 'VLA' in telescope:
      fov=45.0e9/band_properties[vislist[0]][band]['meanfreq']*60.0*1.5
      if band_properties[vislist[0]][band]['meanfreq'] < 12.0e9:
         fov=fov*2.0
   if telescope=='ALMA':
      fov=63.0*100.0e9/band_properties[vislist[0]][band]['meanfreq']*1.5
   if telescope=='ACA':
      fov=108.0*100.0e9/band_properties[vislist[0]][band]['meanfreq']*1.5
   fov=fov*scale_fov
   if mosaic:
       msmd.open(vislist[0])
       fieldid=msmd.fieldsforname(target)
       ra_phasecenter_arr=np.zeros(len(fieldid))
       dec_phasecenter_arr=np.zeros(len(fieldid))
       for i in range(len(fieldid)):
          phasecenter=msmd.phasecenter(fieldid[i])
          ra_phasecenter_arr[i]=phasecenter['m0']['value']
          dec_phasecenter_arr[i]=phasecenter['m1']['value']
       msmd.done()

       mosaic_size = max(ra_phasecenter_arr.max() - ra_phasecenter_arr.min(), 
               dec_phasecenter_arr.max() - dec_phasecenter_arr.min()) * 180./np.pi * 3600.

       fov += mosaic_size

   npixels=int(np.ceil(fov/cell / 100.0)) * 100
   if npixels > 16384:
      if mosaic:
          print("WARNING: Image size = "+str(npixels)+" is excessively large. It is not being trimmed because it is needed for the mosaic, but this may not be viable for your hardware.")
      else:
          npixels=16384

   while largest_prime_factor(npixels) >= 7:
       npixels += 2

   return cellsize,npixels,nterms


def check_image_nterms(fracbw, SNR):
   if fracbw >=0.1:
      nterms=2
   elif (SNR > 10.0) and (fracbw < 0.1):   # estimate the gain of going to nterms=2 based on nterms=1 S/N and fracbw
      #coefficients come from a empirical fit using simulated data with a spectral index of 3
      X=[fracbw,np.log10(SNR)]
      A = 2336.415
      B = 0.051
      C = -306.590
      D = 5.654
      E = 28.220
      F = -23.598
      G = -0.594
      H = -3.413 
      Z=10**(A*X[0]**3+B*X[1]**3+C*X[0]**2*X[1]+D*X[1]**2*X[0] +E*X[0]*X[1]+ F*X[0]+ G*X[1] +H)
      if Z > 0.01:
         print('SWITCHING TO NTERMS=2')
         nterms=2
      else:
         nterms=1
   else:
      nterms=1
   return nterms

def get_mean_freq(vislist,spwsarray):
   tb.open(vislist[0]+'/SPECTRAL_WINDOW')
   freqarray=tb.getcol('REF_FREQUENCY')
   tb.close()
   meanfreq=np.mean(freqarray[spwsarray[vislist[0]]])
   minfreq=np.min(freqarray[spwsarray[vislist[0]]])
   maxfreq=np.max(freqarray[spwsarray[vislist[0]]])
   fracbw=np.abs(maxfreq-minfreq)/meanfreq
   return meanfreq, maxfreq,minfreq,fracbw

def get_desired_width(meanfreq):
   if meanfreq >= 50.0e9:
      desiredWidth=15.625e6
   elif (meanfreq < 50.0e9) and (meanfreq >=40.0e9):
      desiredWidth=16.0e6
   elif (meanfreq < 40.0e9) and (meanfreq >=26.0e9):
      desiredWidth=8.0e6
   elif (meanfreq < 26.0e9) and (meanfreq >=18.0e9):
      desiredWidth=16.0e6
   elif (meanfreq < 18.0e9) and (meanfreq >=8.0e9):
      desiredWidth=8.0e6
   elif (meanfreq < 8.0e9) and (meanfreq >=4.0e9):
      desiredWidth=4.0e6
   elif (meanfreq < 4.0e9) and (meanfreq >=2.0e9):
      desiredWidth=4.0e6
   elif (meanfreq < 4.0e9):
      desiredWidth=2.0e6
   return desiredWidth


def get_ALMA_bands(vislist,spwstring,spwarray):
   meanfreq, maxfreq,minfreq,fracbw=get_mean_freq(vislist,spwarray)
   observed_bands={}
   if (meanfreq < 950.0e9) and (meanfreq >=787.0e9):
      band='Band_10'
   elif (meanfreq < 720.0e9) and (meanfreq >=602.0e9):
      band='Band_9'
   elif (meanfreq < 500.0e9) and (meanfreq >=385.0e9):
      band='Band_8'
   elif (meanfreq < 373.0e9) and (meanfreq >=275.0e9):
      band='Band_7'
   elif (meanfreq < 275.0e9) and (meanfreq >=211.0e9):
      band='Band_6'
   elif (meanfreq < 211.0e9) and (meanfreq >=163.0e9):
      band='Band_5'
   elif (meanfreq < 163.0e9) and (meanfreq >=125.0e9):
      band='Band_4'
   elif (meanfreq < 116.0e9) and (meanfreq >=84.0e9):
      band='Band_3'
   elif (meanfreq < 84.0e9) and (meanfreq >=67.0e9):
      band='Band_2'
   elif (meanfreq < 50.0e9) and (meanfreq >=30.0e9):
      band='Band_1'
   bands=[band]
   for vis in vislist:
      observed_bands[vis]={}
      observed_bands[vis]['bands']=[band]
      for band in bands:
         observed_bands[vis][band]={}
         observed_bands[vis][band]['spwarray']=spwarray[vis]
         observed_bands[vis][band]['spwstring']=spwstring[vis]+''
         observed_bands[vis][band]['meanfreq']=meanfreq
         observed_bands[vis][band]['maxfreq']=maxfreq
         observed_bands[vis][band]['minfreq']=minfreq
         observed_bands[vis][band]['fracbw']=fracbw

         msmd.open(vis)
         observed_bands[vis][band]['ncorrs']=msmd.ncorrforpol(msmd.polidfordatadesc(spwarray[vis][0]))
         msmd.close()
   get_max_uvdist(vislist,observed_bands[vislist[0]]['bands'].copy(),observed_bands)
   return bands,observed_bands


def get_VLA_bands(vislist,fields):
   observed_bands={}
   for vis in vislist:
      observed_bands[vis]={}
      msmd.open(vis)
      spws_for_field=np.array([])
      for field in fields:
         spws_temp=msmd.spwsforfield(field)
         spws_for_field=np.concatenate((spws_for_field,np.array(spws_temp)))
      msmd.close()
      spws_for_field=np.unique(spws_for_field)
      spws_for_field.sort()
      spws_for_field=spws_for_field.astype('int')
      #visheader=vishead(vis,mode='list',listitems=[])
      tb.open(vis+'/SPECTRAL_WINDOW') 
      spw_names=tb.getcol('NAME')
      tb.close()
      #spw_names=visheader['spw_name'][0]
      spw_names_band=['']*len(spws_for_field)
      spw_names_band=['']*len(spws_for_field)
      spw_names_bb=['']*len(spws_for_field)
      spw_names_spw=np.zeros(len(spw_names_band)).astype('int')

      for i in range(len(spws_for_field)):
         spw_names_band[i]=spw_names[spws_for_field[i]].split('#')[0]
         spw_names_bb[i]=spw_names[spws_for_field[i]].split('#')[1]
         spw_names_spw[i]=spws_for_field[i]
      all_bands=np.unique(spw_names_band)
      observed_bands[vis]['n_bands']=len(all_bands)
      observed_bands[vis]['bands']=all_bands.tolist()
      for band in all_bands:
         index=np.where(np.array(spw_names_band)==band)
         observed_bands[vis][band]={}
         # logic below removes the VLA standard pointing setups at X and C-bands
         # the code is mostly immune to this issue since we get the spws for only
         # the science targets above; however, should not ignore the possibility
         # that someone might also do pointing on what is the science target
         if (band == 'EVLA_X') and (len(index[0]) >= 2): # ignore pointing band
            observed_bands[vis][band]['spwarray']=spw_names_spw[index[0]]
            indices_to_remove=np.array([])
            for i in range(len(observed_bands[vis][band]['spwarray'])):
                meanfreq,maxfreq,minfreq,fracbw=get_mean_freq([vis],{vis: np.array([observed_bands[vis][band]['spwarray'][i]])})
                if (meanfreq==8.332e9) or (meanfreq==8.460e9):
                   indices_to_remove=np.append(indices_to_remove,[i])
            observed_bands[vis][band]['spwarray']=np.delete(observed_bands[vis][band]['spwarray'],indices_to_remove.astype(int))
         elif (band == 'EVLA_C') and (len(index[0]) >= 2): # ignore pointing band

            observed_bands[vis][band]['spwarray']=spw_names_spw[index[0]]
            indices_to_remove=np.array([])
            for i in range(len(observed_bands[vis][band]['spwarray'])):
                meanfreq,maxfreq,minfreq,fracbw=get_mean_freq([vis],{vis: np.array([observed_bands[vis][band]['spwarray'][i]])})
                if (meanfreq==4.832e9) or (meanfreq==4.960e9):
                   indices_to_remove=np.append(indices_to_remove,[i])
            observed_bands[vis][band]['spwarray']=np.delete(observed_bands[vis][band]['spwarray'],indices_to_remove.astype(int))
         else:
            observed_bands[vis][band]['spwarray']=spw_names_spw[index[0]]
         spwslist=observed_bands[vis][band]['spwarray'].tolist()
         spwstring=','.join(str(spw) for spw in spwslist)
         observed_bands[vis][band]['spwstring']=spwstring+''
         observed_bands[vis][band]['meanfreq'],observed_bands[vis][band]['maxfreq'],observed_bands[vis][band]['minfreq'],observed_bands[vis][band]['fracbw']=get_mean_freq([vis],{vis: [observed_bands[vis][band]['spwarray']]})

         msmd.open(vis)
         observed_bands[vis][band]['ncorrs']=msmd.ncorrforpol(msmd.polidfordatadesc(observed_bands[vis][band]['spwarray'][0]))
         msmd.close()
   bands_match=True
   for i in range(len(vislist)):
      for j in range(i+1,len(vislist)):
         bandlist_match=(observed_bands[vislist[i]]['bands'] ==observed_bands[vislist[i+1]]['bands'])
         if not bandlist_match:
            bands_match=False
   if not bands_match:
     print('WARNING: INCONSISTENT BANDS IN THE MSFILES')
   get_max_uvdist(vislist,observed_bands[vislist[0]]['bands'].copy(),observed_bands)
   return observed_bands[vislist[0]]['bands'].copy(),observed_bands


def get_telescope(vis):
   visheader=vishead(vis,mode='list',listitems=[])
   telescope=visheader['telescope'][0][0]
   if telescope == 'ALMA':
      tb.open(vis+'/ANTENNA')
      ant_diameter=np.unique(tb.getcol('DISH_DIAMETER'))[0]
      if ant_diameter==7.0:
         telescope='ACA'
   return telescope
      
def get_dr_correction(telescope,dirty_peak,theoretical_sens,vislist):
   dirty_dynamic_range=dirty_peak/theoretical_sens
   n_dr_max=2.5
   n_dr=1.0
   tlimit=2.0
   if telescope=='ALMA':
      if dirty_dynamic_range > 150.:
                    maxSciEDR = 150.0
                    new_threshold = np.max([n_dr_max * theoretical_sens, dirty_peak / maxSciEDR * tlimit])
                    n_dr=new_threshold/theoretical_sens
      else:
                    if dirty_dynamic_range > 100.:
                        n_dr = 2.5
                    elif 50. < dirty_dynamic_range <= 100.:
                        n_dr = 2.0
                    elif 20. < dirty_dynamic_range <= 50.:
                        n_dr = 1.5
                    elif dirty_dynamic_range <= 20.:
                        n_dr = 1.0
   if telescope=='ACA':
      numberEBs = len(vislist)
      if numberEBs == 1:
         # single-EB 7m array datasets have limited dynamic range
         maxSciEDR = 30
         dirtyDRthreshold = 30
         n_dr_max = 2.5
      else:
         # multi-EB 7m array datasets will have better dynamic range and can be cleaned somewhat deeper
         maxSciEDR = 55
         dirtyDRthreshold = 75
         n_dr_max = 3.5

      if dirty_dynamic_range > dirtyDRthreshold:
         new_threshold = np.max([n_dr_max * theoretical_sens, dirty_peak / maxSciEDR * tlimit])
         n_dr=new_threshold/theoretical_sens
      else:
         if dirty_dynamic_range > 40.:
            n_dr = 3.0
         elif dirty_dynamic_range > 20.:
            n_dr = 2.5
         elif 10. < dirty_dynamic_range <= 20.:
            n_dr = 2.0
         elif 4. < dirty_dynamic_range <= 10.:
            n_dr = 1.5
         elif dirty_dynamic_range <= 4.:
            n_dr = 1.0
   return n_dr


def get_baseline_dist(vis):
     # Get the antenna names and offsets.

     msmd = casatools.msmetadata()

     msmd.open(vis)
     names = msmd.antennanames()
     offset = [msmd.antennaoffset(name) for name in names]
     msmd.close()
     baselines=np.array([])
     for i in range(len(offset)):
        for j in range(i+1,len(offset)):
           baseline = numpy.sqrt((offset[i]["longitude offset"]['value'] -\
             offset[j]["longitude offset"]['value'])**2 + (offset[i]["latitude offset"]\
             ['value'] - offset[j]["latitude offset"]['value'])**2)
           
           baselines=np.append(baselines,np.array([baseline]))
     return baselines



def get_max_uvdist(vislist,bands,band_properties):
   for band in bands:   
      all_baselines=np.array([])
      for vis in vislist:
         baselines=get_baseline_dist(vis)
         all_baselines=np.append(all_baselines,baselines)
      max_baseline=np.max(all_baselines)
      min_baseline=np.min(all_baselines)
      baseline_5=numpy.percentile(all_baselines,5.0)
      baseline_75=numpy.percentile(all_baselines,75.0)
      baseline_median=numpy.percentile(all_baselines,50.0)
      for vis in vislist:
         meanlam=3.0e8/band_properties[vis][band]['meanfreq']
         max_uv_dist=max_baseline # leave maxuv in meters like the other uv entries /meanlam/1000.0
         min_uv_dist=min_baseline
         band_properties[vis][band]['maxuv']=max_uv_dist
         band_properties[vis][band]['minuv']=min_uv_dist
         band_properties[vis][band]['75thpct_uv']=baseline_75
         band_properties[vis][band]['median_uv']=baseline_median
         band_properties[vis][band]['LAS']=0.6 / (1000*baseline_5) * 180./np.pi * 3600.


def get_uv_range(band,band_properties,vislist):
   if (band == 'EVLA_C') or (band == 'EVLA_X') or (band == 'EVLA_S') or (band == 'EVLA_L'):
      n_vis=len(vislist)
      mean_max_uv=0.0
      for vis in vislist:
         mean_max_uv+=band_properties[vis][band]['maxuv']
      mean_max_uv=mean_max_uv/float(n_vis)
      min_uv=0.05*mean_max_uv
      uvrange='>{:0.2f}m'.format(min_uv)
   else:
      uvrange=''
   return uvrange

def sanitize_string(string):
   sani_string=string.replace('-','_').replace(' ','_').replace('+','_').replace('*','_').replace(',','_').replace(';','_').replace(':','_').replace('[','_').replace(']','_').replace('{','_').replace('}','_')
   sani_string='Target_'+sani_string
   return sani_string

   sani_string='Target_'+sani_string
   return sani_string


def compare_beams(image1, image2):
    header_1 = imhead(image1, mode = 'list')
    beammajor_1 = header_1['beammajor']['value']
    beamminor_1 = header_1['beamminor']['value']
    beampa_1 = header_1['beampa']['value']

    header_2 = imhead(image2, mode = 'list')
    beammajor_2 = header_2['beammajor']['value']
    beamminor_2 = header_2['beamminor']['value']
    beampa_2 = header_2['beampa']['value']
    beamarea_1=beammajor_1*beamminor_1
    beamarea_2=beammajor_2*beamminor_2
    delta_beamarea=(beamarea_2-beamarea_1)/beamarea_1
    return delta_beamarea

def get_sols_flagged_solns(gaintable):
   tb.open(gaintable)
   flags=tb.getcol('FLAG').squeeze()
   nsols=flags.size
   flagged_sols=np.where(flags==True)
   nflagged_sols=flagged_sols[0].size
   return nflagged_sols, nsols

def plot_ants_flagging_colored(filename,vis,gaintable):
   names, offset_x,offset_y, offsets, nflags, nunflagged,fracflagged=get_flagged_solns_per_ant(gaintable,vis)
   import matplotlib
   matplotlib.use('Agg')
   import matplotlib.pyplot as plt
   ants_zero_flagging=np.where(fracflagged == 0.0)
   ants_lt10pct_flagging=((fracflagged <= 0.1) & (fracflagged > 0.0)).nonzero()
   ants_lt25pct_flagging=((fracflagged <= 0.25) & (fracflagged > 0.10)).nonzero()
   ants_lt50pct_flagging=((fracflagged <= 0.5) & (fracflagged > 0.25)).nonzero()
   ants_lt75pct_flagging=((fracflagged <= 0.75) & (fracflagged > 0.5)).nonzero()
   ants_gt75pct_flagging=np.where(fracflagged > 0.75)
   fig, ax = plt.subplots(1,1,figsize=(12, 12))
   ax.scatter(offset_x[ants_zero_flagging[0]],offset_y[ants_zero_flagging[0]],marker='o',color='green',label='No Flagging',s=120)
   ax.scatter(offset_x[ants_lt10pct_flagging[0]],offset_y[ants_lt10pct_flagging[0]],marker='o',color='blue',label='<10% Flagging',s=120)
   ax.scatter(offset_x[ants_lt25pct_flagging[0]],offset_y[ants_lt25pct_flagging[0]],marker='o',color='yellow',label='<25% Flagging',s=120)
   ax.scatter(offset_x[ants_lt50pct_flagging[0]],offset_y[ants_lt50pct_flagging[0]],marker='o',color='magenta',label='<50% Flagging',s=120)
   ax.scatter(offset_x[ants_lt75pct_flagging[0]],offset_y[ants_lt75pct_flagging[0]],marker='o',color='cyan',label='<75% Flagging',s=120)
   ax.scatter(offset_x[ants_gt75pct_flagging[0]],offset_y[ants_gt75pct_flagging[0]],marker='o',color='black',label='>75% Flagging',s=120)
   ax.legend(fontsize=20)
   for i in range(len(names)):
      ax.text(offset_x[i],offset_y[i],names[i])
   ax.set_xlabel('Latitude Offset (m)',fontsize=20)
   ax.set_ylabel('Longitude Offset (m)',fontsize=20)
   ax.set_title('Antenna Positions colorized by Selfcal Flagging',fontsize=20)
   plt.savefig(filename,dpi=200.0)
   plt.close()

def plot_image(filename,outname,min=None,max=None,zoom=2):
   header=imhead(filename)
   size=np.max(header['shape'])
   if os.path.exists(filename.replace('image.tt0','mask')): #if mask exists draw it as a contour, else don't use contours
      if min == None:
         imview(raster={'file': filename, 'scaling': -1, 'colorwedge': True},\
               contour={'file': filename.replace('image.tt0','mask'), 'levels': [1] },\
             zoom={'blc': [int(size/2-size/(zoom*2)),int(size/2-size/(zoom*2))],\
                   'trc': [int(size/2+size/(zoom*2)),int(size/2+size/(zoom*2))]},\
             out={'file': outname, 'orient': 'landscape'})
      else:
         imview(raster={'file': filename, 'scaling': -1, 'range': [min,max], 'colorwedge': True},\
               contour={'file': filename.replace('image.tt0','mask'), 'levels': [1] },\
             zoom={'blc': [int(size/2-size/(zoom*2)),int(size/2-size/(zoom*2))],\
                   'trc': [int(size/2+size/(zoom*2)),int(size/2+size/(zoom*2))]},\
             out={'file': outname, 'orient': 'landscape'})
   else:
      if min == None:
         imview(raster={'file': filename, 'scaling': -1, 'colorwedge': True},\
             zoom={'blc': [int(size/2-size/(zoom*2)),int(size/2-size/(zoom*2))],\
                   'trc': [int(size/2+size/(zoom*2)),int(size/2+size/(zoom*2))]},\
             out={'file': outname, 'orient': 'landscape'})
      else:
         imview(raster={'file': filename, 'scaling': -1, 'range': [min,max], 'colorwedge': True},\
             zoom={'blc': [int(size/2-size/(zoom*2)),int(size/2-size/(zoom*2))],\
                   'trc': [int(size/2+size/(zoom*2)),int(size/2+size/(zoom*2))]},\
             out={'file': outname, 'orient': 'landscape'})
   #make image square since imview makes it a strange dimension
   im = Image.open(outname)
   width, height = im.size
   if height > width:
      remainder=height-width
      trim_amount=int(remainder/2.0)
      im1=im.crop((0,trim_amount,width-1,height-trim_amount-1))
   else:
      remainder=width-height
      trim_amount=int(remainder/2.0)
      im1=im.crop((trim_amount,0,width-trim_amount-1,height-1))
   im1.save(outname)

def get_flagged_solns_per_ant(gaintable,vis):
     # Get the antenna names and offsets.

     msmd = casatools.msmetadata()
     tb = casatools.table()

     msmd.open(vis)
     names = msmd.antennanames()
     offset = [msmd.antennaoffset(name) for name in names]
     msmd.close()

     # Calculate the mean longitude and latitude.

     mean_longitude = numpy.mean([offset[i]["longitude offset"]\
             ['value'] for i in range(len(names))])
     mean_latitude = numpy.mean([offset[i]["latitude offset"]\
             ['value'] for i in range(len(names))])

     # Calculate the offsets from the center.

     offsets = [numpy.sqrt((offset[i]["longitude offset"]['value'] -\
             mean_longitude)**2 + (offset[i]["latitude offset"]\
             ['value'] - mean_latitude)**2) for i in \
             range(len(names))]
     offset_y=[(offset[i]["latitude offset"]['value']) for i in \
             range(len(names))]
     offset_x=[(offset[i]["longitude offset"]['value']) for i in \
             range(len(names))]
     # Calculate the number of flags for each antenna.
     #gaintable='"'+gaintable+'"'
     os.system('cp -r '+gaintable.replace(' ','\ ')+' tempgaintable.g')
     gaintable='tempgaintable.g'
     nflags = [tb.calc('[select from '+gaintable+' where ANTENNA1=='+\
             str(i)+' giving  [ntrue(FLAG)]]')['0'].sum() for i in \
             range(len(names))]
     nunflagged = [tb.calc('[select from '+gaintable+' where ANTENNA1=='+\
             str(i)+' giving  [nfalse(FLAG)]]')['0'].sum() for i in \
             range(len(names))]
     os.system('rm -rf tempgaintable.g')
     fracflagged=np.array(nflags)/(np.array(nflags)+np.array(nunflagged))
     # Calculate a score based on those two.
     return names, np.array(offset_x),np.array(offset_y),offsets, nflags, nunflagged,fracflagged



def create_noise_histogram(imagename):
    MADtoRMS =  1.4826
    headerlist = imhead(imagename, mode = 'list')
    telescope=headerlist['telescope']
    beammajor = headerlist['beammajor']['value']
    beamminor = headerlist['beamminor']['value']
    beampa = headerlist['beampa']['value']
    image_stats= imstat(imagename = imagename)
    maskImage=imagename.replace('image','mask').replace('.tt0','')
    residualImage=imagename.replace('image','residual')
    os.system('rm -rf temp.mask temp.residual')
    if os.path.exists(maskImage):
       os.system('cp -r '+maskImage+ ' temp.mask')
       maskImage='temp.mask'
    os.system('cp -r '+residualImage+ ' temp.residual')
    residualImage='temp.residual'
    if os.path.exists(maskImage):
       ia.close()
       ia.done()
       ia.open(residualImage)
       #ia.calcmask(maskImage+" <0.5"+"&& mask("+residualImage+")",name='madpbmask0')
       ia.calcmask("'"+maskImage+"'"+" <0.5"+"&& mask("+residualImage+")",name='madpbmask0')
       mask0Stats = ia.statistics(robust=True,axes=[0,1])
       ia.maskhandler(op='set',name='madpbmask0')
       rms = mask0Stats['medabsdevmed'][0] * MADtoRMS
       residualMean = mask0Stats['median'][0]
       pix=np.squeeze(ia.getchunk())
       mask=np.squeeze(ia.getchunk(getmask=True))
       dimensions=mask.ndim
       if dimensions ==4:
          mask=mask[:,:,0,0]
       if dimensions == 3:
          mask=mask[:,:,0]
       unmasked=(mask == True).nonzero()
       pix_unmasked=pix[unmasked]
       N,intensity=np.histogram(pix_unmasked,bins=50)
       ia.close()
       ia.done()
    elif telescope == 'ALMA':
       ia.close()
       ia.done()
       ia.open(residualImage)
       #ia.calcmask(maskImage+" <0.5"+"&& mask("+residualImage+")",name='madpbmask0')
       ia.calcmask("mask("+residualImage+")",name='madpbmask0')
       mask0Stats = ia.statistics(robust=True,axes=[0,1])
       ia.maskhandler(op='set',name='madpbmask0')
       rms = mask0Stats['medabsdevmed'][0] * MADtoRMS
       residualMean = mask0Stats['median'][0]
       pix=np.squeeze(ia.getchunk())
       mask=np.squeeze(ia.getchunk(getmask=True))
       mask=mask[:,:,0,0]
       unmasked=(mask == True).nonzero()
       pix_unmasked=pix[unmasked]
       ia.close()
       ia.done()
    elif 'VLA' in telescope:
       residual_stats=imstat(imagename=imagename.replace('image','residual'),algorithm='chauvenet')
       rms = residual_stats['rms'][0]
       ia.open(residualImage)
       pix_unmasked=np.squeeze(ia.getchunk())
       ia.close()
       ia.done()

    N,intensity=np.histogram(pix_unmasked,bins=100)
    intensity=np.diff(intensity)+intensity[:-1]  
    ia.close()
    ia.done()
    os.system('rm -rf temp.mask temp.residual')
    return N,intensity,rms 


def create_noise_histogram_plots(N_1,N_2,intensity_1,intensity_2,rms_1,rms_2,outfile,rms_theory=0.0):
   import matplotlib
   matplotlib.use('Agg')
   import matplotlib.pyplot as plt 
   bins=50.0
   max_N_1=np.max(N_1)
   max_N_2=np.max(N_2)
   fig, ax = plt.subplots(1,1,figsize=(12, 12))
   ax.set_yscale('log')
   plt.ylim([0.0001,2.0])
   ax.step(intensity_1,N_1/np.max(N_1),label='Initial Data')
   ax.step(intensity_2,N_2/np.max(N_2),label='Final Data')
   ax.plot(intensity_1,gaussian_norm(intensity_1,0,rms_1),label='Initial Gaussian')
   ax.plot(intensity_2,gaussian_norm(intensity_2,0,rms_2),label='Final Gaussian')
   if rms_theory !=0.0:
      ax.plot([-1.0*rms_theory,rms_theory],[0.606,0.606],label='Theoretical Sensitivity')
   ax.legend(fontsize=20)
   ax.set_xlabel('Intensity (mJy/Beam)',fontsize=20)
   ax.set_ylabel('N',fontsize=20)
   ax.set_title('Initial vs. Final Noise (Unmasked Pixels)',fontsize=20)
   plt.savefig(outfile,dpi=200.0)
   plt.close()


def gaussian_norm(x, mean, sigma):
   gauss_dist=np.exp(-(x-mean)**2/(2*sigma**2))
   norm_gauss_dist=gauss_dist/np.max(gauss_dist)
   return norm_gauss_dist

def generate_weblog(sclib,solints,bands,directory='weblog'):
   from datetime import datetime
   os.system('rm -rf '+directory)
   os.system('mkdir '+directory)
   os.system('mkdir '+directory+'/images')
   htmlOut=open(directory+'/index.html','w')
   htmlOut.writelines('<html>\n')
   htmlOut.writelines('<title>SelfCal Weblog</title>\n')
   htmlOut.writelines('<head>\n')
   htmlOut.writelines('</head>\n')
   htmlOut.writelines('<body>\n')
   htmlOut.writelines('<a name="top"></a>\n')
   htmlOut.writelines('<h1>SelfCal Weblog</h1>\n')
   htmlOut.writelines('<h4>Date Executed:'+datetime.today().strftime('%Y-%m-%d')+'</h4>\n')
   htmlOut.writelines('<h2>Targets:</h2>\n')
   targets=list(sclib.keys())
   for target in targets:
      htmlOut.writelines('<a href="#'+target+'">'+target+'</a><br>\n')
   htmlOut.writelines('<h2>Bands:</h2>\n')
   bands_string=', '.join([str(elem) for elem in bands])
   htmlOut.writelines(''+bands_string+'\n')
   htmlOut.writelines('<h2>Solints to Attempt:</h2>\n')
   for band in bands:
      solints_string=', '.join([str(elem) for elem in solints[band][target]])
      htmlOut.writelines('<br>'+band+': '+solints_string)

   for target in targets:
      htmlOut.writelines('<a name="'+target+'"></a>\n')
      htmlOut.writelines('<h2>'+target+' Summary</h2>\n')
      htmlOut.writelines('<a href="#top">Back to Top</a><br>\n')
      bands_obsd=list(sclib[target].keys())

      for band in bands_obsd:
         htmlOut.writelines('<h2>'+band+'</h2>\n')
         htmlOut.writelines('<a name="'+target+'_'+band+'"></a>\n')
         htmlOut.writelines('Selfcal Success?: '+str(sclib[target][band]['SC_success'])+'<br>\n')
         keylist=sclib[target][band].keys()
         if 'Stop_Reason' not in keylist:
            htmlOut.writelines('Stop Reason: Estimated Selfcal S/N too low for solint<br><br>\n')
            if sclib[target][band]['SC_success']==False:
               render_summary_table(htmlOut,sclib,target,band,directory=directory)
               continue
         else:   
            htmlOut.writelines('Stop Reason: '+str(sclib[target][band]['Stop_Reason'])+'<br><br>\n')
            print(target,band,sclib[target][band]['Stop_Reason'])
            if (('Estimated_SNR_too_low_for_solint' in sclib[target][band]['Stop_Reason']) or ('Selfcal_Not_Attempted' in sclib[target][band]['Stop_Reason'])) and sclib[target][band]['final_solint']=='None':
               render_summary_table(htmlOut,sclib,target,band,directory=directory)
               continue
         htmlOut.writelines('Final Successful solint: '+str(sclib[target][band]['final_solint'])+'<br><br>\n')
         if sclib[target][band]['obstype'] == 'mosaic':
             htmlOut.writelines('<a href="'+target+'_field-by-field/index.html">Field-by-Field Summary</a><br><br>\n')
         if 'Found_contdotdat' in sclib[target][band]:
             htmlOut.write('<font color="red">WARNING:</font> No cont.dat entry found for target '+target+', this likely indicates that hif_findcont was mitigated. We suggest you re-run findcont without mitigation.<br><br>')
         # Summary table for before/after SC
         render_summary_table(htmlOut,sclib,target,band,directory=directory)

         #Noise Summary plot
         N_initial,intensity_initial,rms_inital=create_noise_histogram(sanitize_string(target)+'_'+band+'_initial.image.tt0')
         N_final,intensity_final,rms_final=create_noise_histogram(sanitize_string(target)+'_'+band+'_final.image.tt0')
         if 'theoretical_sensitivity' in keylist:
            rms_theory=sclib[target][band]['theoretical_sensitivity']
            if rms_theory != -99.0:
               rms_theory=sclib[target][band]['theoretical_sensitivity']
            else:
               rms_theory=0.0
         else:
            rms_theory=0.0
         create_noise_histogram_plots(N_initial,N_final,intensity_initial,intensity_final,rms_inital,rms_final,\
                                      directory+'/images/'+sanitize_string(target)+'_'+band+'_noise_plot.png',rms_theory)
         htmlOut.writelines('<br>Initial vs. Final Noise Characterization<br>')
         htmlOut.writelines('<a href="images/'+sanitize_string(target)+'_'+band+'_noise_plot.png"><img src="images/'+sanitize_string(target)+'_'+band+'_noise_plot.png" ALT="Noise Characteristics" WIDTH=300 HEIGHT=300></a><br>\n')
         
         # Solint summary table
         render_selfcal_solint_summary_table(htmlOut,sclib,target,band,solints)

         # PER SPW STATS TABLE
         if 'per_spw_stats' in sclib[target][band].keys():
            render_spw_stats_summary_table(htmlOut,sclib,target,band)

   # Close main weblog file
   htmlOut.writelines('</body>\n')
   htmlOut.writelines('</html>\n')
   htmlOut.close()
   
   # Pages for each solint
   render_per_solint_QA_pages(sclib,solints,bands,directory=directory)
 

def render_summary_table(htmlOut,sclib,target,band,directory='weblog'):
         plot_image(sanitize_string(target)+'_'+band+'_final.image.tt0',\
                      directory+'/images/'+sanitize_string(target)+'_'+band+'_final.image.tt0.png', zoom=2 if directory=="weblog" else 1)
         image_stats=imstat(sanitize_string(target)+'_'+band+'_final.image.tt0')
         
         plot_image(sanitize_string(target)+'_'+band+'_initial.image.tt0',\
                      directory+'/images/'+sanitize_string(target)+'_'+band+'_initial.image.tt0.png',min=image_stats['min'][0],max=image_stats['max'][0], zoom=2 if directory=="weblog" else 1) 
         os.system('rm -rf '+sanitize_string(target)+'_'+band+'_final_initial_div_final.image.tt0 '+sanitize_string(target)+'_'+band+'_final_initial_div_final.temp.image.tt0')

         ### Hacky way to suppress stuff outside mask in ratio images.
         immath(imagename=[sanitize_string(target)+'_'+band+'_final.image.tt0',sanitize_string(target)+'_'+band+'_initial.image.tt0',sanitize_string(target)+'_'+band+'_final.mask'],\
                mode='evalexpr',expr='((IM0-IM1)/IM0)*IM2',outfile=sanitize_string(target)+'_'+band+'_final_initial_div_final.temp.image.tt0')
         immath(imagename=[sanitize_string(target)+'_'+band+'_final_initial_div_final.temp.image.tt0'],\
                mode='evalexpr',expr='iif(IM0==0.0,-99.0,IM0)',outfile=sanitize_string(target)+'_'+band+'_final_initial_div_final.image.tt0')
         plot_image(sanitize_string(target)+'_'+band+'_final_initial_div_final.image.tt0',\
                      directory+'/images/'+sanitize_string(target)+'_'+band+'_final_initial_div_final.image.tt0.png',\
                       min=-1.0,max=1.0, zoom=2 if directory=="weblog" else 1) 
         '''
         htmlOut.writelines('Initial, Final, and  Images with scales set by Final Image<br>\n')
         htmlOut.writelines('<a href="images/'+sanitize_string(target)+'_'+band+'_initial.image.tt0.png"><img src="images/'+sanitize_string(target)+'_'+band+'_initial.image.tt0.png" ALT="pre-SC-solint image" WIDTH=400 HEIGHT=400></a>\n') 
         htmlOut.writelines('<a href="images/'+sanitize_string(target)+'_'+band+'_final.image.tt0.png"><img src="images/'+sanitize_string(target)+'_'+band+'_final.image.tt0.png" ALT="pre-SC-solint image" WIDTH=400 HEIGHT=400></a>\n')
         htmlOut.writelines('<a href="images/'+sanitize_string(target)+'_'+band+'_final_initial_div_final.image.tt0.png"><img src="images/'+sanitize_string(target)+'_'+band+'_final_initial_div_final.image.tt0.png" ALT="pre-SC-solint image" WIDTH=400 HEIGHT=400></a><br>\n')
         '''
         # SUMMARY TABLE FOR FINAL IMAGES
         htmlOut.writelines('<table cellspacing="0" cellpadding="0" border="0" bgcolor="#000000">\n')
         htmlOut.writelines('	<tr>\n')
         htmlOut.writelines('		<td>\n')
         line='<table>\n  <tr bgcolor="#ffffff">\n    <th>Data:</th>\n    '
         for data_type in ['Initial', 'Final', 'Comparison']:
            line+='<th>'+data_type+'</th>\n    '
         line+='</tr>\n'
         htmlOut.writelines(line)
         quantities=['Image','intflux','SNR','SNR_NF','RMS','RMS_NF','Beam']
         for key in quantities:
            if key =='Image':
               line='<tr bgcolor="#ffffff">\n    <td>Image: </td>\n'
            if key =='SNR':
               line='<tr bgcolor="#ffffff">\n    <td>SNR: </td>\n'
            if key =='intflux':
               line='<tr bgcolor="#ffffff">\n    <td>Integrated Flux: </td>\n'
            if key =='RMS':
               line='<tr bgcolor="#ffffff">\n    <td>RMS: </td>\n'
            if key =='SNR_NF':
               line='<tr bgcolor="#ffffff">\n    <td>SNR (near-field): </td>\n'
            if key =='RMS_NF':
               line='<tr bgcolor="#ffffff">\n    <td>RMS (near-field): </td>\n'
            if key =='Beam':
               line='<tr bgcolor="#ffffff">\n    <td>Beam: </td>\n'

            for data_type in ['orig', 'final', 'comp']:
               if data_type !='comp':
                  if key =='Image':
                     if data_type=='orig':
                        line+='<td><a href="images/'+sanitize_string(target)+'_'+band+'_initial.image.tt0.png"><img src="images/'+sanitize_string(target)+'_'+band+'_initial.image.tt0.png" ALT="pre-SC-solint image" WIDTH=400 HEIGHT=400></a> </td>\n'
                     if data_type=='final':
                        line+='<td><a href="images/'+sanitize_string(target)+'_'+band+'_final.image.tt0.png"><img src="images/'+sanitize_string(target)+'_'+band+'_final.image.tt0.png" ALT="pre-SC-solint image" WIDTH=400 HEIGHT=400></a> </td>\n'
                  if key =='SNR':
                     line+='    <td>{:0.3f} </td>\n'.format(sclib[target][band][key+'_'+data_type])
                  if key =='intflux':
                     line+='    <td>{:0.3f} +/- {:0.3f} mJy</td>\n'.format(sclib[target][band][key+'_'+data_type]*1000.0,sclib[target][band]['e_'+key+'_'+data_type]*1000.0)
                  if key =='SNR_NF':
                     line+='    <td>{:0.3f} </td>\n'.format(sclib[target][band][key+'_'+data_type])
                  if key =='RMS':
                     line+='    <td>{:0.3f} mJy/beam </td>\n'.format(sclib[target][band][key+'_'+data_type]*1000.0)
                  if key =='RMS_NF':
                     line+='    <td>{:0.3f} mJy/beam </td>\n'.format(sclib[target][band][key+'_'+data_type]*1000.0)
                  if key=='Beam':
                     line+='    <td>{:0.3f}"x{:0.3f}" {:0.3f} deg </td>\n'.format(sclib[target][band][key+'_major'+'_'+data_type],sclib[target][band][key+'_minor'+'_'+data_type],sclib[target][band][key+'_PA'+'_'+data_type])
               else:
                  if key =='Image':
                        line+='<td><a href="images/'+sanitize_string(target)+'_'+band+'_final_initial_div_final.image.tt0.png"><img src="images/'+sanitize_string(target)+'_'+band+'_final_initial_div_final.image.tt0.png" ALT="pre-SC-solint image" WIDTH=400 HEIGHT=400></a> </td>\n'
                  if key =='intflux':
                     if sclib[target][band][key+'_orig'] == 0:
                         line+='    <td>{:0.3f} </td>\n'.format(1.0)
                     else:
                         line+='    <td>{:0.3f} </td>\n'.format(sclib[target][band][key+'_final']/sclib[target][band][key+'_orig'])
                  if key =='SNR':
                     line+='    <td>{:0.3f} </td>\n'.format(sclib[target][band][key+'_final']/sclib[target][band][key+'_orig'])
                  if key =='SNR_NF':
                     line+='    <td>{:0.3f} </td>\n'.format(sclib[target][band][key+'_final']/sclib[target][band][key+'_orig'])
                  if key =='RMS':
                     line+='    <td>{:0.3f} </td>\n'.format(sclib[target][band][key+'_orig']/sclib[target][band][key+'_final'])
                  if key =='RMS_NF':
                     line+='    <td>{:0.3f} </td>\n'.format(sclib[target][band][key+'_orig']/sclib[target][band][key+'_final'])
                  if key=='Beam':
                     line+='    <td>{:0.3f}</td>\n'.format((sclib[target][band][key+'_major_final']*sclib[target][band][key+'_minor_final'])/(sclib[target][band][key+'_major_orig']*sclib[target][band][key+'_minor_orig']))
            line+='</tr>\n    '
            htmlOut.writelines(line)
         htmlOut.writelines('</table>\n')
         htmlOut.writelines('	</td>\n')
         htmlOut.writelines('	</tr>\n')
         htmlOut.writelines('</table>\n')

def render_selfcal_solint_summary_table(htmlOut,sclib,target,band,solints):
         #  SELFCAL SUMMARY TABLE   
         vislist=sclib[target][band]['vislist']
         solint_list=solints[band][target]
         htmlOut.writelines('<br>Per solint stats: <br>\n')
         htmlOut.writelines('<table cellspacing="0" cellpadding="0" border="0" bgcolor="#000000">\n')
         htmlOut.writelines('	<tr>\n')
         htmlOut.writelines('		<td>\n')
         line='<table>\n  <tr bgcolor="#ffffff">\n    <th>Solint:</th>\n    '
         for solint in solint_list:
            line+='<th>'+solint+'</th>\n    '
         line+='</tr>\n'
         htmlOut.writelines(line)
         vis_keys=list(sclib[target][band][vislist[len(vislist)-1]].keys())
         quantities=['Pass','intflux_final','intflux_improvement','SNR_final','SNR_Improvement','SNR_NF_final','SNR_NF_Improvement','RMS_final','RMS_Improvement','RMS_NF_final','RMS_NF_Improvement','Beam_Ratio','clean_threshold','Plots']
         for key in quantities:
            if key =='Pass':
               line='<tr bgcolor="#ffffff">\n    <td>Result: </td>\n'
            if key =='intflux_final':
               line='<tr bgcolor="#ffffff">\n    <td>Integrated Flux: </td>\n'
            if key =='intflux_improvement':
               line='<tr bgcolor="#ffffff">\n    <td>Integrated Flux Change: </td>\n'
            if key =='SNR_final':
               line='<tr bgcolor="#ffffff">\n    <td>Dynamic Range: </td>\n'
            if key =='SNR_Improvement':
               line='<tr bgcolor="#ffffff">\n    <td>DR Improvement: </td>\n'
            if key =='SNR_NF_final':
               line='<tr bgcolor="#ffffff">\n    <td>Dynamic Range (near-field): </td>\n'
            if key =='SNR_NF_Improvement':
               line='<tr bgcolor="#ffffff">\n    <td>DR Improvement (near-field): </td>\n'
            if key =='RMS_final':
               line='<tr bgcolor="#ffffff">\n    <td>RMS: </td>\n'
            if key =='RMS_Improvement':
               line='<tr bgcolor="#ffffff">\n    <td>RMS Improvement: </td>\n'
            if key =='RMS_NF_final':
               line='<tr bgcolor="#ffffff">\n    <td>RMS (near-field): </td>\n'
            if key =='RMS_NF_Improvement':
               line='<tr bgcolor="#ffffff">\n    <td>RMS Improvement (near-field): </td>\n'
            if key =='Beam_Ratio':
               line='<tr bgcolor="#ffffff">\n    <td>Ratio of Beam Area: </td>\n'
            if key =='clean_threshold':
               line='<tr bgcolor="#ffffff">\n    <td>Clean Threshold: </td>\n'
            if key =='Plots':
               line='<tr bgcolor="#ffffff">\n    <td>Plots: </td>\n'
            for solint in solint_list:
               if solint in vis_keys:
                  vis_solint_keys=sclib[target][band][vislist[len(vislist)-1]][solint].keys()
                  if key != 'Pass' and sclib[target][band][vislist[len(vislist)-1]][solint]['Pass'] == 'None':
                      line+='    <td> - </td>\n'
                      continue
                  if key=='Pass':
                     if sclib[target][band][vislist[len(vislist)-1]][solint]['Pass'] == False:
                        line+='    <td><font color="red">{}</font> {}</td>\n'.format('Fail',sclib[target][band][vislist[len(vislist)-1]][solint]['Fail_Reason'])
                     elif sclib[target][band][vislist[len(vislist)-1]][solint]['Pass'] == 'None':
                        line+='    <td><font color="green">{}</font> {}</td>\n'.format('Not attempted',sclib[target][band][vislist[len(vislist)-1]][solint]['Fail_Reason'])
                     else:
                        line+='    <td><font color="blue">{}</font></td>\n'.format('Pass')
                  if key=='intflux_final':
                     line+='    <td>{:0.3f} +/- {:0.3f} mJy</td>\n'.format(sclib[target][band][vislist[len(vislist)-1]][solint]['intflux_post']*1000.0,sclib[target][band][vislist[len(vislist)-1]][solint]['e_intflux_post']*1000.0)
                  if key=='intflux_improvement':
                     if sclib[target][band][vislist[len(vislist)-1]][solint]['intflux_pre'] == 0:
                        line+='    <td>{:0.3f}</td>\n'.format(1.0)
                     else:
                        line+='    <td>{:0.3f}</td>\n'.format(sclib[target][band][vislist[len(vislist)-1]][solint]['intflux_post']/sclib[target][band][vislist[len(vislist)-1]][solint]['intflux_pre'])                      
                  if key=='SNR_final':
                     line+='    <td>{:0.3f}</td>\n'.format(sclib[target][band][vislist[len(vislist)-1]][solint]['SNR_post'])
                  if key=='SNR_Improvement':
                     line+='    <td>{:0.3f}</td>\n'.format(sclib[target][band][vislist[len(vislist)-1]][solint]['SNR_post']/sclib[target][band][vislist[len(vislist)-1]][solint]['SNR_pre'])
                  if key=='SNR_NF_final':
                     line+='    <td>{:0.3f}</td>\n'.format(sclib[target][band][vislist[len(vislist)-1]][solint]['SNR_NF_post'])
                  if key=='SNR_NF_Improvement':
                     line+='    <td>{:0.3f}</td>\n'.format(sclib[target][band][vislist[len(vislist)-1]][solint]['SNR_NF_post']/sclib[target][band][vislist[len(vislist)-1]][solint]['SNR_NF_pre'])

                  if key=='RMS_final':
                     line+='    <td>{:0.3e} mJy/bm</td>\n'.format(sclib[target][band][vislist[len(vislist)-1]][solint]['RMS_post']*1000.0)
                  if key=='RMS_Improvement':
                     line+='    <td>{:0.3e}</td>\n'.format(sclib[target][band][vislist[len(vislist)-1]][solint]['RMS_pre']/sclib[target][band][vislist[len(vislist)-1]][solint]['RMS_post'])
                  if key=='RMS_NF_final':
                     line+='    <td>{:0.3e} mJy/bm</td>\n'.format(sclib[target][band][vislist[len(vislist)-1]][solint]['RMS_NF_post']*1000.0)
                  if key=='RMS_NF_Improvement':
                     line+='    <td>{:0.3e}</td>\n'.format(sclib[target][band][vislist[len(vislist)-1]][solint]['RMS_NF_pre']/sclib[target][band][vislist[len(vislist)-1]][solint]['RMS_NF_post'])

                  if key=='Beam_Ratio':
                     line+='    <td>{:0.3e}</td>\n'.format((sclib[target][band][vislist[len(vislist)-1]][solint]['Beam_major_post']*sclib[target][band][vislist[len(vislist)-1]][solint]['Beam_minor_post'])/(sclib[target][band]['Beam_major_orig']*sclib[target][band]['Beam_minor_orig']))
                  if key =='clean_threshold':
                     if key in vis_solint_keys:
                        line+='    <td>{:0.3e} mJy/bm</td>\n'.format(sclib[target][band][vislist[len(vislist)-1]][solint]['clean_threshold']*1000.0)
                     else:
                        line+='    <td>Not Available</td>\n'
                  if key =='Plots':
                     line+='    <td><a href="'+target+'_'+band+'_'+solint+'.html">QA Plots</a></td>\n'

               else:
                  line+='    <td> - </td>\n'
            line+='</tr>\n    '
            htmlOut.writelines(line)
         htmlOut.writelines('<tr bgcolor="#ffffff">\n    <td colspan="'+str(len(solint_list)+1)+'">Flagged solutions by antenna: </td></tr>\n')
         for vis in vislist:
            line='<tr bgcolor="#ffffff">\n    <td>'+vis+': </td>\n'
            for solint in solint_list:
               if solint in vis_keys and sclib[target][band][vis][solint]['Pass'] != 'None' and 'gaintable' in sclib[target][band][vis][solint]:
                  # only evaluate last gaintable not the pre-apply table
                  gaintable=sclib[target][band][vis][solint]['gaintable'][len(sclib[target][band][vis][solint]['gaintable'])-1]
                  line+='<td><a href="images/plot_ants_'+gaintable+'.png"><img src="images/plot_ants_'+gaintable+'.png" ALT="antenna positions with flagging plot" WIDTH=200 HEIGHT=200></a></td>\n'
               else:
                   line+='<td>-</td>\n'
            line+='</tr>\n    '
            htmlOut.writelines(line)
            for quantity in ['Nsols','Flagged_Sols','Frac_Flagged']:
               line='<tr bgcolor="#ffffff">\n    <td>'+quantity+'</td>\n'
               for solint in solint_list:
                  if solint in vis_keys and sclib[target][band][vis][solint]['Pass'] != 'None' and 'gaintable' in sclib[target][band][vis][solint]:
                     # only evaluate last gaintable not the pre-apply table
                     gaintable=sclib[target][band][vis][solint]['gaintable'][len(sclib[target][band][vis][solint]['gaintable'])-1]
                     nflagged_sols, nsols=get_sols_flagged_solns(gaintable)
                     if quantity =='Nsols':
                        line+='<td>'+str(nsols)+'</td>\n'
                     if quantity =='Flagged_Sols':
                        line+='<td>'+str(nflagged_sols)+'</td>\n'
                     if quantity =='Frac_Flagged':
                        line+='<td>'+'{:0.3f}'.format(nflagged_sols/nsols)+'</td>\n'
                  else:
                     line+='<td>-</td>\n'
               line+='</tr>\n    '

               htmlOut.writelines(line)
         htmlOut.writelines('</table>\n')
         htmlOut.writelines('	</td>\n')
         htmlOut.writelines('	</tr>\n')
         htmlOut.writelines('</table>\n')

def render_spw_stats_summary_table(htmlOut,sclib,target,band):
   spwlist=list(sclib[target][band]['spw_map'].keys())
   htmlOut.writelines('<br>Per SPW stats: <br>\n')
   htmlOut.writelines('<table cellspacing="0" cellpadding="0" border="0" bgcolor="#000000">\n')
   htmlOut.writelines('	<tr>\n')
   htmlOut.writelines('		<td>\n')
   line='<table>\n  <tr bgcolor="#ffffff">\n    <th>Virtual SPW ID:</th>\n    '
   for spw in spwlist:
      line+='<th>'+str(spw)+'</th>\n    '
   line+='</tr>\n'
   line+='<tr bgcolor="#ffffff">\n    <td colspan="{0:d}" style="text-align: center">Virtual SPW to real SPW mapping</td>\n</tr>\n'.format(len(spwlist)+1)
   htmlOut.writelines(line)

   quantities=sclib[target][band]['vislist'] + ['bandwidth','effective_bandwidth','SNR_orig','SNR_final','RMS_orig','RMS_final']
   for key in quantities:
      if key == 'bandwidth':
         line = '<tr bgcolor="#ffffff">\n    <td colspan="{0:d}" style="text-align: center">Metadata and Statistics</td>\n</tr>\n'.format(len(spwlist)+1)
      else:
         line = ''
      line+='<tr bgcolor="#ffffff">\n    <td>'+key+': </td>\n'
      for spw in spwlist:
         if spw in sclib[target][band]['per_spw_stats']:
             spwkeys=sclib[target][band]['per_spw_stats'][spw].keys()
             if 'SNR' in key and key in spwkeys:
                line+='    <td>{:0.3f}</td>\n'.format(sclib[target][band]['per_spw_stats'][spw][key])
             if 'RMS' in key and key in spwkeys:
                line+='    <td>{:0.3e} mJy/bm</td>\n'.format(sclib[target][band]['per_spw_stats'][spw][key]*1000.0)
         vis = list(sclib[target][band]['spw_map'][spw].keys())[0]
         if 'bandwidth' in key and key in sclib[target][band][vis]['per_spw_stats'][sclib[target][band]['spw_map'][spw][vis]].keys():
            line+='    <td>{:0.4f} GHz</td>\n'.format(sclib[target][band][vis]['per_spw_stats'][sclib[target][band]['spw_map'][spw][vis]][key])
         if key in sclib[target][band]['vislist'] and key in sclib[target][band]['spw_map'][spw]:
            line+='    <td>{:0d}</td>\n'.format(sclib[target][band]['spw_map'][spw][key])
         elif key in sclib[target][band]['vislist'] and key not in sclib[target][band]['spw_map'][spw]:
            line+='    <td>-</td>\n'
      line+='</tr>\n    '
      htmlOut.writelines(line)
   htmlOut.writelines('</table>\n')
   htmlOut.writelines('	</td>\n')
   htmlOut.writelines('	</tr>\n')
   htmlOut.writelines('</table>\n')
   for spw in spwlist:
      if spw in sclib[target][band]['per_spw_stats']:
          spwkeys=sclib[target][band]['per_spw_stats'][spw].keys()
          if 'delta_SNR' in spwkeys or 'delta_RMS' in spwkeys or 'delta_beamarea' in spwkeys:
             if sclib[target][band]['per_spw_stats'][spw]['delta_SNR'] < 0.0:
                htmlOut.writelines('WARNING SPW '+str(spw)+' HAS LOWER SNR POST SELFCAL<br>\n')
             if sclib[target][band]['per_spw_stats'][spw]['delta_RMS'] > 0.0:
                htmlOut.writelines('WARNING SPW '+str(spw)+' HAS HIGHER RMS POST SELFCAL<br>\n')
             if sclib[target][band]['per_spw_stats'][spw]['delta_beamarea'] > 0.05:
                htmlOut.writelines('WARNING SPW '+str(spw)+' HAS A >0.05 CHANGE IN BEAM AREA POST SELFCAL<br>\n')

def render_per_solint_QA_pages(sclib,solints,bands,directory='weblog'):
  ## Per Solint pages
   targets=list(sclib.keys())
   for target in targets:
      bands_obsd=list(sclib[target].keys())
      for band in bands_obsd:
         if sclib[target][band]['final_solint'] == 'None':
            final_solint_index=0
         else:
            final_solint_index=solints[band][target].index(sclib[target][band]['final_solint']) 

         vislist=sclib[target][band]['vislist']
         index_addition=1
         if sclib[target][band]['final_solint'] != 'inf_ap' and sclib[target][band]['final_solint'] != 'None':
            index_addition=2
         # if it's a dataset where inf_EB == inf, make sure to take out the assumption that there would be an 'inf' solution
         if 'inf' not in solints[band][target]:
            index_addition=index_addition-1
         #add an additional check to make sure the final index will be in the array
         if final_solint_index+index_addition-1 > (len(solints[band][target])-1):
            index_addition=(final_solint_index+index_addition-1) - (len(solints[band][target])-1)
         

         final_solint_to_plot=solints[band][target][final_solint_index+index_addition-1]
         keylist=sclib[target][band][vislist[0]].keys()
         if index_addition == 2 and final_solint_to_plot not in keylist:
           index_addition=index_addition-1


         
         #for i in range(final_solint_index+index_addition):
         for i in range(len(solints[band][target])):

            if solints[band][target][i] not in keylist or sclib[target][band][vislist[len(vislist)-1]][solints[band][target][i]]['Pass'] == 'None':
               continue
            htmlOutSolint=open(directory+'/'+target+'_'+band+'_'+solints[band][target][i]+'.html','w')
            htmlOutSolint.writelines('<html>\n')
            htmlOutSolint.writelines('<title>SelfCal Weblog</title>\n')
            htmlOutSolint.writelines('<head>\n')
            htmlOutSolint.writelines('</head>\n')
            htmlOutSolint.writelines('<body>\n')
            htmlOutSolint.writelines('<a name="top"></a>\n')
            htmlOutSolint.writelines('<h2>'+target+' Plots</h2>\n')
            htmlOutSolint.writelines('<h2>'+band+'</h2>\n')
            htmlOutSolint.writelines('<h2>Targets:</h2>\n')
            keylist=sclib[target][band][vislist[0]].keys()
            solints_string=''
            for j in range(final_solint_index+index_addition):
               if solints[band][target][j] not in keylist:
                  continue
               solints_string+='<a href="'+target+'_'+band+'_'+solints[band][target][j]+'.html">'+solints[band][target][j]+'  </a><br>\n'
            htmlOutSolint.writelines('<br>Solints: '+solints_string)

            htmlOutSolint.writelines('<h3>Solint: '+solints[band][target][i]+'</h3>\n')       
            keylist_top=sclib[target][band].keys()
            htmlOutSolint.writelines('<a href="index.html#'+target+'_'+band+'">Back to Main Target/Band</a><br>\n')


            #must select last key for pre Jan 14th runs since they only wrote pass to the last MS dictionary entry
            passed=sclib[target][band][vislist[len(vislist)-1]][solints[band][target][i]]['Pass']
            '''
            if (i > final_solint_index) or ('Estimated_SNR_too_low_for_solint' not in sclib[target][band]['Stop_Reason']):
               htmlOut.writelines('<h4>Passed: <font color="red">False</font></h4>\n')
            elif 'Stop_Reason' in keylist_top:
               if (i == final_solint_index) and ('Estimated_SNR_too_low_for_solint' not in sclib[target][band]['Stop_Reason']):
                    htmlOut.writelines('<h4>Passed: <font color="red">False</font></h4>\n') 
            else:
               htmlOut.writelines('<h4>Passed: <font color="blue">True</font></h4>\n')
            '''
            if passed:
               htmlOutSolint.writelines('<h4>Passed: <font color="blue">True</font></h4>\n')
            else:
               htmlOutSolint.writelines('<h4>Passed: <font color="red">False</font></h4>\n')

            htmlOutSolint.writelines('Pre and Post Selfcal images with scales set to Post image<br>\n')
            plot_image(sanitize_string(target)+'_'+band+'_'+solints[band][target][i]+'_'+str(i)+'_post.image.tt0',\
                      directory+'/images/'+sanitize_string(target)+'_'+band+'_'+solints[band][target][i]+'_'+str(i)+'_post.image.tt0.png', \
                      zoom=2 if directory=="weblog" else 1) 
            image_stats=imstat(sanitize_string(target)+'_'+band+'_'+solints[band][target][i]+'_'+str(i)+'_post.image.tt0')
            plot_image(sanitize_string(target)+'_'+band+'_'+solints[band][target][i]+'_'+str(i)+'.image.tt0',\
                      directory+'/images/'+sanitize_string(target)+'_'+band+'_'+solints[band][target][i]+'_'+str(i)+'.image.tt0.png',min=image_stats['min'][0],max=image_stats['max'][0], \
                      zoom=2 if directory=="weblog" else 1) 

            htmlOutSolint.writelines('<a href="images/'+sanitize_string(target)+'_'+band+'_'+solints[band][target][i]+'_'+str(i)+'.image.tt0.png"><img src="images/'+sanitize_string(target)+'_'+band+'_'+solints[band][target][i]+'_'+str(i)+'.image.tt0.png" ALT="pre-SC-solint image" WIDTH=400 HEIGHT=400></a>\n')
            htmlOutSolint.writelines('<a href="images/'+sanitize_string(target)+'_'+band+'_'+solints[band][target][i]+'_'+str(i)+'_post.image.tt0.png"><img src="images/'+sanitize_string(target)+'_'+band+'_'+solints[band][target][i]+'_'+str(i)+'_post.image.tt0.png" ALT="pre-SC-solint image" WIDTH=400 HEIGHT=400></a><br>\n')
            htmlOutSolint.writelines('Post SC SNR: {:0.3f}'.format(sclib[target][band][vislist[0]][solints[band][target][i]]['SNR_post'])+'<br>Pre SC SNR: {:0.3f}'.format(sclib[target][band][vislist[0]][solints[band][target][i]]['SNR_pre'])+'<br><br>\n')
            htmlOutSolint.writelines('Post SC RMS: {:0.7f}'.format(sclib[target][band][vislist[0]][solints[band][target][i]]['RMS_post'])+' Jy/beam<br>Pre SC RMS: {:0.7f}'.format(sclib[target][band][vislist[0]][solints[band][target][i]]['RMS_pre'])+' Jy/beam<br>\n')
            htmlOutSolint.writelines('Post Beam: {:0.3f}"x{:0.3f}" {:0.3f} deg'.format(sclib[target][band][vislist[0]][solints[band][target][i]]['Beam_major_post'],sclib[target][band][vislist[0]][solints[band][target][i]]['Beam_minor_post'],sclib[target][band][vislist[0]][solints[band][target][i]]['Beam_PA_post'])+'<br>\n')
            htmlOutSolint.writelines('Pre Beam: {:0.3f}"x{:0.3f}" {:0.3f} deg'.format(sclib[target][band][vislist[0]][solints[band][target][i]]['Beam_major_pre'],sclib[target][band][vislist[0]][solints[band][target][i]]['Beam_minor_pre'],sclib[target][band][vislist[0]][solints[band][target][i]]['Beam_PA_pre'])+'<br><br>\n')


            if solints[band][target][i] =='inf_EB':
               htmlOutSolint.writelines('<h3>Phase vs. Frequency Plots:</h3>\n')
            else:
               htmlOutSolint.writelines('<h3>Phase vs. Time Plots:</h3>\n')
            for vis in vislist:
               htmlOutSolint.writelines('<h4>MS: '+vis+'</h4>\n')
               if 'gaintable' not in sclib[target][band][vis][solints[band][target][i]]:
                    htmlOutSolint.writelines('No gaintable available <br><br>')
                    continue
               ant_list=get_ant_list(vis)
               gaintable=sclib[target][band][vis][solints[band][target][i]]['gaintable'][len(sclib[target][band][vis][solints[band][target][i]]['gaintable'])-1]
               print('******************'+gaintable+'***************')
               nflagged_sols, nsols=get_sols_flagged_solns(gaintable)
               frac_flagged_sols=nflagged_sols/nsols
               plot_ants_flagging_colored(directory+'/images/plot_ants_'+gaintable+'.png',vis,gaintable)
               htmlOutSolint.writelines('<a href="images/plot_ants_'+gaintable+'.png"><img src="images/plot_ants_'+gaintable+'.png" ALT="antenna positions with flagging plot" WIDTH=400 HEIGHT=400></a>')
               if 'unflagged_lbs' in sclib[target][band][vis][solints[band][target][i]]:
                   unflag_failed_antennas(vis, gaintable.replace('.g','.pre-pass.g'), flagged_fraction=0.25, \
                           spwmap=sclib[target][band][vis][solints[band][target][i]]['unflag_spwmap'], \
                           plot=True, plot_directory=directory+'/images/')
                   htmlOutSolint.writelines('\n<a href="images/'+gaintable.replace('.g.','.pre-pass.pass')+'.png"><img src="images/'+gaintable.replace('.g','.pre-pass.pass')+'.png" ALT="Long baseline unflagging thresholds" HEIGHT=400></a><br>\n')
               else:
                   htmlOutSolint.writelines('<br>\n')
               htmlOutSolint.writelines('N Gain solutions: {:0.0f}<br>'.format(nsols))
               htmlOutSolint.writelines('Flagged solutions: {:0.0f}<br>'.format(nflagged_sols))
               htmlOutSolint.writelines('Fraction Flagged Solutions: {:0.3f} <br><br>'.format(frac_flagged_sols))
               if solints[band][target][i] =='inf_EB':
                  if 'fallback' in sclib[target][band][vis][solints[band][target][i]].keys():
                     if sclib[target][band][vis][solints[band][target][i]]['fallback'] == '':
                        fallback_mode='None'
                     if sclib[target][band][vis][solints[band][target][i]]['fallback'] == 'combinespw':
                        fallback_mode='Combine SPW'
                     if sclib[target][band][vis][solints[band][target][i]]['fallback'] == 'spwmap':
                        fallback_mode='SPWMAP'
                     htmlOutSolint.writelines('<h4>Fallback Mode: <font color="red">'+fallback_mode+'</font></h4>\n')
               htmlOutSolint.writelines('<h4>Spwmapping: ['+' '.join(map(str,sclib[target][band][vis][solints[band][target][i]]['spwmap']))+']</h4>\n')


               for ant in ant_list:
                  sani_target=sanitize_string(target)
                  if solints[band][target][i] =='inf_EB':
                     xaxis='frequency'
                  else:
                     xaxis='time'
                  if 'ap' in solints[band][target][i]:
                     yaxis='amp'
                     plotrange=[0,0,0,2.0]
                  else:
                     yaxis='phase'
                     plotrange=[0,0,-180,180]
                  try:
                     plotms(gridrows=2,plotindex=0,rowindex=0,vis=gaintable,xaxis=xaxis, yaxis=yaxis,showgui=False,\
                         xselfscale=True,plotrange=plotrange, antenna=ant,customflaggedsymbol=True,title=ant+' phase',\
                         plotfile=directory+'/images/plot_'+ant+'_'+gaintable.replace('.g','.png'),overwrite=True, clearplots=True)
                     plotms(gridrows=2,rowindex=1,plotindex=1,vis=gaintable,xaxis=xaxis, yaxis='SNR',showgui=False,\
                         xselfscale=True, antenna=ant,customflaggedsymbol=True,title=ant+' SNR',\
                         plotfile=directory+'/images/plot_'+ant+'_'+gaintable.replace('.g','.png'),overwrite=True, clearplots=False)
                     #htmlOut.writelines('<img src="images/plot_'+ant+'_'+gaintable.replace('.g','.png')+'" ALT="gaintable antenna '+ant+'" WIDTH=200 HEIGHT=200>')
                     htmlOutSolint.writelines('<a href="images/plot_'+ant+'_'+gaintable.replace('.g','.png')+'"><img src="images/plot_'+ant+'_'+gaintable.replace('.g','.png')+'" ALT="gaintable antenna '+ant+'" WIDTH=200 HEIGHT=200></a>\n')
                  except:
                     continue
            htmlOutSolint.writelines('</body>\n')
            htmlOutSolint.writelines('</html>\n')
            htmlOutSolint.close()

def importdata(vislist,all_targets,telescope):
   spectral_scan=False
   listdict=collect_listobs_per_vis(vislist)
   scantimesdict,integrationsdict,integrationtimesdict,integrationtimes,n_spws,minspw,spwsarray_dict,spws_set=fetch_scan_times(vislist,all_targets)
   spwslist_dict = {}
   spwstring_dict = {}
   for vis in vislist:
        spwslist_dict[vis] = spwsarray_dict[vis].tolist()
        spwstring_dict[vis]=','.join(str(spw) for spw in spwslist_dict[vis])
   if spws_set[vislist[0]].ndim > 1:
      nspws_sets=spws_set[vislist[0]].shape[0]
   else:
      nspws_sets=1
   if 'VLA' in telescope:
      bands,band_properties=get_VLA_bands(vislist,all_targets)
  
   if telescope=='ALMA' or telescope =='ACA':
      bands,band_properties=get_ALMA_bands(vislist,spwstring_dict,spwsarray_dict)
      if nspws_sets > 1 and spws_set[vislist[0]].ndim >1:
         spectral_scan=True

   scantimesdict={}
   scanfieldsdict={}
   scannfieldsdict={}
   scanstartsdict={}
   scanendsdict={}
   integrationsdict={}
   integrationtimesdict
   mosaic_field_dict={}
   bands_to_remove=[]
   spws_set_dict = {}
   nspws_sets_dict = {}

   for band in bands:
        print(band)
        scantimesdict_temp,scanfieldsdict_temp,scannfieldsdict_temp,scanstartsdict_temp,scanendsdict_temp,integrationsdict_temp,integrationtimesdict_temp,\
        integrationtimes_temp,n_spws_temp,minspw_temp,spwsarray_temp,spws_set_dict_temp,mosaic_field_temp=fetch_scan_times_band_aware(vislist,all_targets,band_properties,band)

        scantimesdict[band]=scantimesdict_temp.copy()
        scanfieldsdict[band]=scanfieldsdict_temp.copy()
        scannfieldsdict[band]=scannfieldsdict_temp.copy()
        scanstartsdict[band]=scanstartsdict_temp.copy()
        scanendsdict[band]=scanendsdict_temp.copy()
        integrationsdict[band]=integrationsdict_temp.copy()
        mosaic_field_dict[band]=mosaic_field_temp.copy()
        integrationtimesdict[band]=integrationtimesdict_temp.copy()
        spws_set_dict[band] = spws_set_dict_temp.copy()
        if spws_set_dict[band][vislist[0]].ndim > 1:
           nspws_sets_dict[band]=spws_set_dict[band][vislist[0]].shape[0]
        else:
           nspws_sets_dict[band]=1
        if n_spws_temp == -99:
           for vis in vislist:
              band_properties[vis].pop(band)
              band_properties[vis]['bands'].remove(band)
              print('Removing '+band+' bands from list due to no observations')
           bands_to_remove.append(band)
        loopcount=0
        for vis in vislist:
           for target in all_targets:
              check_target=len(integrationsdict[band][vis][target])
              if check_target == 0:
                 integrationsdict[band][vis].pop(target)
                 integrationtimesdict[band][vis].pop(target)
                 scantimesdict[band][vis].pop(target)
                 scanfieldsdict[band][vis].pop(target)
                 scannfieldsdict[band][vis].pop(target)
                 scanstartsdict[band][vis].pop(target)
                 scanendsdict[band][vis].pop(target) 
                 #handle case of multiMS mosaic data; assumes mosaic info is the same for MSes
                 if loopcount == 0:
                    mosaic_field_dict[band][vis].pop(target)
           loopcount+=1        
   if len(bands_to_remove) > 0:
      for delband in bands_to_remove:
         bands.remove(delband)
   
   ## Load the gain calibrator information.

   gaincalibrator_dict = {}
   for vis in vislist:
       if "targets" in vis:
           vis_string = "_targets"
       else:
           vis_string = "_target"

       viskey = vis.replace(vis_string+".ms",vis_string+".selfcal.ms")

       gaincalibrator_dict[viskey] = {}
       if os.path.exists(vis.replace(vis_string+".ms",".ms").replace(vis_string+".selfcal.ms",".ms")):
           msmd.open(vis.replace(vis_string+".ms",".ms").replace(vis_string+".selfcal.ms",".ms"))
   
           for field in msmd.fieldsforintent("*CALIBRATE_PHASE*"):
               scans_for_field = msmd.scansforfield(field)
               scans_for_gaincal = msmd.scansforintent("*CALIBRATE_PHASE*")
               field_name = msmd.fieldnames()[field]
               gaincalibrator_dict[viskey][field_name] = {}
               gaincalibrator_dict[viskey][field_name]["scans"] = np.intersect1d(scans_for_field, scans_for_gaincal)
               gaincalibrator_dict[viskey][field_name]["phasecenter"] = msmd.phasecenter(field)
               gaincalibrator_dict[viskey][field_name]["intent"] = "phase"
               gaincalibrator_dict[viskey][field_name]["times"] = np.array([np.mean(msmd.timesforscan(scan)) for scan in \
                       gaincalibrator_dict[viskey][field_name]["scans"]])
   
           msmd.close()

   return listdict,bands,band_properties,scantimesdict,scanfieldsdict,scannfieldsdict,scanstartsdict,scanendsdict,integrationsdict,integrationtimesdict,spwslist_dict,spwstring_dict,spwsarray_dict,mosaic_field_dict,gaincalibrator_dict,spectral_scan,spws_set_dict

def flag_spectral_lines(vislist,all_targets,spwsarray_dict):
   print("# cont.dat file found, flagging lines identified by the pipeline.")
   contdotdat = parse_contdotdat('cont.dat',all_targets[0])
   spwvisref=get_spwnum_refvis(vislist,all_targets[0],contdotdat,spwsarray_dict)
   for vis in vislist:
      if not os.path.exists(vis+".flagversions/flags.before_line_flags"):
         flagmanager(vis=vis, mode = 'save', versionname = 'before_line_flags', comment = 'Flag states at start of reduction')
      else:
         flagmanager(vis=vis,mode='restore',versionname='before_line_flags')
      for target in all_targets:
         contdotdat = parse_contdotdat('cont.dat',target)
         if len(contdotdat) == 0:
             print("WARNING: No cont.dat entry found for target "+target+", this likely indicates that hif_findcont was mitigated. We suggest you re-run findcont without mitigation.")
             print("No flagging will be done for target "+target)
             continue
         contdot_dat_flagchannels_string = flagchannels_from_contdotdat(vis,target,spwsarray_dict[vis],vislist,spwvisref,contdotdat)
         flagdata(vis=vis, mode='manual', spw=contdot_dat_flagchannels_string[:-2], flagbackup=False, field = target)


def split_to_selfcal_ms(vislist,band_properties,bands,spectral_average):
   for vis in vislist:
       os.system('rm -rf '+vis.replace('.ms','.selfcal.ms')+'*')
       spwstring=''
       chan_widths=[]
       if spectral_average:
          initweights(vis=vis,wtmode='weight',dowtsp=True) # initialize channelized weights
          for band in bands:
             desiredWidth=get_desired_width(band_properties[vis][band]['meanfreq'])
             print(band,desiredWidth)
             widtharray,bwarray,nchanarray=get_spw_chanwidths(vis,band_properties[vis][band]['spwarray'])
             band_properties[vis][band]['chan_widths']=get_spw_chanavg(vis,widtharray,bwarray,nchanarray,desiredWidth=desiredWidth)
             print(band_properties[vis][band]['chan_widths'])
             chan_widths=chan_widths+band_properties[vis][band]['chan_widths'].astype('int').tolist()
             if spwstring =='':
                spwstring=band_properties[vis][band]['spwstring']+''
             else:
                spwstring=spwstring+','+band_properties[vis][band]['spwstring']
          mstransform(vis=vis,chanaverage=True,chanbin=chan_widths,spw=spwstring,outputvis=vis.replace('.ms','.selfcal.ms'),datacolumn='data',reindex=False)
          initweights(vis=vis,wtmode='delwtsp') # remove channelized weights
       else:
          mstransform(vis=vis,outputvis=vis.replace('.ms','.selfcal.ms'),datacolumn='data',reindex=False)


def check_mosaic(vislist,target):
   msmd.open(vis[0])
   fieldid=msmd.fieldsforname(field)
   msmd.done()
   if len(fieldid) > 1:
      mosaic=True
   else:
      mosaic=False
   return mosaic

def get_phasecenter(vis,field):
   msmd.open(vis)
   fieldid=msmd.fieldsforname(field)
   ra_phasecenter_arr=np.zeros(len(fieldid))
   dec_phasecenter_arr=np.zeros(len(fieldid))
   for i in range(len(fieldid)):
      phasecenter=msmd.phasecenter(fieldid[i])
      ra_phasecenter_arr[i]=phasecenter['m0']['value']
      dec_phasecenter_arr[i]=phasecenter['m1']['value']

   msmd.done()

   ra_phasecenter=np.median(ra_phasecenter_arr)
   dec_phasecenter=np.median(dec_phasecenter_arr)
   phasecenter_string='ICRS {:0.8f}rad {:0.8f}rad '.format(ra_phasecenter,dec_phasecenter)
   return phasecenter_string

def get_flagged_solns_per_spw(spwlist,gaintable):
     # Get the antenna names and offsets.
     msmd = casatools.msmetadata()
     tb = casatools.table()

     # Calculate the number of flags for each spw.
     #gaintable='"'+gaintable+'"'
     os.system('cp -r '+gaintable.replace(' ','\ ')+' tempgaintable.g')
     gaintable='tempgaintable.g'
     nflags = [tb.calc('[select from '+gaintable+' where SPECTRAL_WINDOW_ID=='+\
             spwlist[i]+' giving  [ntrue(FLAG)]]')['0'].sum() for i in \
             range(len(spwlist))]
     nunflagged = [tb.calc('[select from '+gaintable+' where SPECTRAL_WINDOW_ID=='+\
             spwlist[i]+' giving  [nfalse(FLAG)]]')['0'].sum() for i in \
             range(len(spwlist))]
     os.system('rm -rf tempgaintable.g')
     fracflagged=np.array(nflags)/(np.array(nflags)+np.array(nunflagged))
     # Calculate a score based on those two.
     return nflags, nunflagged,fracflagged


def analyze_inf_EB_flagging(selfcal_library,band,spwlist,gaintable,vis,target,spw_combine_test_gaintable,spectral_scan):
   # if more than two antennas are fully flagged relative to the combinespw results, fallback to combinespw
   max_flagged_ants_combspw=2.0
   # if only a single (or few) spw(s) has flagging, allow at most this number of antennas to be flagged before mapping
   max_flagged_ants_spwmap=1.0
   fallback=''
   map_index=-1
   min_spwmap_bw=0.0
   spwmap=[False]*len(spwlist)
   nflags,nunflagged,fracflagged=get_flagged_solns_per_spw(spwlist,gaintable)
   nflags_spwcomb,nunflagged_spwcomb,fracflagged_spwcomb=get_flagged_solns_per_spw([spwlist[0]],spw_combine_test_gaintable)
   eff_bws=np.zeros(len(spwlist))
   total_bws=np.zeros(len(spwlist))
   keylist=list(selfcal_library[target][band][vis]['per_spw_stats'].keys())
   for i in range(len(spwlist)):
      eff_bws[i]=selfcal_library[target][band][vis]['per_spw_stats'][keylist[i]]['effective_bandwidth']
      total_bws[i]=selfcal_library[target][band][vis]['per_spw_stats'][keylist[i]]['bandwidth']
   minimum_flagged_ants_per_spw=np.min(nflags)/2.0
   minimum_flagged_ants_spwcomb=np.min(nflags_spwcomb)/2.0 # account for the fact that some antennas might be completely flagged and give 
                                                           # the impression of a lot of flagging
   maximum_flagged_ants_per_spw=np.max(nflags)/2.0
   delta_nflags=np.array(nflags)/2.0-minimum_flagged_ants_spwcomb #minimum_flagged_ants_per_spw

   # if there are more than 3 flagged antennas for all spws (minimum_flagged_ants_spwcomb, fallback to doing spw combine for inf_EB fitting
   # use the spw combine number of flagged ants to set the minimum otherwise could misinterpret fully flagged antennas for flagged solutions
   # captures case where no one spws has sufficient S/N, only together do they have enough
   if (minimum_flagged_ants_per_spw-minimum_flagged_ants_spwcomb) > max_flagged_ants_combspw:
      fallback='combinespw'
   
   #if certain spws have more than max_flagged_ants_spwmap flagged solutions that the least flagged spws, set those to spwmap
   for i in range(len(spwlist)):
      if np.min(delta_nflags[i]) > max_flagged_ants_spwmap:
         fallback='spwmap'
         spwmap[i]=True
         if total_bws[i] > min_spwmap_bw:
            min_spwmap_bw=total_bws[i]
   #also spwmap spws with similar bandwidths to the others that are getting mapped, avoid low S/N solutions
   if fallback=='spwmap':
      for i in range(len(spwlist)):
         if total_bws[i] <= min_spwmap_bw:
            spwmap[i]=True
      if all(spwmap):
         fallback='combinespw'
   #want the widest bandwidth window that also has the minimum flags to use for spw mapping
   applycal_spwmap=[]
   if fallback=='spwmap':
      minflagged_index=(np.array(nflags)/2.0 == minimum_flagged_ants_per_spw).nonzero()
      max_bw_index = (eff_bws == np.max(eff_bws[minflagged_index[0]])).nonzero()
      max_bw_min_flags_index=np.intersect1d( minflagged_index[0],max_bw_index[0])
      #if len(max_bw_min_flags_index) > 1:
      #don't need the conditional since this works with array lengths of 1
      map_index=max_bw_min_flags_index[np.argmax(eff_bws[max_bw_min_flags_index])]   
      #else:
      #   map_index=max_bw_min_flags_index[0]
      
      #make spwmap list that first maps everything to itself, need max spw to make that list
      maxspw=np.max(selfcal_library[target][band][vis]['spwsarray']+1)
      applycal_spwmap_int_list=list(np.arange(maxspw))
      for i in range(len(applycal_spwmap_int_list)):
         applycal_spwmap.append(applycal_spwmap_int_list[i])

      #replace the elements that require spwmapping (spwmap[i] == True
      for i in range(len(spwmap)):
         print(i,spwlist[i],spwmap[i])
         if spwmap[i]:
            applycal_spwmap[int(spwlist[i])]=int(spwlist[map_index])
      # always fallback to combinespw for spectral scans
      if fallback !='' and spectral_scan:
         fallback='combinespw'
   return fallback,map_index,spwmap,applycal_spwmap



def unflag_failed_antennas(vis, caltable, flagged_fraction=0.25, only_long_baselines=False, solnorm=True, calonly_max_flagged=0., spwmap=[], 
        fb_to_prev_solint=False, solints=[], iteration=0, plot=False, plot_directory="./"):
    tb.open(caltable, nomodify=plot) # Because we only modify if we aren't plotting, i.e. in the selfcal loop itself plot=False
    antennas = tb.getcol("ANTENNA1")
    flags = tb.getcol("FLAG")
    cals = tb.getcol("CPARAM")
    snr = tb.getcol("SNR")

    if len(spwmap) > 0:
        spws = tb.getcol("SPECTRAL_WINDOW_ID")
        good_spws = np.repeat(False, spws.size)
        for spw in np.unique(spwmap):
            good_spws = np.logical_or(good_spws, spws == spw)
    else:
        good_spws = np.repeat(True, antennas.size)

    msmd.open(vis)
    good_antenna_ids = msmd.antennasforscan(msmd.scansforintent("*OBSERVE_TARGET*")[0])
    good_antennas = np.repeat(False, antennas.size)
    for ant in np.unique(antennas):
        if ant in good_antenna_ids:
            good_antennas[antennas == ant] = True

    good_spws = np.logical_and(good_spws, good_antennas)
 
    antennas = antennas[good_spws]
    flags = flags[:,:,good_spws]
    cals = cals[:,:,good_spws]
    snr = snr[:,:,good_spws]

    # Get the percentage of flagged solutions for each antenna.
    unique_antennas = np.unique(antennas)
    nants = unique_antennas.size
    ordered_flags = flags.reshape(flags.shape[0:2] + (flags.shape[2]//nants, nants))
    percentage_flagged = (ordered_flags.sum(axis=2) / ordered_flags.shape[2]).mean(axis=0).mean(axis=0)
 
    # Load in the positions of the antennas and calculate their offsets from the geometric center.
    msmd.open(vis)
    offsets = [msmd.antennaoffset(a) for a in antennas]
    unique_offsets = [msmd.antennaoffset(a) for a in unique_antennas]
    msmd.close()
 
    mean_longitude = np.mean([offsets[i]["longitude offset"]['value'] for i in range(nants)])
    mean_latitude = np.mean([offsets[i]["latitude offset"]['value'] for i in range(nants)])
    offsets = np.array([np.sqrt((offsets[i]["longitude offset"]['value'] - \
            mean_longitude)**2 + (offsets[i]["latitude offset"]['value'] - mean_latitude)**2) for i in range(len(antennas))])
    unique_offsets = np.array([np.sqrt((unique_offsets[i]["longitude offset"]['value'] - \
            mean_longitude)**2 + (unique_offsets[i]["latitude offset"]['value'] - mean_latitude)**2) for i in range(len(unique_antennas))])
 
    # Get a smoothed number of antennas flagged as a function of offset.
    test_r = np.linspace(0., offsets.max(), 1000)
    neff = (nants)**(-1./(1+4))
    kernal2 = scipy.stats.gaussian_kde(offsets, bw_method=neff)

    flagged_offsets = offsets[np.any(flags, axis=(0,1))]
    if len(np.unique(flagged_offsets)) == 1:
        flagged_offsets = np.concatenate((flagged_offsets, flagged_offsets*1.05))
    elif len(flagged_offsets) == 0:
        tb.close()
        print("Not unflagging any antennas because there are no flags! The beam size probably changed because of calwt=True.")
        return
    kernel = scipy.stats.gaussian_kde(flagged_offsets,
            bw_method=kernal2.factor*offsets.std()/flagged_offsets.std())
    normalized = kernel(test_r) * len(flagged_offsets) / np.trapz(kernel(test_r), test_r)
    normalized2 = kernal2(test_r) * antennas.size / np.trapz(kernal2(test_r), test_r)
    fraction_flagged_antennas = normalized / normalized2

    # Calculate the derivatives to see where flagged fraction is sharply changing.

    derivative = np.gradient(fraction_flagged_antennas, test_r)
    second_derivative = np.gradient(derivative, test_r)

    # Check which minima include enough antennas to explain the beam ratio.

    maxima = scipy.signal.argrelextrema(second_derivative, np.greater)[0]
    # We only want positive accelerations and positive velocities, i.e. flagging increasing. That said, if you happen to have the
    # case of a significantly flagged short baseline antenna and a lot of minimally flagged long baseline antennas, the velocity
    # might be negative because you have a shallow gap at the intersection of the two. So we need to do a check, and if there's no
    # peaks that satisfy this condition, ignore the velocity criterion.
    positive_velocity_maxima = maxima[np.logical_and(second_derivative[maxima] > 0, derivative[maxima] > 0)]
    maxima = maxima[second_derivative[maxima] > 0]
    # If we have enough peaks (i.e. the whole thing isn't flagged, then take only the peaks outside the inner 5%.
    if len(maxima) > 1:
        maxima = maxima[test_r[maxima] > test_r.max()*0.1]
    # Pick the shortest baseline "significant" maximum.
    if len(positive_velocity_maxima) > 0:
        good = second_derivative[maxima] / second_derivative[positive_velocity_maxima].max() > 0.5
    elif len(maxima) > 0:
        good = second_derivative[maxima] / second_derivative[maxima].max() > 0.5
    else:
        good = []

    if len(maxima) == 0 or np.all(good == False):
        maxima = np.array([0])
        good = np.array([True])

    m = maxima[good].min()
    # If thats not the shortest baseline maximum, we can go one lower as long as the velocity doesn't go below 0.
    if m != maxima.min():
        index = np.where(maxima == m)[0][0]
        m_test = maxima[index-1]
        if np.all(derivative[m_test:m]/derivative.max() > -0.05):
            m = m_test

    offset_limit = test_r[m]
    max_velocity = derivative[m]
    flagged_fraction = fraction_flagged_antennas[m]

    if only_long_baselines:
        ok_to_flag_antennas = unique_antennas[unique_offsets > offset_limit]
    else:
        ok_to_flag_antennas = unique_antennas

    # Make a plot of all of this info

    if plot:
        import matplotlib.pyplot as plt
        #from matplotlib import rc
        from matplotlib.offsetbox import AnchoredOffsetbox, TextArea, HPacker, VPacker

        fig, ax1 = plt.subplots()
        ax2 = ax1.twinx()

        ax1.plot(unique_offsets, percentage_flagged, "o")

        ax1.plot(test_r, fraction_flagged_antennas, "k-")
        ax2.plot(test_r, derivative / derivative.max(), "g-")
        if len(positive_velocity_maxima) > 0:
            ax2.plot(test_r, second_derivative / second_derivative[positive_velocity_maxima].max(), "r-")
        else:
            ax2.plot(test_r, second_derivative / second_derivative[maxima].max(), "r-")

        for m in maxima[::-1]:
            if second_derivative[m] < 0:
                continue

            # Estimated change ine the size of the beam.
            beam_change = np.percentile(offsets, 80) / np.percentile(offsets[np.logical_or(flags.any(axis=0).any(axis=0) == False, \
                    offsets > test_r[m])], 80)

            #if beam_change < 1.05:
            if test_r[m] == offset_limit:
                ax1.axvline(test_r[m], linestyle="--")
                ax1.axhline(fraction_flagged_antennas[m], linestyle="--")
            else:
                ax1.axvline(test_r[m])

        #rc('text',usetex=True)
        #rc('text.latex', preamble=r'\usepackage{color}')
        ax1.set_xlabel("Baseline (m)")
        ax1.set_ylabel("Flagged Fraction")
        #ax2.set_ylabel("Normalized Smoothed Flagged Fraction \n Velocity / Acceleration")
        ybox1 = TextArea("Normalized Smoothed Flagged Fraction ", \
                textprops=dict(color="k", rotation=90, ha='left',va='bottom'))
        ybox2 = TextArea("Velocity ", \
                textprops=dict(color="g", rotation=90, ha='left',va='bottom'))
        ybox3 = TextArea("Acceleration ", \
                textprops=dict(color="r", rotation=90, ha='left',va='bottom'))
        ybox4 = TextArea("/ ", \
                textprops=dict(color="k", rotation=90, ha='left',va='bottom'))
        ybox5 = TextArea("\n", \
                textprops=dict(color="k", rotation=90, ha='left',va='bottom'))

        ybox = VPacker(children=[ybox1], align="bottom", pad=0, sep=5)
        ybox6 = VPacker(children=[ybox3, ybox4, ybox2], align="bottom", pad=0, sep=5)

        anchored_ybox = AnchoredOffsetbox(loc=8, child=ybox, pad=0., frameon=False, \
                bbox_to_anchor=(1.15, 0.15), bbox_transform=ax2.transAxes, borderpad=0.)
        anchored_ybox2 = AnchoredOffsetbox(loc=8, child=ybox6, pad=0., frameon=False, \
                bbox_to_anchor=(1.2, 0.26), bbox_transform=ax2.transAxes, borderpad=0.)

        ax2.add_artist(anchored_ybox)
        ax2.add_artist(anchored_ybox2)

        fig.tight_layout()
        fig.savefig(plot_directory+"/"+caltable.replace(".g",".pass.png"))
        plt.close(fig)

        tb.close()

        return

    # Now combine the cluster of antennas with high flagging fraction with the antennas that actually have enough
    # flagging to warrant passing through to get the list of pass through antennas.
    bad_antennas = unique_antennas[percentage_flagged >= flagged_fraction]

    pass_through_antennas = np.intersect1d(ok_to_flag_antennas, bad_antennas)

    # For the antennas we just identified, we just pass them through without doing anything. I.e. we set flags to False and the caltable value to 1.0+0j.
    for a in pass_through_antennas:
        indices = np.where(antennas == a)

        flagged_fraction_double_snr = (snr[:,:,indices] < 10).sum() / snr[:,:,indices].size
        if flagged_fraction_double_snr < calonly_max_flagged: 
            flags[:,:,indices] = False
        else:
            flags[:,:,indices] = False
            cals[:,:,indices] = 1.0+0j

    if solnorm:
        scale = np.mean(np.abs(cals[flags == False])**2)**0.5
        print("Normalizing the amplitudes by a factor of ", scale)
        cals = cals / scale

    modified_flags = tb.getcol("FLAG")
    modified_cals = tb.getcol("CPARAM")

    modified_flags[:,:,good_spws] = flags
    modified_cals[:,:,good_spws] = cals

    tb.putcol("FLAG", modified_flags)
    tb.putcol("CPARAM", modified_cals)
    tb.flush()

    tb.close()

    # Check whether earlier solints have acceptable solutions, and if so use, those instead.

    if fb_to_prev_solint:
        if "ap" in solints[iteration]:
            for i in range(len(solints)):
                if "ap" in solints[i]:
                    min_iter = i
                    break
        else:
            min_iter = 1

        for i, solint in enumerate(solints[min_iter:iteration][::-1]):
            print("Testing solint ", solint)
            print("Opening gaintable ", caltable.replace(solints[iteration]+"_"+str(iteration), solint+"_"+str(iteration-i-1)))
            tb.open(caltable.replace(solints[iteration]+"_"+str(iteration), solint+"_"+str(iteration-i-1)))
            antennas = tb.getcol("ANTENNA1")
            flags = tb.getcol("FLAG")
            cals = tb.getcol("CPARAM")
            snr = tb.getcol("SNR")
            tb.close()

            new_pass_through_antennas = []
            print(list(pass_through_antennas))
            for ant in pass_through_antennas:
                good = antennas == ant
                if np.all(cals[:,:,good].real == 1) and np.all(cals[:,:,good].imag == 0) and np.all(flags[:,:,good] == False):
                    new_pass_through_antennas.append(ant)
                    print("Skipping ant ",ant," because it was passed through in solint = ", solint)
                else:
                    tb.open(caltable, nomodify=False)
                    bad_rows = np.where(tb.getcol("ANTENNA1") == ant)[0]
                    tb.removerows(rownrs=bad_rows)
                    tb.flush()
                    tb.close()

                    tb.open(caltable.replace(solints[iteration]+"_"+str(iteration), solint+"_"+str(iteration-i-1)))
                    good_rows = np.where(tb.getcol("ANTENNA1") == ant)[0]
                    print("Copying these rows into ", caltable, ":")
                    print(good_rows)
                    for row in good_rows:
                        tb.copyrows(outtable=caltable, startrowin=row, nrow=1)
                    tb.close()

            pass_through_antennas = new_pass_through_antennas

        tb.open(caltable)
        rownumbers = tb.rownumbers()
        subt = tb.query("OBSERVATION_ID==0", sortlist="TIME,ANTENNA1")
        tb.close()

        subt.copyrows(outtable=caltable)
        tb.open(caltable, nomodify=False)
        tb.removerows(rownrs=rownumbers)
        tb.flush()
        tb.close()
        subt.close()<|MERGE_RESOLUTION|>--- conflicted
+++ resolved
@@ -240,7 +240,9 @@
                  phasecenter=phasecenter,spw=spw,wprojplanes=wprojplanes)
     elif usermodel !='':
           print('Using user model already filled to model column, skipping model write.')
-
+    
+    if not savemodel_only:
+        return tclean_return
 
 def usermodel_wrapper(vis, imagename, band_properties,band,telescope='undefined',scales=[0], smallscalebias = 0.6, mask = '',\
                    nsigma=5.0, imsize = None, cellsize = None, interactive = False, robust = 0.5, gain = 0.1, niter = 50000,\
@@ -249,10 +251,6 @@
                    startmodel='',pblimit=0.1,pbmask=0.1,field='',datacolumn='',spw='',obstype='single-point',\
                    savemodel_only=False, resume=False, image_mosaic_fields_separately=False, mosaic_field_phasecenters={}, mosaic_field_fid_map={},usermodel=''):
     
-<<<<<<< HEAD
-    if not savemodel_only:
-        return tclean_return
-=======
     if type(usermodel)==list:
        nterms=len(usermodel)
        for i, image in enumerate(usermodel):
@@ -340,7 +338,6 @@
                parallel=parallel,
                phasecenter=phasecenter,
                datacolumn=datacolumn,spw=spw,wprojplanes=wprojplanes, verbose=True,startmodel=usermodel,savemodel='modelcolumn')
->>>>>>> b0efe4ec
 
      #this step is a workaround a bug in tclean that doesn't always save the model during multiscale clean. See the "Known Issues" section for CASA 5.1.1 on NRAO's website
     if savemodel=='modelcolumn':
