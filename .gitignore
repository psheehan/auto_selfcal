--- conflicted
+++ resolved
@@ -22,12 +22,8 @@
 build
 __pycache__
 
-<<<<<<< HEAD
-*.egg-info
-=======
 *.egg-info
 
 _build
 
-docs/api/
->>>>>>> 20bcbc3f
+docs/api/